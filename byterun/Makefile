#########################################################################
#                                                                       #
#                                 OCaml                                 #
#                                                                       #
#            Xavier Leroy, projet Cristal, INRIA Rocquencourt           #
#                                                                       #
#   Copyright 1999 Institut National de Recherche en Informatique et    #
#   en Automatique.  All rights reserved.  This file is distributed     #
#   under the terms of the GNU Library General Public License, with     #
#   the special exception on linking described in file ../LICENSE.      #
#                                                                       #
#########################################################################

include Makefile.common

CFLAGS=-DCAML_NAME_SPACE -O $(BYTECCCOMPOPTS) $(IFLEXDIR)
DFLAGS=-DCAML_NAME_SPACE -g -DDEBUG $(BYTECCCOMPOPTS) $(IFLEXDIR)
IFLAGS=$(CFLAGS) -DCAML_INSTR
<<<<<<< HEAD
HFLAGS=$(CFLAGS) -DMMAP_HUGE_PAGES
=======
>>>>>>> dd8c6759
MFLAGS=$(CFLAGS) -DMMAP_INTERVAL

OBJS=$(COMMONOBJS) $(UNIX_OR_WIN32).o main.o
DOBJS=$(OBJS:.o=.d.o) instrtrace.d.o
IOBJS=$(OBJS:.o=.i.o)
<<<<<<< HEAD
HOBJS=$(OBJS:.o=.h.o)
=======
>>>>>>> dd8c6759
MOBJS=$(OBJS:.o=.m.o)
PICOBJS=$(OBJS:.o=.pic.o)

SHARED_LIBS_TMP=$(SUPPORTS_SHARED_LIBRARIES:%false=)
SHARED_LIBS_DEPS=$(SHARED_LIBS_TMP:%true=libcamlrun_shared.so)

all:: $(SHARED_LIBS_DEPS)

ocamlrun$(EXE): libcamlrun.a prims.o
	$(MKEXE) $(BYTECCLINKOPTS) -o ocamlrun$(EXE) \
		  prims.o libcamlrun.a $(BYTECCLIBS)

ocamlrund$(EXE): libcamlrund.a prims.o
	$(MKEXE) $(MKEXEDEBUGFLAG) $(BYTECCLINKOPTS) -o ocamlrund$(EXE) \
		  prims.o libcamlrund.a $(BYTECCLIBS)

ocamlruni$(EXE): prims.o libcamlruni.a
	$(MKEXE) $(BYTECCLINKOPTS) -o $@ $^ $(BYTECCLIBS)

<<<<<<< HEAD
ocamlrunh$(EXE): prims.o libcamlrunh.a
	$(MKEXE) $(BYTECCLINKOPTS) -o $@ $^ $(BYTECCLIBS)

=======
>>>>>>> dd8c6759
ocamlrunm$(EXE): prims.o libcamlrunm.a
	$(MKEXE) $(BYTECCLINKOPTS) -o $@ $^ $(BYTECCLIBS)

libcamlrun.a: $(OBJS)
	ar rc libcamlrun.a $(OBJS)
	$(RANLIB) libcamlrun.a

libcamlrund.a: $(DOBJS)
	ar rc libcamlrund.a $(DOBJS)
	$(RANLIB) libcamlrund.a

libcamlruni.a: $(IOBJS)
	ar rc $@ $^
	$(RANLIB) $@

<<<<<<< HEAD
libcamlrunh.a: $(HOBJS)
	ar rc $@ $^
	$(RANLIB) $@

=======
>>>>>>> dd8c6759
libcamlrunm.a: $(MOBJS)
	ar rc $@ $^
	$(RANLIB) $@

libcamlrun_shared.so: $(PICOBJS)
	$(MKDLL) -o libcamlrun_shared.so $(PICOBJS) $(BYTECCLIBS)

install::
	if test -f libcamlrun_shared.so; then \
	  cp libcamlrun_shared.so $(INSTALL_LIBDIR)/libcamlrun_shared.so; fi

clean::
	rm -f libcamlrun_shared.so

<<<<<<< HEAD
.SUFFIXES: .d.o .i.o .h.o .m.o .pic.o
=======
.SUFFIXES: .d.o .pic.o
>>>>>>> dd8c6759

%.d.o: %.c
	$(CC) -c $(DFLAGS) -o $@ $<

%.i.o: %.c
	$(CC) -c $(IFLAGS) -o $@ $<

<<<<<<< HEAD
%.h.o: %.c
	$(CC) -c $(HFLAGS) -o $@ $<

=======
>>>>>>> dd8c6759
%.m.o: %.c
	$(CC) -c $(MFLAGS) -o $@ $<

.c.pic.o:
	ln -s -f $*.c $*.pic.c
	$(CC) -c $(CFLAGS) $(SHAREDCCCOMPOPTS) $*.pic.c
	rm $*.pic.c

clean::
	rm -f *.pic.c

depend : prims.c opnames.h jumptbl.h version.h
	-gcc -MM $(BYTECCCOMPOPTS) *.c > .depend
	-gcc -MM $(BYTECCCOMPOPTS) -DDEBUG *.c | sed -e 's/\.o/.d.o/' >> .depend
	-gcc -MM $(BYTECCCOMPOPTS) -DCAML_INSTR *.c | sed -e 's/\.o/.i.o/' \
	     >> .depend
	-gcc -MM $(BYTECCCOMPOPTS) -DMMAP_INTERVAL *.c | sed -e 's/\.o/.i.o/' \
	     >> .depend
	-gcc -MM $(BYTECCCOMPOPTS) *.c | sed -e 's/\.o/.pic.o/' >> .depend
.PHONY: depend

include .depend<|MERGE_RESOLUTION|>--- conflicted
+++ resolved
@@ -16,19 +16,11 @@
 CFLAGS=-DCAML_NAME_SPACE -O $(BYTECCCOMPOPTS) $(IFLEXDIR)
 DFLAGS=-DCAML_NAME_SPACE -g -DDEBUG $(BYTECCCOMPOPTS) $(IFLEXDIR)
 IFLAGS=$(CFLAGS) -DCAML_INSTR
-<<<<<<< HEAD
-HFLAGS=$(CFLAGS) -DMMAP_HUGE_PAGES
-=======
->>>>>>> dd8c6759
 MFLAGS=$(CFLAGS) -DMMAP_INTERVAL
 
 OBJS=$(COMMONOBJS) $(UNIX_OR_WIN32).o main.o
 DOBJS=$(OBJS:.o=.d.o) instrtrace.d.o
 IOBJS=$(OBJS:.o=.i.o)
-<<<<<<< HEAD
-HOBJS=$(OBJS:.o=.h.o)
-=======
->>>>>>> dd8c6759
 MOBJS=$(OBJS:.o=.m.o)
 PICOBJS=$(OBJS:.o=.pic.o)
 
@@ -48,12 +40,6 @@
 ocamlruni$(EXE): prims.o libcamlruni.a
 	$(MKEXE) $(BYTECCLINKOPTS) -o $@ $^ $(BYTECCLIBS)
 
-<<<<<<< HEAD
-ocamlrunh$(EXE): prims.o libcamlrunh.a
-	$(MKEXE) $(BYTECCLINKOPTS) -o $@ $^ $(BYTECCLIBS)
-
-=======
->>>>>>> dd8c6759
 ocamlrunm$(EXE): prims.o libcamlrunm.a
 	$(MKEXE) $(BYTECCLINKOPTS) -o $@ $^ $(BYTECCLIBS)
 
@@ -69,13 +55,6 @@
 	ar rc $@ $^
 	$(RANLIB) $@
 
-<<<<<<< HEAD
-libcamlrunh.a: $(HOBJS)
-	ar rc $@ $^
-	$(RANLIB) $@
-
-=======
->>>>>>> dd8c6759
 libcamlrunm.a: $(MOBJS)
 	ar rc $@ $^
 	$(RANLIB) $@
@@ -90,11 +69,7 @@
 clean::
 	rm -f libcamlrun_shared.so
 
-<<<<<<< HEAD
-.SUFFIXES: .d.o .i.o .h.o .m.o .pic.o
-=======
 .SUFFIXES: .d.o .pic.o
->>>>>>> dd8c6759
 
 %.d.o: %.c
 	$(CC) -c $(DFLAGS) -o $@ $<
@@ -102,12 +77,6 @@
 %.i.o: %.c
 	$(CC) -c $(IFLAGS) -o $@ $<
 
-<<<<<<< HEAD
-%.h.o: %.c
-	$(CC) -c $(HFLAGS) -o $@ $<
-
-=======
->>>>>>> dd8c6759
 %.m.o: %.c
 	$(CC) -c $(MFLAGS) -o $@ $<
 
