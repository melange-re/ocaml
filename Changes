--- conflicted
+++ resolved
@@ -48,15 +48,13 @@
    OCaml heap.
    (Jacques-Henri Jourdan, review by Damien Doligez)
 
-<<<<<<< HEAD
+- #8691: Allocation functions are now guaranteed not to trigger any
+   OCaml callback when called from C.
+   (Jacques-Henri Jourdan, review by Stephen Dolan and Gabriel Scherer)
+
 - #8630: Use abort() instead of exit(2) in caml_fatal_error, and add
   the new hook caml_fatal_error_hook.
   (Jacques-Henri Jourdan, review by Xavier Leroy)
-=======
-- #8691: Allocation functions are now guaranteed not to trigger any
-   OCaml callback when called from C.
-   (Jacques-Henri Jourdan, review by Stephen Dolan and Gabriel Scherer)
->>>>>>> 65823356
 
 ### Standard library:
 
