Working version
---------------

(Changes that can break existing programs are marked with a "*")

### Language features:

- MPR#6422, MPR#7083, GPR#305, GPR#1568: Allow "exception" under or-patterns
  (Thomas Refis, with help and review from Alain Frisch, Gabriel Scherer, Jeremy
  Yallop, Leo White and Luc Maranget)

- GPR#1705: Allow @@attributes on exceptions.
  (Hugo Heuzard, review by Gabriel Radanne and Thomas Refis)

- GPR#1892: Allow shadowing of items coming from an include
  (Thomas Refis, review by Gabriel Radanne)

* GPR#2106: .~ is now a reserved keyword, and is no longer available
  for use in extended indexing operators
  (Jeremy Yallop, review by Gabriel Scherer, Florian Angeletti, and
   Damien Doligez)

<<<<<<< HEAD
- GPR#2122: Introduce local substitutions in signatures: "type t := type_expr"
  and "module M := Extended(Module).Path"
  (Thomas Refis, with help and review from Leo White, and Alain Frisch)
=======
- GPR#2110: Allow GADT constructors to introduce equations and existential types
  under or-patterns.
  (Thomas Refis and Leo White, review by Jacques Garrigue)
>>>>>>> e2338820

### Type system:

- GPR#1826: allow expanding a type to a private abbreviation instead of
  abstracting when removing references to an identifier.
  (Thomas Refis and Leo White, review by Jacques Garrigue)

- GPR#1909: unsharing pattern types
  (Thomas Refis, with help from Leo White, review by Jacques Garrigue)

- GPR#1942: simplification of the static check for recursive definitions
  (Alban Reynaud and Gabriel Scherer,
   review by Jeremy Yallop and Armaël Guéneau)

### Standard library:

- GPR#2128: Add Fun module.
  (Many fine eyes)

- GPR#2010: Add Bool module.
  (Many fine eyes)

- GPR#2011: Add Int module.
  (Many fine eyes)

- GPR#1940: Add Option module and Format.pp_print_option
  (Many fine eyes)

- GPR#1956: Add Result module and Format.pp_print_result
  (Many fine eyes)

- MPR#2533, GPR#1839, GPR#1949: added Unix.fsync
  (Francois Berenger, Nicolás Ojeda Bär, review by Daniel Bünzli, David Allsopp
  and ygrek)

- MPR#5072, MPR#6655, GPR#1876: add aliases in Stdlib for built-in types
  and exceptions.
  (Jeremy Yallop, reports by Pierre Letouzey and David Sheets,
   review by Valentin Gatien-Baron, Gabriel Scherer and Alain Frisch)

- MPR#6701, GPR#1185, GPR#1803: make float_of_string and string_of_float
  locale-independent.
  (ygrek, review by Xavier Leroy and Damien Doligez)

- GPR#1590: ocamllex-generated lexers can be instructed not to update
  their lex_curr_p/lex_start_p fields, resulting in a significant
  performance gain when those fields are not required.
  (Alain Frisch, Jérémie Dimino)

- MPR#7795, GPR#1782: Fix off-by-one error in Weak.create.
  (KC Sivaramakrishnan)

- GPR#1731: Format, use raise_notrace to preserve backtraces.
  (Frédéric Bour, report by Jules Villard, review by Gabriel Scherer)

- GPR#1792, MPR#7794: Add Unix.open_process_args{,_in,_out,_full} similar to
  Unix.open_process{,_in,_out,_full}, but passing an explicit argv array.
  (Nicolás Ojeda Bär, review by Jérémie Dimino, request by Volker Diels-Grabsch)

- GPR#1999: Add Unix.process{,_in,_out,_full}_pid to retrieve opened process's
  pid.
  (Romain Beauxis, review by Nicolás Ojeda Bär)

- GPR#1182: Add new Printf formats %#d %#Ld %#ld %#nd (idem for %i and %u) for
  alternative integer formatting.
  (ygrek, review by Gabriel Scherer)

- MPR#7235: Format, flush err_formatter at exit.
  (Pierre Weis, request by Jun Furuse)

- GPR#1857, MPR#7812: Remove Sort module, deprecated since 2000 and emitting
  a deprecation warning since 4.02.
  (whitequark)

- GPR#1923: Arg module sometimes misbehaved instead of rejecting invalid
  -keyword=arg inputs
  (Valentin Gatien-Baron, review by Gabriel Scherer)

- GPR#1957: Add Stack.{top_opt,pop_opt} and Queue.{peek_opt,take_opt}.
  (Vladimir Keleshev, review by Nicolás Ojeda Bär and Gabriel Scherer)

- GPR#1959: Add Format.dprintf, a printing function which ouputs a closure
  usable with %t.
  (Gabriel Radanne, request by Armaël Guéneau,
   review by Florian Angeletti and Gabriel Scherer)

- GPR#1959: Small simplification and optimization to Format.ifprintf
  (Gabriel Radanne, review by Gabriel Scherer)

- GPR#1855: Add `Pervasives.protect ~finally`, similar to `Misc.try_finally`
  from the compiler library but using `Printexc.raise_with_backtrace` for
  preserving backtraces.
  (Marcello Seri, review by Daniel Bünzli, Gabriel Scherer, François Bobot,
  Nicolás Ojeda Bär, Xavier Clerc and Boris Yakobowski)

- GPR#1986, MPR#6450: Add Set.disjoint
  (Nicolás Ojeda Bär, review by Gabriel Scherer)

* GPR#1605: Deprecate Stdlib.Pervasives. Following #1010, Pervasives
  is no longer needed and Stdlib should be used instead.
  (Jérémie Dimino, review by Nicolás Ojeda Bär)

- GPR#2004: Use common standard library path `lib/ocaml` for Windows,
  for consistency with OSX & Linux. Previously was located at `lib`.
  (Bryan Phelps, Jordan Walke, review by David Allsopp)

- GPR#1966: Add Format semantic tags using extensible sum types.
  (Gabriel Radanne, review by Nicolás Ojeda Bär)

- GPR#1794: Add constants zero, one, minus_one and functions succ,
  pred, is_finite, is_infinite, is_nan, is_integer, trunc, round,
  next_after, sign_bit, min, max, min_max, min_num, max_num,
  min_max_num to module Float.
  (Christophe Troestler, review by Alain Frish, Xavier Clerc and Daniel Bünzli)

- GPR#1354: Add fma support to Float module.
  (Laurent Thévenoux, review by Alain Frisch, Jacques-Henri Jourdan,
  Xavier Leroy)

- GPR#2119: clarify the documentation of Set.diff
  (Gabriel Scherer, suggestion by John Skaller)

- MPR#7812, GPR#2125: Add Filename.chop_suffix_opt
  (Alain Frisch, review by Nicolás Ojeda Bär, suggestion by whitequark)

- GPR#1864: Extend Bytes and Buffer with functions to read/write
  binary representations of numbers
  (Alain Frisch and Daniel Bünzli)

- GPR#1458: Add unsigned operations unsigned_div, unsigned_rem, unsigned_compare
  and unsigned_to_int to modules Int32, Int64, Nativeint.
  (Nicolás Ojeda Bär, review by Daniel Bünzli, Alain Frisch and Max Mouratov)

### Other libraries:

- GPR#1061: Add ?follow parameter to Unix.link. This allows hardlinking
  symlinks.
  (Christopher Zimmermann, review by Xavier Leroy, Damien Doligez, David
   Allsopp, David Sheets)

- GPR#2038: Deprecate vm threads
  (Jérémie Dimino)

### Compiler user-interface and warnings:

- GPR#2133: Warn on literal patterns found anywhere in a constructor's
  arguments.
  (Jeremy Yallop, review by Gabriel Scherer)

- PR#2096: Add source highlighting for errors & warnings in batch mode
  (Armaël Guéneau, review by Gabriel Scherer and Jérémie Dimino)

- PR#2091: Add a warning triggered by type declarations "type t = ()"
  (Armaël Guéneau, report by linse, review by Florian Angeletti and Gabriel
  Scherer)

- PR#6416, GPR#1120: unique printed names for identifiers
  (Florian Angeletti, review by Jacques Garrigue)

- MPR#7116, GPR#1430: new -config-var option
  to get the value of a single configuration variable in scripts.
  (Gabriel Scherer, review by Sébastien Hinderer and David Allsopp,
   request by Adrien Nader)

- GPR#1691: add shared_libraries to ocamlc -config exporting
  SUPPORTS_SHARED_LIBRARIES from Makefile.config.
  (David Allsopp, review by Gabriel Scherer and Mark Shinwell)

- GPR#1720: Improve error reporting for missing 'rec' in let-bindings.
  (Arthur Charguéraud and Armaël Guéneau, with help and advice
   from Gabriel Scherer, Frédéric Bour, Xavier Clerc and Leo White)

- GPR#1733,1993,1998,2058,2094: Typing error message improvements
    - GPR#1733, change the perspective of the unexpected existential error
      message.
    - GPR#1993, expanded error messages for universal quantification failure
    - GPR#1998, more context for unbound type parameter error
    - GPR#2058, full explanation for unsafe cycles in recursive module
      definitions (suggestion by Ivan Gotovchits)
    - GPR#2094, rewording for "constructor has no type" error
  (Florian Angeletti, reviews by Jacques Garrique, Gabriel Radanne,
   Gabriel Scherer and Jeremy Yallop)

- GPR#1748: do not error when instantiating polymorphic fields in patterns.
  (Thomas Refis, review by Gabriel Scherer)

- MPR#6913: new -match-context-rows option
  to control the degree of optimization in the pattern matching compiler.
  (Dwight Guth, review by Gabriel Scherer and Luc Maranget)

- GPR#1822: keep attributes attached to pattern variables from being discarded.
  (Nicolás Ojeda Bär, review by Thomas Refis)

- GPR#1845: new `-dcamlprimc` option to keep the generated C file containing
  the information about primitives; pass `-fdebug-prefix-map` to the C compiler
  when supported, for reproducible builds
  (Xavier Clerc, review by Jérémie Dimino)

- GPR#1856, GPR#1869: use `BUILD_PATH_PREFIX_MAP` when compiling primitives
  in order to make builds reproducible if code contains uses of
  `__FILE__` or `__LOC__`
  (Xavier Clerc, review by Gabriel Scherer and Sébastien Hinderer)

- GPR#1906: created warning 64 when using -unsafe and a -pp argument that
  returns a syntax tree, to replace the print that was there already
  (Valentin Gatien-Baron)

- GPR#1913: new flag -dump-into-file to print debug output like -dlambda into
  a file named after the file being built, instead of on stderr.
  (Valentin Gatien-Baron, review by Thomas Refis)

- GPR#1921: in the compilation context passed to ppx extensions,
  add more configuration options related to type-checking:
  -rectypes, -principal, -alias-deps, -unboxed-types, -unsafe-string
  (Gabriel Scherer, review by Gabriel Radanne, Xavier Clerc and Frédéric Bour)

- GPR#1925: Print error locations more consistently between batch mode, toplevel
  and expect tests
  (Armaël Guéneau, review by Thomas Refis, Gabriel Scherer and François Bobot)

- GPR#1930: pass the elements from `BUILD_PATH_PREFIX_MAP` to the assembler
  (Xavier Clerc, review by Gabriel Scherer, Sébastien Hinderer, and
   Xavier Leroy)

- GPR#1945, GPR#2032: new "-stop-after [parsing|typing]" option
  to stop compilation after the parsing or typing pass
  (Gabriel Scherer, review by Jérémie Dimino)

- GRP#1953: Add locations to attributes in the parsetree.
  (Hugo Heuzard, review by Gabriel Radanne)

- GPR#1954: Add locations to toplevel directives.
  (Hugo Heuzard, review by Gabriel Radanne)

- GPR#1976: Better error messages for extension constructor type mismatches
  (Thomas Refis, review by Gabriel Scherer)

* GPR#1979: Remove support for TERM=norepeat when displaying errors
  (Armaël Guéneau, review by Gabriel Scherer and Florian Angeletti)

- GPR#1960: The parser keeps previous location when relocating ast node.
  (Hugo Heuzard, review by Jérémie Dimino)

- GPR#1841, MPR#7808: the environment variable OCAMLTOP_INCLUDE_PATH can now
  specify a list of additional include directories for the ocaml toplevel.
  (Nicolás Ojeda Bär, request by Daniel Bünzli, review by Daniel Bünzli and
  Damien Doligez)

- MPR#7864, GPR#2109: remove duplicates from spelling suggestions.
  (Nicolás Ojeda Bär, review by Armaël Guéneau)

- MPR#6638, GPR#1110: introduced a dedicated warning to report
  unused "open!" statements
  (Alain Frisch, report by dwang, review by and design from Leo White)


### Code generation and optimizations:

- MPR#7725, GPR#1754: improve AFL instrumentation for objects and lazy values.
  (Stephen Dolan)

- GPR#1631: AMD64 code generator: emit shorter instruction sequences for the
  sign-extension operations.
  (LemonBoy, review by Alain Frisch and Xavier Leroy)

### Runtime system:

- MPR#7750, GPR#1738: add a function (caml_custom_alloc_mem) and three
  GC parameters to give the user better control of the out-of-heap
  memory retained by custom values; use the function to allocate
  bigarrays and I/O channels.
  (Damien Doligez, review by Alain Frisch)

- GPR#1793: add the -m and -M command-line options to ocamlrun.
  (Sébastien Hinderer, review by Xavier Clerc and Damien Doligez)

- GPR#1723: Remove internal Meta.static_{alloc,free} primitives.
  (Stephen Dolan, review by Gabriel Scherer)

- GPR#1867: Remove the C plugins mechanism.
  (Xavier Leroy, review by David Allsopp, Damien Doligez, Sébastien Hinderer)

- GPR#1895: Printexc.get_callstack would return only one frame in native
  code in threads other then the initial one
  (Valentin Gatien-Baron, review by Xavier Leroy)

- GPR#1900, MPR#7814: avoid exporting non-prefixed identifiers in the debug
  and instrumented runtimes.
  (Damien Doligez, report by Gabriel Scherer)

- GPR#2079: Avoid page table lookup in Pervasives.compare with
  no-naked-pointers
  (Sam Goldman, review by Gabriel Scherer, David Allsopp, Stephen Dolan)

### Tools

- MPR#7843, GPR#2013: ocamldoc, better handling of {{!label}text} in the latex
  backend.
  (Florian Angeletti, review by Nicolás Ojeda Bär and Gabriel Scherer)

- MPR#7844, GPR#2040: Emacs, use built-in detection of comments,
  fixes an imenu crash.
  (Wilfred Hughes, review by Christophe Troestler)

- MPR#7850: Emacs, use symbol boundaries in regular expressions,
  fixes an imenu crash.
  (Wilfred Hughes, review by Christophe Troestler)

- GPR#1711: the new 'open' flag in OCAMLRUNPARAM takes a comma-separated list of
  modules to open as if they had been passed via the command line -open flag.
  (Nicolás Ojeda Bär, review by Mark Shinwell)

- GPR#1865: support dark themes in Emacs, and clean up usage of
  deprecated Emacs APIs
  (Wilfred Hughes, review by Clément Pit-Claudel)

- GPR#2000: ocamdoc, extended support for "include module type of ..."
  (Florian Angeletti, review by Jérémie Dimino)

- GPR#2045: ocamlmklib now supports options -args and -args0 to provide extra
  command-line arguments in a file.
  (Nicolás Ojeda Bär, review by Gabriel Scherer and Daniel Bünzli)

### Manual and documentation:

- MPR#7546, GPR#2020: preambles and introduction for compiler-libs.
  (Florian Angeletti, review by Daniel Bünzli, Perry E. Metzger
  and Gabriel Scherer)

- MPR#7720, GPR#1596, precise the documentation
  of the maximum indentation limit in Format.
  (Florian Angeletti, review by Richard Bonichon and Pierre Weis)

- MPR#7825: html manual split compilerlibs from stdlib in the html
  index of modules
  (Florian Angeletti, review by Perry E. Metzger and Gabriel Scherer)

- GPR#1209, GPR#2008: in the Extension section, use the caml_example environment
  (uses the compiler to check the example code).
  This change was made possible by a lot of tooling work from Florian Angeletti:
  GPR#1702, GPR#1765, GPR#1863, and Gabriel Scherer's GPR#1903.
  (Gabriel Scherer, review by Florian Angeletti)

- GPR#1788: move the quoted string description to the main chapters.
  (Florian Angeletti, review by Xavier Clerc and Perry E. Metzger)

- GPR#1831: move the local exceptions and exception cases to the main chapters.
  (Florian Angeletti, review by Perry E. Metzger and Jeremy Yallop)

- GPR#1863: caml-tex2, move to compiler-libs
  (Florian Angeletti, review by Sébastien Hinderer and Gabriel Scherer)

- GPR#2007: move the documentation for 32-bit, 64-bit and native integer
  literals to the main part of the manual.
  (Florian Angeletti, review by Gabriel Scherer)

- GPR#2105: Change verbatim to caml_example in documentation
  (Maxime Flin, review by Florian Angeletti)

- GPR#2114: ocamldoc, improved manpages for documentation inside modules
  (Florian Angeletti, review by Gabriel Scherer)

- GPR#2117: stdlib documentation, duplicate the operator precedence table
  from the manual inside a separate "OCaml_operators" module.
  (Florian Angeletti, review by Daniel Bünzli, Perry E. Metzger
  and Gabriel Scherer)

### Compiler distribution build system:

- GPR#1776: add -no-install-bytecode-programs and related configure options to
  control (non-)installation of ".byte" executables.
  (Mark Shinwell, review by Sébastien Hinderer and Gabriel Scherer)

- GPR#1777: add -no-install-source-artifacts and related configure options to
  control installation of .cmt, .cmti, .mli and .ml files.
  (Mark Shinwell, review by Nicolás Ojeda Bär and Sébastien Hinderer)

- GPR#1781: cleanup of the manual's build process.
  (steinuil, review by Marcello Seri, Gabriel Scherer and Florian Angeletti)

- GPR#1797: remove the deprecated Makefile.nt files.
  (Sébastien Hinderer, review by Nicolas Ojeda Bar)

- GPR#1805: fix the bootstrap procedure and its documentation.
  (Sébastien Hinderer, Xavier Leroy and Damien Doligez; review by
  Gabriel Scherer)

- GPR#1840: build system enhancements.
  (Sébastien Hinderer, review by David Allsopp, Xavier Leroy and
  Damien Doligez)

- GPR#1852: merge runtime directories
  (Sébastien Hinderer, review by Xavier Leroy and Damien Doligez)

- GPR#1854: remove the no longer defined BYTECCCOMPOPTS build variable.
  (Sébastien Hinderer, review by Damien Doligez)

- GPR#2024: stop supporting obsolete platforms: Rhapsody (old beta
  version of MacOS X, BeOS, alpha*-*-linux*, mips-*-irix6*,
  alpha*-*-unicos, powerpc-*-aix, *-*-solaris2*, mips*-*-irix[56]*,
  i[3456]86-*-darwin[89].*, i[3456]86-*-solaris*, *-*-sunos* *-*-unicos.
  (Sébastien Hinderer, review by Xavier Leroy, Damien Doligez, Gabriel
  Scherer and Armaël Guéneau)

* GPR#2059: stop defining OCAML_STDLIB_DIR in s.h.
  (Sébastien Hinderer, review by David Allsopp and Damien Doligez)

* GPR#2066: remove the standard_runtime configuration variable.
  (Sébastien Hinderer, review by Xavier Leroy, Stephen Dolan and
  Damien Doligez)

### Internal/compiler-libs changes:

- GPR#292: use Menhir as the parser generator for the OCaml parser.
  Satellite GPRs: GPR#1844, GPR#1846, GPR#1853, GPR#1850, GPR#1934
  (Gabriel Scherer, Nicolás Ojeda Bär, Frédéric Bour and Thomas Refis,
   review by Nicolás Ojeda Bär, Leo White and David Allsopp)

- GPR#374: use Misc.try_finally for resource cleanup in the compiler
  codebase. This should fix the problem of catch-and-reraise `try .. with`
  blocks destroying backtrace information.
  (François Bobot, help from Gabriel Scherer and Nicolás Ojeda Bär,
   review by Gabriel Scherer)

- GPR#1148, GPR#1287, GPR#1288, GPR#1874: significant improvements
  of the tools/check-typo script used over the files of the whole repository;
  contributors are now expected to check that check-typo passes on their
  pull requests; see CONTRIBUTING.md for more details.
  (David Allsopp, review by Damien Doligez and Sébastien Hinderer)

- GPR#1703, GPR#1944: Add the module Compile_common, which factorizes the common
  part in Compile and Optcompile. This also makes the pipeline more modular.
  (Gabriel Radanne, help from Gabriel Scherer and Valentin Gatien-Baron,
   review by Mark Shinwell and Gabriel Radanne)

- GPR#1745: do not generalize the type of every sub-pattern, only of variables.
  (Thomas Refis, review by Leo White)

- GPR#1746: remove unreachable error variant: Make_seltype_nongen.
  (Florian Angeletti, review by Gabriel Radanne)

- GPR#1747: type_cases: always propagate.
  (Thomas Refis, review by Jacques Garrigue)

- GPR#1811: shadow the polymorphic comparison in the middle-end
  (Xavier Clerc, review by Pierre Chambart)

- GPR#1833: allow non-val payloads in CMM Ccatch handlers
  (Simon Fowler, review by Xavier Clerc)

- GPR#1866: document the release process
  (Damien Doligez and Gabriel Scherer, review by Sébastien Hinderer,
   Perry E. Metzger, Xavier Leroy and David Allsopp)

- GPR#1886: move the Location.absname reference to Clflags.absname
  (Armaël Guéneau, review by Jérémie Dimino)

- GPR#1894: generalize highlight_dumb in location.ml to handle highlighting
  several locations
  (Armaël Guéneau, review by Gabriel Scherer)

- GPR#1903: parsetree, add locations to all nodes with attributes
  (Gabriel Scherer, review by Thomas Refis)

- GPR#1910: improve the check-typo use of .gitattributes
  (Gabriel Scherer, review by David Allsopp and Damien Doligez)

- GPR#1938: always check ast invariants after preprocessing
  (Florian Angeletti, review by Alain Frisch and Gabriel Scherer)

- GPR#1948: Refactor Stdlib.Format. Notably, use Stdlib.Stack and Stdlib.Queue,
  and avoid exceptions for control flow.
  (Vladimir Keleshev, review by Nicolás Ojeda Bär and Gabriel Scherer)

* GPR#1952: refactor the code responsible for displaying errors and warnings
  `Location.report_error` is removed, use `Location.print_report` instead
  (Armaël Guéneau, review by Thomas Refis)

- MPR#7835, GPR#1980: separate scope from stamp in idents
  (Thomas Refis, review by Leo White)

- GPR#1996: expose Pprintast.longident to help compiler-libs users print
  Longident.t values.
  (Gabriel Scherer, review by Florian Angeletti and Thomas Refis)

- GPR#2030: makefile targets to build AST files of sources
  for parser testing. See parsing/HACKING.adoc.
  (Gabriel Scherer, review by Nicolás Ojeda Bär)

- GPR#2047: a new type for unification traces
  (Florian Angeletti, review by Thomas Refis and Gabriel Scherer)

- GPR#2055: Add [Linearize.Lprologue].
  (Mark Shinwell, review by Pierre Chambart)

- GPR#2056: Use [Backend_var] rather than [Ident] from [Clambda] onwards;
  use [Backend_var.With_provenance] for variables in binding position.
  (Mark Shinwell, review by Pierre Chambart)

- GPR#2060: "Phantom let" support for the Clambda language.
  (Mark Shinwell, review by Vincent Laviron)

- GPR#2065: Add [Proc.destroyed_at_reloadretaddr].
  (Mark Shinwell, review by Damien Doligez)

- GPR#2060: "Phantom let" support for the Clambda language.
  (Mark Shinwell, review by Vincent Laviron)

- GPR#2070: "Phantom let" support for the Cmm language.
  (Mark Shinwell, review by Vincent Laviron)

- GPR#2072: Always associate a scope to a type
  (Thomas Refis, review by Jacques Garrigue and Leo White)

- GPR#2074: Correct naming of record field inside [Ialloc] terms.
  (Mark Shinwell, review by Jérémie Dimino)

- GPR#2076: Add [Targetint.print].
  (Mark Shinwell)

- GPR#2080: Add [Proc.dwarf_register_numbers] and
  [Proc.stack_ptr_dwarf_register_number].
  (Mark Shinwell, review by Bernhard Schommer)

### Bug fixes:

- MPR#7867: Fix #mod_use raising an exception for filenames with no
  extension.
  (Geoff Gole)

- GPR#2100: Fix Unix.getaddrinfo when called on strings containing
  null bytes; it would crash the GC later on.
  (Armaël Guéneau, report and fix by Joe, review by Sébastien Hinderer)

- MPR#7847, GPR#2019: Fix an infinite loop that could occur when the
  (Menhir-generated) parser encountered a syntax error in a certain
  specific state.
  (François Pottier, report by Stefan Muenzel,
  review by Frédéric Bour, Thomas Refis, Gabriel Scherer)

- GPR#1626: Do not allow recursive modules in `with module`
  (Leo White, review by Gabriel Radanne)

- MPR#7726, GPR#1676: Recursive modules, equi-recursive types and stack overflow
  (Jacques Garrigue, report by Jeremy Yallop, review by Leo White)

- MPR#7723, GPR#1698: Ensure `with module` and `with type` do not weaken
  module aliases.
  (Leo White, review by Gabriel Radanne and Jacques Garrigue)

- GPR#1719: fix Pervasives.LargeFile functions under Windows.
  (Alain Frisch)

- GPR#1739: ensure ocamltest waits for child processes to terminate on Windows.
  (David Allsopp, review by Sébastien Hinderer)

- MPR#7554, GPR#1751: Lambda.subst: also update debug event environments
  (Thomas Refis, review by Gabriel Scherer)

- MPR#7238, GPR#1825: in Unix.in_channel_of_descr and Unix.out_channel_of_descr,
  raise an error if the given file description is not suitable for
  character-oriented I/O, for example if it is a block device or a
  datagram socket.
  (Xavier Leroy, review by Jérémie Dimino and Perry E. Metzger)

- MPR#7799, GPR#1820: fix bug where Scanf.format_from_string could fail when
  the argument string contained characters that require escaping.
  (Gabriel Scherer and Nicolás Ojeda Bär, report by Guillaume Melquiond, review
  by Gabriel Scherer)

- GPR#1843: ocamloptp was doing the wrong thing with option -inline-max-unroll.
  (Github user @poechsel, review by Nicolás Ojeda Bär).

- GPR#1890: remove last use of Ctype.unroll_abbrev
  (Thomas Refis, report by Leo White, review by Jacques Garrigue)

- GPR#1893: dev-branch only, warning 40(name not in scope) triggered spurious
  warnings 49(missing cmi) with -no-alias-deps.
  (Florian Angeletti, report by Valentin Gatien-Baron,
  review by Gabriel Scherer)

- GPR#1912: Allow quoted strings, octal/unicode escape sequences and identifiers
  containing apostrophes in ocamllex actions and comments.
  (Pieter Goetschalckx, review by Damien Doligez)

- MPR#7828, GPR#1935: correct the conditions that generate warning 61,
  Unboxable_type_in_prim_decl
  (Stefan Muenzel)

- GPR#1958: allow [module M(_:S) = struct end] syntax
  (Hugo Heuzard, review by Gabriel Scherer)

- GPR#1970: fix order of floatting documentation comments in classes
  (Hugo Heuzard, review by Nicolás Ojeda Bär)

- GPR#1977: [@@ocaml.warning "..."] attributes attached to type declarations are
  no longer ignored.
  (Nicolás Ojeda Bär, review by Gabriel Scherer)

- MPR#7830, GPR#1987: fix ocamldebug crash when printing a value in the scope of
  an `open` statement for which the `.cmi` is not available.
  (Nicolás Ojeda Bär, report by Jocelyn Sérot, review by Gabriel Scherer)

- MPR#7408, MPR#7846, GPR#2015: Check arity of primitives.
  (Hugo Heuzard, review by Nicolás Ojeda Bär)

- MPR#7854, GPR#2062: fix an issue where the wrong locale may be used when using
  the legacy ANSI encoding under Windows.
  (Nicolás Ojeda Bär, report by Tiphaine Turpin)

- GPR#2083: Fix excessively aggressive float unboxing and introduce similar fix
  as a preventative measure for boxed int unboxing.
  (Thomas Refis, Mark Shinwell, Leo White)

- GPR#2130: fix printing of type variables with a quote in their name
  (Alain Frisch, review by Armaël Guéneau and Gabriel Scherer,
  report by Hugo Heuzard)


OCaml 4.07.1 (4 October 2018)
-----------------------------

### Bug fixes:

- MPR#7815, GPR#1896: major GC crash with first-fit policy
  (Stephen Dolan and Damien Doligez, report by Joris Giovannangeli)

* MPR#7818, GPR#2051: Remove local aliases in functor argument types,
  to prevent the aliasing of their target.
  (Jacques Garrigue, report by mandrykin, review by Leo White)

- MPR#7820, GPR#1897: Fix Array.of_seq. This function used to apply a circular
  permutation of one cell to the right on the sequence.
  (Thierry Martinez, review by Nicolás Ojeda Bär)

- MPR#7821, GPR#1908: make sure that the compilation of extension
  constructors doesn't cause the compiler to load more cmi files
  (Jérémie Dimino, review by Gabriel Scherer)

- MPR#7824, GPR#1914: subtype_row: filter out absent fields when row is closed
  (Leo White and Thomas Refis, report by talex, review by Jacques Garrigue)

- GPR#1915: rec_check.ml is too permissive for certain class declarations.
  (Alban Reynaud with Gabriel Scherer, review by Jeremy Yallop)

- MPR#7833, GPR#1946: typecore: only 1k existential per match, not 100k
  (Thomas Refis, report by Jerome Simeon, review by Jacques Garrigue)

- MPR#7838: -principal causes assertion failure in type checker
  (Jacques Garrigue, report by Markus Mottl, review by Thomas Refis)

OCaml 4.07.0 (10 July 2018)
---------------------------

(Changes that can break existing programs are marked with a "*")

### Language features:

- MPR#6023, GPR#1648: Allow type-based selection of GADT constructors.
  (Thomas Refis and Leo White, review by Jacques Garrigue and Gabriel Scherer)

- GPR#1546: Allow empty variants.
  (Runhang Li, review by Gabriel Radanne and Jacques Garrigue)

### Standard library:

- MPR#4170, GPR#1674: add the constant `Float.pi`.
  (Christophe Troestler, review by Damien Doligez)

- MPR#6139, GPR#1685: Move the Bigarray module to the standard library. Keep the
  bigarray library as on overlay adding the deprecated map_file functions.
  (Jérémie Dimino, review by Mark Shinwell)

- MPR#7690, GPR#1528: fix the float_of_string function for hexadecimal floats
  with very large values of the exponent.
  (Olivier Andrieu)

- GPR#1002: add a new `Seq` module defining a list-of-thunks style iterator.
  Also add `{to,of}_seq` to several standard modules.
  (Simon Cruanes, review by Alain Frisch and François Bobot)

* GPR#1010: pack all standard library modules into a single module Stdlib
  which is the default opened module (Stdlib itself includes Pervasives) to free
  up the global namespace for other standard libraries, while still allowing any
  OCaml standard library module to be referred to as Stdlib.Module). This is
  implemented efficiently using module aliases (prefixing all modules with
  Stdlib__, e.g. Stdlib__string).
  (Jérémie Dimino, David Allsopp and Florian Angeletti, review by David Allsopp
   and Gabriel Radanne)

- GPR#1637: String.escaped is faster and does not allocate when called with a
  string that does not contain any characters needing to be escaped.
  (Alain Frisch, review by Xavier Leroy and Gabriel Scherer)

- GPR#1638: add a Float module.
  (Nicolás Ojeda Bär, review by Alain Frisch and Jeremy Yallop)

- GPR#1697: Tune [List.init] tailrec threshold so that it does not stack
  overflow when compiled with the Js_of_ocaml backend.
  (Hugo Heuzard, reviewed by Gabriel Scherer)

### Other libraries:

- MPR#7745, GPR#1629: Graphics.open_graph displays the correct window title on
  Windows again (fault introduced by 4.06 Unicode changes).
  (David Allsopp)

* GPR#1406: Unix.isatty now returns true in the native Windows ports when
  passed a file descriptor connected to a Cygwin PTY. In particular, compiler
  colors for the native Windows ports now work under Cygwin/MSYS2.
  (Nicolás Ojeda Bär, review by Gabriel Scherer, David Allsopp, Xavier Leroy)

- GPR#1451: [getpwuid], [getgrgid], [getpwnam], [getgrnam] now raise Unix error
  instead of returning [Not_found] when interrupted by a signal.
  (Arseniy Alekseyev, review by Mark Shinwell and Xavier Leroy)

- GPR#1477: raw_spacetime_lib can now be used in bytecode.
  (Nicolás Ojeda Bär, review by Mark Shinwell)

- GPR#1533: (a) The implementation of Thread.yield for system thread
  now uses nanosleep(1) for enabling better preemption.
  (b) Thread.delay is now an alias for Unix.sleepf.
  (Jacques-Henri Jourdan, review by Xavier Leroy and David Allsopp)

### Compiler user-interface and warnings:

- MPR#7663, GPR#1694: print the whole cycle and add a reference to the manual in
  the unsafe recursive module evaluation error message.
  (Florian Angeletti, report by Matej Košík, review by Gabriel Scherer)

- GPR#1166: In OCAMLPARAM, an alternative separator can be specified as
  first character (instead of comma) in the set ":|; ,"
  (Fabrice Le Fessant)

- GPR#1358: Fix usage warnings with no mli file.
  (Leo White, review by Alain Frisch)

- GPR#1428: give a non dummy location for warning 49 (no cmi found).
  (Valentin Gatien-Baron)

- GPR#1491: Improve error reporting for ill-typed applicative functor
  types, F(M).t.
  (Valentin Gatien-Baron, review by Florian Angeletti and Gabriel Radanne)

- GPR#1496: Refactor the code printing explanation for unification type errors,
  in order to avoid duplicating pattern matches.
  (Armaël Guéneau, review by Florian Angeletti and Gabriel Scherer)

- GPR#1505: Add specific error messages for unification errors involving
  functions of type "unit -> _".
  (Arthur Charguéraud and Armaël Guéneau, with help from Leo White, review by
  Florian Angeletti and Gabriel Radanne)

- GPR#1510: Add specific explanation for unification errors caused by type
  constraints propagated by keywords (such as if, while, for...).
  (Armaël Guéneau and Gabriel Scherer, original design by Arthur Charguéraud,
  review by Frédéric Bour, Gabriel Radanne and Alain Frisch)

- GPR#1515: honor the BUILD_PATH_PREFIX_MAP environment variable
  to enable reproducible builds.
  (Gabriel Scherer, with help from Ximin Luo, review by Damien Doligez)

- GPR#1534: Extend the warning printed when (*) is used, adding a hint to
  suggest using ( * ) instead.
  (Armaël Guéneau, with help and review from Florian Angeletti and Gabriel
  Scherer)

- GPR#1552, GPR#1577: do not warn about ambiguous variables in guards
  (warning 57) when the ambiguous values have been filtered by
  a previous clause.
  (Gabriel Scherer and Thomas Refis, review by Luc Maranget)

- GPR#1554: warnings 52 and 57: fix reference to manual detailed explanation.
  (Florian Angeletti, review by Thomas Refis and Gabriel Scherer)

- GPR#1618: add the -dno-unique-ids and -dunique-ids compiler flags.
  (Sébastien Hinderer, review by Leo White and Damien Doligez)

- GPR#1649: change compilation order of toplevel definitions, so that some
  warnings emitted by the bytecode compiler appear more in-order than before.
  (Luc Maranget, advice and review by Damien Doligez)

- GPR#1806: add linscan to OCAMLPARAM options.
  (Raja Boujbel)

### Code generation and optimizations:

- MPR#7630, GPR#1401: Faster compilation of large modules with Flambda.
  (Pierre Chambart, report by Emilio Jesús Gallego Arias,
  Pierre-Marie Pédrot and Paul Steckler, review by Gabriel Scherer
  and Leo White)

- MPR#7630, GPR#1455: Disable CSE for the initialization function.
  (Pierre Chambart, report by Emilio Jesús Gallego Arias,
   review by Gabriel Scherer and Xavier Leroy)

- GPR#1370: Fix code duplication in Cmmgen.
  (Vincent Laviron, with help from Pierre Chambart,
   reviews by Gabriel Scherer and Luc Maranget)

- GPR#1486: ARM 32-bit port: add support for ARMv8 in 32-bit mode,
  a.k.a. AArch32.
  For this platform, avoid ITE conditional instruction blocks and use
  simpler IT blocks instead.
  (Xavier Leroy, review by Mark Shinwell)

- GPR#1487: Treat negated float comparisons more directly.
  (Leo White, review by Xavier Leroy)

- GPR#1573: emitcode: merge events after instructions reordering.
  (Thomas Refis and Leo White, with help from David Allsopp, review by Frédéric
  Bour)

- GPR#1606: Simplify the semantics of Lambda.free_variables and Lambda.subst,
  including some API changes in bytecomp/lambda.mli.
  (Pierre Chambart, review by Gabriel Scherer)

- GPR#1613: ensure that set-of-closures are processed first so that other
  entries in the let-rec symbol do not get dummy approximations.
  (Leo White and Xavier Clerc, review by Pierre Chambart)

* GPR#1617: Make string/bytes distinguishable in the bytecode.
  (Hugo Heuzard, reviewed by Nicolás Ojeda Bär)

- GPR#1627: Reduce cmx sizes by sharing variable names (Flambda only).
  (Fuyong Quah, Leo White, review by Xavier Clerc)

- GPR#1665: reduce the size of cmx files in classic mode by droping the
  bodies of functions that will not be inlined.
  (Fuyong Quah, review by Leo White and Pierre Chambart)

- GPR#1666: reduce the size of cmx files in classic mode by droping the
  bodies of functions that cannot be reached from the module block.
  (Fuyong Quah, review by Leo White and Pierre Chambart)

- GPR#1686: Turn off by default flambda invariants checks.
  (Pierre Chambart)

- GPR#1707: Add [Closure_origin.t] to trace inlined functions to prevent
  infinite loops from repeatedly inlining copies of the same function.
  (Fu Yong Quah)

- GPR#1740: make sure startup.o is always linked in when using
  "-output-complete-obj". Previously, it was always linked in only on some
  platforms, making this option unusable on platforms where it wasn't.
  (Jérémie Dimino, review by Sébastien Hinderer and Xavier Leroy)

### Runtime system:

- MPR#6411, GPR#1535: don't compile everything with -static-libgcc on mingw32,
  only dllbigarray.dll and libbigarray.a. Allows the use of C++ libraries which
  raise exceptions.
  (David Allsopp)

- MPR#7100, GPR#1476: trigger a minor GC when custom blocks accumulate
  in minor heap.
  (Alain Frisch, report by talex, review by Damien Doligez, Leo White,
  Gabriel Scherer)

- GPR#1431: remove ocamlrun dependencies on curses/terminfo/termcap C library.
  (Xavier Leroy, review by Daniel Bünzli)

- GPR#1478: The Spacetime profiler now works under Windows (but it is not yet
  able to collect profiling information from C stubs).
  (Nicolás Ojeda Bär, review by Xavier Leroy, Mark Shinwell)

- GPR#1483: fix GC freelist accounting for chunks larger than the maximum block
  size.
  (David Allsopp and Damien Doligez)

- GPR#1526: install the debug and instrumented runtimes
  (lib{caml,asm}run{d,i}.a).
  (Gabriel Scherer, reminded by Julia Lawall)

- GPR#1563: simplify implementation of LSRINT and ASRINT.
  (Max Mouratov, review by Frédéric Bour)

- GPR#1644: remove caml_alloc_float_array from the bytecode primitives list
  (it's a native code primitive).
  (David Allsopp)

- GPR#1701: fix missing root bug in GPR#1476.
  (Mark Shinwell)

- GPR#1752: do not alias function arguments to sigprocmask.
  (Anil Madhavapeddy)

- GPR#1753: avoid potential off-by-one overflow in debugger socket path length.
  (Anil Madhavapeddy)

* GPR#1683: Change Marshal format to make Custom_tag objects store their
  length. Old versions of OCaml will no longer be able to parse new marshalled
  files containing custom blocks, but old files will still parse.
  (Stephen Dolan)

### Tools:

- MPR#7643, GPR#1377: ocamldep, fix an exponential blowup in presence of nested
  structures and signatures, e.g. "include struct … include(struct … end) … end"
  (Florian Angeletti, review by Gabriel Scherer, report by Christophe Raffalli)

- MPR#7687, GPR#1653: deprecate -thread option,
  which is equivalent to -I +threads.
  (Nicolás Ojeda Bär, report by Daniel Bünzli)

- MPR#7710: `ocamldep -sort` should exit with nonzero code in case of
  cyclic dependencies.
  (Xavier Leroy, report by Mantis user baileyparker)

- GPR#1537: boot/ocamldep is no longer included in the source distribution;
  boot/ocamlc -depend can be used in its place.
  (Nicolás Ojeda Bär, review by Xavier Leroy and Damien Doligez)

- GPR#1585: optimize output of "ocamllex -ml".
  (Alain Frisch, review by Frédéric Bour and Gabriel Scherer)

- GPR#1667: add command-line options -no-prompt, -no-version, -no-time,
  -no-breakpoint-message and -topdirs-path to ocamldebug.
  (Sébastien Hinderer, review by Damien Doligez)

- GPR#1695: add the -null-crc command-line option to ocamlobjinfo.
  (Sébastien Hinderer, review by David Allsopp and Gabriel Scherer)

- GPR#1710: ocamldoc, improve the 'man' rendering of subscripts and
  superscripts.
  (Gabriel Scherer)

- GPR#1771: ocamldebug, avoid out of bound access.
  (Thomas Refis)

### Manual and documentation:

- MPR#7613: minor rewording of the "refutation cases" paragraph.
  (Florian Angeletti, review by Jacques Garrigue)

- MPR#7647, GPR#1384: emphasize ocaml.org website and forum in README.
  (Yawar Amin, review by Gabriel Scherer)

- MPR#7698, GPR#1545: improve wording in OCaml manual in several places,
  mostly in Chapter 1.  This addresses the easier changes suggested in the PR.
  (Jim Fehrle, review by Florian Angeletti and David Allsopp)

- GPR#1540: manual, decouple verbatim and toplevel style in code examples.
  (Florian Angeletti, review by Gabriel Scherer)

- GPR#1556: manual, add a consistency test for manual references inside
  the compiler source code.
  (Florian Angeletti, review by Gabriel Scherer)

- GPR#1647: manual, subsection on record and variant disambiguation.
  (Florian Angeletti, review by Alain Frisch and Gabriel Scherer)

- GPR#1702: manual, add a signature mode for code examples.
  (Florian Angeletti, review by Gabriel Scherer)

- GPR#1741: manual, improve typesetting and legibility in HTML output.
  (steinuil, review by Gabriel Scherer)

- GPR#1757: style the html manual, changing type and layout.
  (Charles Chamberlain, review by Florian Angeletti, Xavier Leroy,
  Gabriel Radanne, Perry E. Metzger, and Gabriel Scherer)

- GPR#1765: manual, ellipsis in code examples.
  (Florian Angeletti, review and suggestion by Gabriel Scherer)

- GPR#1767: change html manual to use relative font sizes.
  (Charles Chamberlain, review by Daniel Bünzli, Perry E. Metzger,
  Josh Berdine, and Gabriel Scherer)

- GPR#1779: integrate the Bigarray documentation into the main manual.
  (Perry E. Metzger, review by Florian Angeletti and Xavier Clerc)

### Type system:

- MPR#7611, GPR#1491: reject the use of generative functors as applicative.
  (Valentin Gatien-Baron)

- MPR#7706, GPR#1565: in recursive value declarations, track
  static size of locally-defined variables.
  (Gabriel Scherer, review by Jeremy Yallop and Leo White, report by Leo White)

- MPR#7717, GPR#1593: in recursive value declarations, don't treat
  unboxed constructor size as statically known.
  (Jeremy Yallop, report by Pierre Chambart, review by Gabriel Scherer)

- MPR#7767, GPR#1712: restore legacy treatment of partially-applied
  labeled functions in 'let rec' bindings.
  (Jeremy Yallop, report by Ivan Gotovchits, review by Gabriel Scherer)

* MPR#7787, GPR#1652, GPR#1743: Don't remove module aliases in `module type of`
  and `with module`.
  The old behaviour can be obtained using the `[@remove_aliases]` attribute.
  (Leo White and Thomas Refis, review by Jacques Garrigue)

- GPR#1468: Do not enrich type_decls with incoherent manifests.
  (Thomas Refis and Leo White, review by Jacques Garrigue)

- GPR#1469: Use the information from [@@immediate] annotations when
  computing whether a type can be [@@unboxed].
  (Damien Doligez, report by Stephan Muenzel, review by Alain Frisch)

- GPR#1513: Allow compilation units to shadow sub-modules of Pervasives.
  For instance users can now use a largeFile.ml file in their project.
  (Jérémie Dimino, review by Nicolás Ojeda Bär, Alain Frisch and Gabriel
  Radanne)

- GPR#1516: Allow float array construction in recursive bindings
  when configured with -no-flat-float-array.
  (Jeremy Yallop, report by Gabriel Scherer)

- GPR#1583: propagate refined ty_arg to Parmatch checks.
  (Thomas Refis, review by Jacques Garrigue)

- GPR#1609: Changes to ambivalence scope tracking.
  (Thomas Refis and Leo White, review by Jacques Garrigue)

- GPR#1628: Treat reraise and raise_notrace as nonexpansive.
  (Leo White, review by Alain Frisch)

* GPR#1778: Fix Soundness bug with non-generalized type variable and
  local modules.  This is the same bug as MPR#7414, but using local
  modules instead of non-local ones.
  (Leo White, review by Jacques Garrigue)

### Compiler distribution build system:

- MPR#5219, GPR#1680, GPR#1877: use 'install' instead of 'cp'
  in install scripts.
  (Gabriel Scherer, review by Sébastien Hinderer and Valentin Gatien-Baron)

- MPR#7679: make sure .a files are erased before calling ar rc, otherwise
  leftover .a files from an earlier compilation may contain unwanted modules.
  (Xavier Leroy)

- GPR#1571: do not perform architecture tests on 32-bit platforms, allowing
  64-bit back-ends to use 64-bit specific constructs.
  (Xavier Clerc, review by Damien Doligez)

### Internal/compiler-libs changes:

- MPR#7738, GPR#1624: Asmlink.reset also resets lib_ccobjs/ccopts.
  (Cedric Cellier, review by Gabriel Scherer)

- GPR#1488, GPR#1560: Refreshing parmatch.
  (Gabriel Scherer and Thomas Refis, review by Luc Maranget)

- GPR#1502: more command line options for expect tests.
  (Florian Angeletti, review by Gabriel Scherer)

- GPR#1511: show code at error location in expect-style tests,
  using new Location.show_code_at_location function.
  (Gabriel Scherer and Armaël Guéneau,
   review by Valentin Gatien-Baron and Damien Doligez)

- GPR#1519, GPR#1532, GRP#1570: migrate tests to ocamltest.
  (Sébastien Hinderer, review by Gabriel Scherer, Valentin Gatien-Baron
  and Nicolás Ojeda Bär)

- GPR#1520: more robust implementation of Misc.no_overflow_mul.
  (Max Mouratov, review by Xavier Leroy)

- GPR#1557: Organise and simplify translation of primitives.
  (Leo White, review by François Bobot and Nicolás Ojeda Bär)

- GPR#1567: register all idents relevant for reraise.
  (Thomas Refis, review by Alain Frisch and Frédéric Bour)

- GPR#1586: testsuite: 'make promote' for ocamltest tests.
  (The new "-promote" option for ocamltest is experimental
  and subject to change/removal).
  (Gabriel Scherer)

- GPR#1619: expect_test: print all the exceptions, even the unexpected ones.
  (Thomas Refis, review by Jérémie Dimino)

- GPR#1621: expect_test: make sure to not use the installed stdlib.
  (Jérémie Dimino, review by Thomas Refis)

- GPR#1646: add ocamldoc test to ocamltest and
  migrate ocamldoc tests to ocamltest.
  (Florian Angeletti, review by Sébastien Hinderer)

- GPR#1663: refactor flambda specialise/inlining handling.
  (Leo White and Xavier Clerc, review by Pierre Chambart)

- GPR#1679: remove Pbittest from primitives in lambda.
  (Hugo Heuzard, review by Mark Shinwell)

* GPR#1704: Make Ident.t abstract and immutable.
  (Gabriel Radanne, review by Mark Shinwell)

- GPR#1699: Clean up Maps and Sets throughout the compiler.
  Remove the Tbl module in favor of dedicated Maps.
  (Gabriel Radanne, review by Mark Shinwell)

### Bug fixes:

- MPR#4499, GPR#1479: Use native Windows API to implement Sys.getenv,
  Unix.getenv and Unix.environment under Windows.
  (Nicolás Ojeda Bär, report by Alain Frisch, review by David Allsopp, Xavier
  Leroy)

- MPR#5250, GPR#1435: on Cygwin, when ocamlrun searches the path
  for a bytecode executable file, skip directories and other
  non-regular files, like other Unix variants do.
  (Xavier Leroy)

- MPR#6394, GPR#1425: fix fatal_error from Parmatch.get_type_path.
  (Virgile Prevosto, review by David Allsopp, Thomas Refis and Jacques Garrigue)

* MPR#6604, GPR#931: Only allow directives with filename and at the beginning of
  the line.
  (Tadeu Zagallo, report by Roberto Di Cosmo,
   review by Hongbo Zhang, David Allsopp, Gabriel Scherer, Xavier Leroy)

- MPR#7138, MPR#7701, GPR#1693: Keep documentation comments
  even in empty structures and signatures.
  (Leo White, Florian Angeletti, report by Anton Bachin)

- MPR#7178, MPR#7253, MPR#7796, GPR#1790: Make sure a function
  registered with "at_exit" is executed only once when the program exits.
  (Nicolás Ojeda Bär and Xavier Leroy, review by Max Mouratov)

- MPR#7391, GPR#1620: Do not put a dummy method in object types.
  (Thomas Refis, review by Jacques Garrigue)

- PR#7660, GPR#1445: Use native Windows API to implement Unix.utimes in order to
  avoid unintended shifts of the argument timestamp depending on DST setting.
  (Nicolás Ojeda Bär, review by David Allsopp, Xavier Leroy)

- MPR#7668: -principal is broken with polymorphic variants.
  (Jacques Garrigue, report by Jun Furuse)

- MPR#7680, GPR#1497: Incorrect interaction between Matching.for_let and
  Simplif.simplify_exits.
  (Alain Frisch, report and review by Vincent Laviron)

- MPR#7682, GPR#1495: fix [@@unboxed] for records with 1 polymorphic field.
  (Alain Frisch, report by Stéphane Graham-Lengrand, review by Gabriel Scherer)

- MPR#7695, GPR#1541: Fatal error: exception Ctype.Unify(_) with field override
  (Jacques Garrigue, report by Nicolás Ojeda Bär)

- MPR#7704, GPR#1564: use proper variant tag in non-exhaustiveness warning.
  (Jacques Garrigue, report by Thomas Refis)

- MPR#7711, GPR#1581: Internal typechecker error triggered by a constraint on
   self type in a class type.
  (Jacques Garrigue, report and review by Florian Angeletti)

- MPR#7712, GPR#1576: assertion failure with type abbreviations.
  (Thomas Refis, report by Michael O'Connor, review by Jacques Garrigue)

- MPR#7747: Type checker can loop infinitely and consume all computer memory.
  (Jacques Garrigue, report by kantian)

- MPR#7751, GPR#1657: The toplevel prints some concrete types as abstract.
  (Jacques Garrigue, report by Matej Kosik)

- MPR#7765, GPR#1718: When unmarshaling bigarrays, protect against integer
  overflows in size computations.
  (Xavier Leroy, report by Maximilian Tschirschnitz,
   review by Gabriel Scherer)

- MPR#7760, GPR#1713: Exact selection of lexing engine, that is
  correct "Segfault in ocamllex-generated code using 'shortest'".
  (Luc Maranget, Frédéric Bour, report by Stephen Dolan,
  review by Gabriel Scherer)

- MPR#7769, GPR#1714: calls to Stream.junk could, under some conditions, be
  ignored when used on streams based on input channels.
  (Nicolás Ojeda Bär, report by Michael Perin, review by Gabriel Scherer)

- MPR#7793, GPR#1766: the toplevel #use directive now accepts sequences of ';;'
  tokens. This fixes a bug in which certain files accepted by the compiler were
  rejected by ocamldep.
  (Nicolás Ojeda Bär, report by Hugo Heuzard, review by Hugo Heuzard)

- GPR#1517: More robust handling of type variables in mcomp.
  (Leo White and Thomas Refis, review by Jacques Garrigue)

- GPR#1530, GPR#1574: testsuite, fix 'make parallel' and 'make one DIR=...'
  to work on ocamltest-based tests.
  (Runhang Li and Sébastien Hinderer, review by Gabriel Scherer)

- GPR#1550, GPR#1555: Make pattern matching warnings more robust
  to ill-typed columns.
  (Thomas Refis, with help from Gabriel Scherer and Luc Maranget)

- GPR#1614: consider all bound variables when inlining, fixing a compiler
  fatal error.
  (Xavier Clerc, review by Pierre Chambart, Leo White)

- GPR#1622: fix bug in the expansion of command-line arguments under Windows
  which could result in some elements of Sys.argv being truncated in some cases.
  (Nicolás Ojeda Bär, review by Sébastien Hinderer)

- GPR#1623: Segfault on Windows 64 bits when expanding wildcards in arguments.
  (Marc Lasson, review by David Allsopp, Alain Frisch, Sébastien Hinderer,
   Xavier Leroy, Nicolas Ojeda Bar)

- GPR#1661: more precise principality warning regarding record fields
  disambiguation.
  (Thomas Refis, review by Leo White)

- GPR#1687: fix bug in the printing of short functor types "(S1 -> S2) -> S3".
  (Pieter Goetschalckx, review by Gabriel Scherer)

- GPR#1722: Scrape types in Typeopt.maybe_pointer.
  (Leo White, review by Thomas Refis)

- GPR#1755: ensure that a bigarray is never collected while reading complex
  values.
  (Xavier Clerc, Mark Shinwell and Leo White, report by Chris Hardin,
  reviews by Stephen Dolan and Xavier Leroy)

- GPR#1764: in byterun/memory.c, struct pool_block, use C99 flexible arrays
  if available.
  (Xavier Leroy, review by Max Mouratov)

- GPR#1774: ocamlopt for ARM could generate VFP loads and stores with bad
  offsets, rejected by the assembler.
  (Xavier Leroy, review by Mark Shinwell)

- GPR#1808: handle `[@inlined]` attributes under a module constraint.
  (Xavier Clerc, review by Leo White)

- GPR#1810: use bit-pattern comparison when meeting float approximations.
  (Xavier Clerc, report by Christophe Troestler, review by Nicolás Ojeda Bär
   and Gabriel Scherer)

- GPR#1835: Fix off-by-one errors in Weak.get_copy and Weak.blit.
  (KC Sivaramakrishnan)

- GPR#1849: bug in runtime function generic_final_minor_update()
  that could lead to crashes when Gc.finalise_last is used.
  (report and fix by Yuriy Vostrikov, review by François Bobot)


OCaml 4.06.1 (16 Feb 2018):
---------------------------

### Bug fixes:

- MPR#7661, GPR#1459: fix faulty compilation of patterns
  using extensible variants constructors
  (Luc Maranget, review by Thomas Refis and Gabriel Scherer, report
  by Abdelraouf Ouadjaout and Thibault Suzanne)

- MPR#7702, GPR#1553: refresh raise counts when inlining a function
  (Vincent Laviron, Xavier Clerc, report by Cheng Sun)

- MPR#7704, GPR#1559: Soundness issue with private rows and pattern-matching
  (Jacques Garrigue, report by Jeremy Yallop, review by Thomas Refis)

- MPR#7705, GPR#1558: add missing bounds check in Bigarray.Genarray.nth_dim.
  (Nicolás Ojeda Bär, report by Jeremy Yallop, review by Gabriel Scherer)

- MPR#7713, GPR#1587: Make pattern matching warnings more robust
  to ill-typed columns; this is a backport of GPR#1550 from 4.07+dev
  (Thomas Refis, review by Gabriel Scherer, report by Andreas Hauptmann)

- GPR#1470: Don't commute negation with float comparison
  (Leo White, review by Xavier Leroy)

- GPR#1538: Make pattern matching compilation more robust to ill-typed columns
  (Gabriel Scherer and Thomas Refis, review by Luc Maranget)

OCaml 4.06.0 (3 Nov 2017):
--------------------------

(Changes that can break existing programs are marked with a "*")

### Language features:

- MPR#6271, MPR#7529, GPR#1249: Support "let open M in ..."
  in class expressions and class type expressions.
  (Alain Frisch, reviews by Thomas Refis and Jacques Garrigue)

- GPR#792: fix limitations of destructive substitutions, by
  allowing "S with type t := type-expr",
  "S with type M.t := type-expr", "S with module M.N := path"
  (Valentin Gatien-Baron, review by Jacques Garrigue and Leo White)

* GPR#1064, GPR#1392: extended indexing operators, add a new class of
  user-defined indexing operators, obtained by adding at least
  one operator character after the dot symbol to the standard indexing
  operators: e,g ".%()", ".?[]", ".@{}<-":
    let ( .%() ) = List.nth in [0; 1; 2].%(1)
  After this change, functions or methods with an explicit polymorphic type
  annotation and of which the first argument is optional now requires a space
  between the dot and the question mark,
  e.g. "<f:'a.?opt:int->unit>" must now be written "<f:'a. ?opt:int->unit>".
  (Florian Angeletti, review by Damien Doligez and Gabriel Radanne)

- GPR#1118: Support inherited field in object type expression
    type t = < m : int >
    type u = < n : int; t; k : int >
  (Runhang Li, review by Jeremy Yallop, Leo White, Jacques Garrigue,
   and Florian Angeletti)

* GPR#1232: Support Unicode character escape sequences in string
  literals via the \u{X+} syntax. These escapes are substituted by the
  UTF-8 encoding of the Unicode character.
  (Daniel Bünzli, review by Damien Doligez, Alain Frisch, Xavier
  Leroy and Leo White)

- GPR#1247: M.(::) construction for expressions
  and patterns (plus fix printing of (::) in the toplevel)
  (Florian Angeletti, review by Alain Frisch, Gabriel Scherer)

* GPR#1252: The default mode is now safe-string, can be overridden
  at configure time or at compile time.
  (See GPR#1386 below for the configure-time options)
  This breaks the code that uses the 'string' type as mutable
  strings (instead of Bytes.t, introduced by 4.02 in 2014).
  (Damien Doligez)

* GPR#1253: Private extensible variants
  This change breaks code relying on the undocumented ability to export
  extension constructors for abstract type in signature. Briefly,
    module type S = sig
      type t
      type t += A
    end
   must now be written
    module type S = sig
      type t = private ..
      type t += A
   end
  (Leo White, review by Alain Frisch)

- GPR#1333: turn off warning 40 by default
  (Constructor or label name used out of scope)
  (Leo White)

- GPR#1348: accept anonymous type parameters in `with` constraints:
    S with type _ t = int
  (Valentin Gatien-Baron, report by Jeremy Yallop)

### Type system

- MPR#248, GPR#1225: unique names for weak type variables
    # ref [];;
    - : '_weak1 list ref = {contents = []}
  (Florian Angeletti, review by Frédéric Bour, Jacques Garrigue,
   Gabriel Radanne and Gabriel Scherer)

* MPR#6738, MPR#7215, MPR#7231, GPR#556: Add a new check that 'let rec'
  bindings are well formed.
  (Jeremy Yallop, reviews by Stephen Dolan, Gabriel Scherer, Leo
   White, and Damien Doligez)

- GPR#1142: Mark assertions nonexpansive, so that 'assert false'
  can be used as a placeholder for a polymorphic function.
  (Stephen Dolan)

### Standard library:

- MPR#1771, MPR#7309, GPR#1026: Add update to maps. Allows to update a
  binding in a map or create a new binding if the key had no binding
    val update: key -> ('a option -> 'a option) -> 'a t -> 'a t
  (Sébastien Briais, review by Daniel Bünzli, Alain Frisch and
  Gabriel Scherer)

- MPR#7515, GPR#1147: Arg.align now optionally uses the tab character '\t' to
  separate the "unaligned" and "aligned" parts of the documentation string. If
  tab is not present, then space is used as a fallback. Allows to have spaces in
  the unaligned part, which is useful for Tuple options.
  (Nicolás Ojeda Bär, review by Alain Frisch and Gabriel Scherer)

* GPR#615: Format, add symbolic formatters that output symbolic
  pretty-printing items. New fields have been added to the
  formatter_out_functions record, thus this change will break any code building
  such record from scratch.
  When building Format.formatter_out_functions values redefining the out_spaces
  field, "{ fmt_out_funs with out_spaces = f; }" should be replaced by
  "{ fmt_out_funs with out_spaces = f; out_indent = f; }" to maintain the old
  behavior.
  (Richard Bonichon and Pierre Weis, review by Alain Frisch, original request by
  Spiros Eliopoulos in GPR#506)

* GPR#943: Fixed the divergence of the Pervasives module between the stdlib
  and threads implementations.  In rare circumstances this can change the
  behavior of existing applications: the implementation of Pervasives.close_out
  used when compiling with thread support was inconsistent with the manual.
  It will now not suppress exceptions escaping Pervasives.flush anymore.
  Developers who want the old behavior should use Pervasives.close_out_noerr
  instead.  The stdlib implementation, used by applications not compiled
  with thread support, will now only suppress Sys_error exceptions in
  Pervasives.flush_all.  This should allow exceedingly unlikely assertion
  exceptions to escape, which could help reveal bugs in the standard library.
  (Markus Mottl, review by Hezekiah M. Carty, Jeremie Dimino, Damien Doligez,
  Alain Frisch, Xavier Leroy, Gabriel Scherer and Mark Shinwell)

- GPR#1034: List.init : int -> (int -> 'a) -> 'a list
  (Richard Degenne, review by David Allsopp, Thomas Braibant, Florian
  Angeletti, Gabriel Scherer, Nathan Moreau, Alain Frisch)

- GRP#1091 Add the Uchar.{bom,rep} constants.
  (Daniel Bünzli, Alain Frisch)

- GPR#1091: Add Buffer.add_utf_{8,16le,16be}_uchar to encode Uchar.t
  values to the corresponding UTF-X transformation formats in Buffer.t
  values.
  (Daniel Bünzli, review by Damien Doligez, Max Mouratov)

- GPR#1175: Bigarray, add a change_layout function to each Array[N]
  submodules.
  (Florian Angeletti)

* GPR#1306: In the MSVC and Mingw ports, "Sys.rename src dst" no longer fails if
  file "dst" exists, but replaces it with file "src", like in the other ports.
  (Xavier Leroy)

- GPR#1314: Format, use the optional width information
  when formatting a boolean: "%8B", "%-8B" for example
  (Xavier Clerc, review by Gabriel Scherer)

- c9cc0f25138ce58e4f4e68c4219afe33e2a9d034: Resurrect tabulation boxes
  in module Format. Rewrite/extend documentation of tabulation boxes.
  (Pierre Weis)

### Other libraries:

- MPR#7564, GPR#1211: Allow forward slashes in the target of symbolic links
  created by Unix.symlink under Windows.
  (Nicolás Ojeda Bär, review by David Allsopp)

* MPR#7640, GPR#1414: reimplementation of Unix.execvpe to fix issues
  with the 4.05 implementation.  The main issue is that the current
  directory was always searched (last), even if the current directory
  is not listed in the PATH.
  (Xavier Leroy, report by Louis Gesbert and Arseniy Alekseyev,
   review by Ivan Gotovchits)

- GPR#997, GPR#1077: Deprecate Bigarray.*.map_file and add Unix.map_file as a
  first step towards moving Bigarray to the stdlib
  (Jérémie Dimino and Xavier Leroy)

* GPR#1178: remove the Num library for arbitrary-precision arithmetic.
  It now lives as a separate project https://github.com/ocaml/num
  with an OPAM package called "num".
  (Xavier Leroy)

- GPR#1217: Restrict Unix.environment in privileged contexts; add
  Unix.unsafe_environment.
  (Jeremy Yallop, review by Mark Shinwell, Nicolás Ojeda Bär,
  Damien Doligez and Hannes Mehnert)

- GPR#1321: Reimplement Unix.isatty on Windows. It no longer returns true for
  the null device.
  (David Allsopp)

### Compiler user-interface and warnings:

- MPR#7361, GPR#1248: support "ocaml.warning" in all attribute contexts, and
  arrange so that "ocaml.ppwarning" is correctly scoped by surrounding
  "ocaml.warning" attributes
  (Alain Frisch, review by Florian Angeletti and Thomas Refis)

- MPR#7444, GPR#1138: trigger deprecation warning when a "deprecated"
  attribute is hidden by signature coercion
  (Alain Frisch, report by bmillwood, review by Leo White)

- MPR#7472: ensure .cmi files are created atomically,
  to avoid corruption of .cmi files produced simultaneously by a run
  of ocamlc and a run of ocamlopt.
  (Xavier Leroy, from a suggestion by Gerd Stolpmann)

* MPR#7514, GPR#1152: add -dprofile option, similar to -dtimings but
  also displays memory allocation and consumption.
  The corresponding addition of a new compiler-internal
  Profile module may affect some users of
  compilers-libs/ocamlcommon (by creating module conflicts).
  (Valentin Gatien-Baron, report by Gabriel Scherer)

- MPR#7620, GPR#1317: Typecore.force_delayed_checks does not run with -i option
  (Jacques Garrigue, report by Jun Furuse)

- MPR#7624: handle warning attributes placed on let bindings
  (Xavier Clerc, report by dinosaure, review by Alain Frisch)

- GPR#896: "-compat-32" is now taken into account when building .cmo/.cma
  (Hugo Heuzard)

- GPR#948: the compiler now reports warnings-as-errors by prefixing
  them with "Error (warning ..):", instead of "Warning ..:" and
  a trailing "Error: Some fatal warnings were triggered" message.
  (Valentin Gatien-Baron, review by Alain Frisch)

- GPR#1032: display the output of -dtimings as a hierarchy
  (Valentin Gatien-Baron, review by Gabriel Scherer)

- GPR#1114, GPR#1393, GPR#1429: refine the (ocamlc -config) information
  on C compilers: the variables `{bytecode,native}_c_compiler` are deprecated
  (the distinction is now mostly meaningless) in favor of a single
  `c_compiler` variable combined with `ocaml{c,opt}_cflags`
  and `ocaml{c,opt}_cppflags`.
  (Sébastien Hinderer, Jeremy Yallop, Gabriel Scherer, review by
   Adrien Nader and David Allsopp)

* GPR#1189: allow MSVC ports to use -l option in ocamlmklib
  (David Allsopp)

- GPR#1332: fix ocamlc handling of "-output-complete-obj"
  (François Bobot)

- GPR#1336: -thread and -vmthread option information is propagated to
  PPX rewriters.
  (Jun Furuse, review by Alain Frisch)

### Code generation and optimizations:

- MPR#5324, GPR#375: An alternative Linear Scan register allocator for
  ocamlopt, activated with the -linscan command-line flag. This
  allocator represents a trade-off between worse generated code
  performance for higher compilation speed (especially interesting in
  some cases graph coloring is necessarily quadratic).
  (Marcell Fischbach and Benedikt Meurer, adapted by Nicolás Ojeda Bär, review
  by Nicolás Ojeda Bär and Alain Frisch)

- MPR#6927, GPR#988: On macOS, when compiling bytecode stubs, plugins,
  and shared libraries through -output-obj, generate dylibs instead of
  bundles.
  (whitequark)

- MPR#7447, GPR#995: incorrect code generation for nested recursive bindings
  (Leo White and Jeremy Yallop, report by Stephen Dolan)

- MPR#7501, GPR#1089: Consider arrays of length zero as constants
  when using Flambda.
  (Pierre Chambart, review by Mark Shinwell and Leo White)

- MPR#7531, GPR#1162: Erroneous code transformation at partial applications
  (Mark Shinwell)

- MPR#7614, GPR#1313: Ensure that inlining does not depend on the order
  of symbols (flambda)
  (Leo White, Xavier Clerc, report by Alex, review by Gabriel Scherer
  and Pierre Chambart)

- MPR#7616, GPR#1339: don't warn on mutation of zero size blocks.
  (Leo White)

- MPR#7631, GPR#1355: "-linscan" option crashes ocamlopt
  (Xavier Clerc, report by Paul Steckler)

- MPR#7642, GPR#1411: ARM port: wrong register allocation for integer
  multiply on ARMv4 and ARMv5; possible wrong register allocation for
  floating-point multiply and add on VFP and for floating-point
  negation and absolute value on soft FP emulation.
  (Xavier Leroy, report by Stéphane Glondu and Ximin Luo,
   review and additional sightings by Mark Shinwell)

* GPR#659: Remove support for SPARC native code generation
  (Mark Shinwell)

- GPR#850: Optimize away some physical equality
  (Pierre Chambart, review by Mark Shinwell and Leo White)

- GPR#856: Register availability analysis
  (Mark Shinwell, Thomas Refis, review by Pierre Chambart)

- GPR#1143: tweaked several allocation functions in the runtime by
  checking for likely conditions before unlikely ones and eliminating
  some redundant checks.
  (Markus Mottl, review by Alain Frisch, Xavier Leroy, Gabriel Scherer,
  Mark Shinwell and Leo White)

- GPR#1183: compile curried functors to multi-argument functions
  earlier in the compiler pipeline; correctly propagate [@@inline]
  attributes on such functors; mark functor coercion veneers as
  stubs.
  (Mark Shinwell, review by Pierre Chambart and Leo White)

- GPR#1195: Merge functions based on partiality rather than
  Parmatch.irrefutable.
  (Leo White, review by Thomas Refis, Alain Frisch and Gabriel Scherer)

- GPR#1215: Improve compilation of short-circuit operators
  (Leo White, review by Frédéric Bour and Mark Shinwell)

- GPR#1250: illegal ARM64 assembly code generated for large combined allocations
  (report and initial fix by Steve Walk, review and final fix by Xavier Leroy)

- GPR#1271: Don't generate Ialloc instructions for closures that exceed
  Max_young_wosize; instead allocate them on the major heap.  (Related
  to GPR#1250.)
  (Mark Shinwell)

- GPR#1294: Add a configure-time option to remove the dynamic float array
  optimization and add a floatarray type to let the user choose when to
  flatten float arrays. Note that float-only records are unchanged: they
  are still optimized by unboxing their fields.
  (Damien Doligez, review by Alain Frisch and Mark Shinwell)

- GPR#1304: Mark registers clobbered by PLT stubs as destroyed across
  allocations.
  (Mark Shinwell, Xavier Clerc, report and initial debugging by
  Valentin Gatien-Baron)

- GPR#1323: make sure that frame tables are generated in the data
  section and not in the read-only data section, as was the case
  before in the PPC and System-Z ports.  This avoids relocations in
  the text segment of shared libraries and position-independent
  executables generated by ocamlopt.
  (Xavier Leroy, review by Mark Shinwell)

- GPR#1330: when generating dynamically-linkable code on AArch64, always
  reference symbols (even locally-defined ones) through the GOT.
  (Mark Shinwell, review by Xavier Leroy)

### Tools:

- MPR#1956, GPR#973: tools/check-symbol-names checks for globally
  linked names not namespaced with caml_
  (Stephen Dolan)

- MPR#6928, GPR#1103: ocamldoc, do not introduce an empty <h1> in index.html
  when no -title has been provided
  (Pierre Boutillier)

- MPR#7048: ocamldoc, in -latex mode, don't escape Latin-1 accented letters
  (Xavier Leroy, report by Hugo Herbelin)

* MPR#7351: ocamldoc, use semantic tags rather than <br> tags in the html
  backend
  (Florian Angeletti, request and review by Daniel Bünzli )

* MPR#7352, MPR#7353: ocamldoc, better paragraphs in html output
  (Florian Angeletti, request by Daniel Bünzli)

* MPR#7363, GPR#830: ocamldoc, start heading levels at {1 not {2 or {6.
  This change modifies the mapping between ocamldoc heading level and
  html heading level, breaking custom css style for ocamldoc.
  (Florian Angeletti, request and review by Daniel Bünzli)

* MPR#7478, GPR#1037: ocamldoc, do not use as a module preamble documentation
  comments that occur after the first module element. This change may break
  existing documenation. In particular, module preambles must now come before
  any `open` statement.
  (Florian Angeletti, review by David Allsopp and report by Daniel Bünzli)

- MPR#7521, GPR#1159: ocamldoc, end generated latex file with a new line
  (Florian Angeletti)

- MPR#7575, GPR#1219: Switch compilers from -no-keep-locs
  to -keep-locs by default: produced .cmi files will contain locations.
  This provides better error messages. Note that, as a consequence,
  .cmi digests now depend on the file path as given to the compiler.
  (Daniel Bünzli)

- MPR#7610, GPR#1346: caml.el (the Emacs editing mode) was cleaned up
  and made compatible with Emacs 25.
  (Stefan Monnier, Christophe Troestler)

- MPR#7635, GPR#1383: ocamldoc, add an identifier to module
  and module type elements
  (Florian Angeletti, review by Yawar Amin and Gabriel Scherer)

- GPR#681, GPR#1426: Introduce ocamltest, a new test driver for the
  OCaml compiler testsuite
  (Sébastien Hinderer, review by Damien Doligez)

- GPR#1012: ocamlyacc, fix parsing of raw strings and nested comments, as well
  as the handling of ' characters in identifiers.
  (Demi Obenour)

- GPR#1045: ocamldep, add a "-shared" option to generate dependencies
  for native plugin files (i.e. .cmxs files)
  (Florian Angeletti, suggestion by Sébastien Hinderer)

- GPR#1078: add a subcommand "-depend" to "ocamlc" and "ocamlopt",
  to behave as ocamldep. Should be used mostly to replace "ocamldep" in the
  "boot" directory to reduce its size in the future.
  (Fabrice Le Fessant)

- GPR#1036: ocamlcmt (tools/read_cmt) is installed, converts .cmt to .annot
  (Fabrice Le Fessant)

- GPR#1180: Add support for recording numbers of direct and indirect
  calls over the lifetime of a program when using Spacetime profiling
  (Mark Shinwell)

- GPR#1457, ocamldoc: restore label for exception in the latex backend
  (omitted since 4.04.0)
  (Florian Angeletti, review by Gabriel Scherer)

### Toplevel:

- MPR#7570: remove unusable -plugin option from the toplevel
  (Florian Angeletti)

- GPR#1041: -nostdlib no longer ignored by toplevel.
  (David Allsopp, review by Xavier Leroy)

- GPR#1231: improved printing of unicode texts in the toplevel,
  unless OCAMLTOP_UTF_8 is set to false.
  (Florian Angeletti, review by Daniel Bünzli, Xavier Leroy and
   Gabriel Scherer)

- GPR#1688: Fix printing of -0.
  (Nicolás Ojeda Bär, review by Jérémie Dimino)

### Runtime system:

* MPR#3771, GPR#153, GPR#1200, GPR#1357, GPR#1362, GPR#1363, GPR#1369, GPR#1398,
  GPR#1446, GPR#1448: Unicode support for the Windows runtime.
  (ygrek, Nicolás Ojeda Bär, review by Alain Frisch, David Allsopp, Damien
  Doligez)

* MPR#7594, GPR#1274, GPR#1368: String_val now returns 'const char*', not
  'char*' when -safe-string is enabled at configure time.  New macro Bytes_val
  for accessing bytes values.
  (Jeremy Yallop, reviews by Mark Shinwell and Xavier Leroy)

- GPR#71: The runtime can now be shut down gracefully by means of the new
  caml_shutdown and caml_startup_pooled functions. The new 'c' flag in
  OCAMLRUNPARAM enables shutting the runtime properly on process exit.
  (Max Mouratov, review and discussion by Damien Doligez, Gabriel Scherer,
  Mark Shinwell, Thomas Braibant, Stephen Dolan, Pierre Chambart,
  François Bobot, Jacques Garrigue, David Allsopp, and Alain Frisch)

- GPR#938, GPR#1170, GPR#1289: Stack overflow detection on 64-bit Windows
  (Olivier Andrieu, tweaked by David Allsopp)

- GPR#1070, GPR#1295: enable gcc typechecking for caml_alloc_sprintf,
  caml_gc_message. Make caml_gc_message a variadic function. Fix many
  caml_gc_message format strings.
  (Olivier Andrieu, review and 32bit fix by David Allsopp)

- GPR#1073: Remove statically allocated compare stack.
  (Stephen Dolan)

- GPR#1086: in Sys.getcwd, just fail instead of calling getwd()
  if HAS_GETCWD is not set.
  (Report and first fix by Sebastian Markbåge, final fix by Xavier Leroy,
   review by Mark Shinwell)

- GPR#1269: Remove 50ms delay at exit for programs using threads
  (Valentin Gatien-Baron, review by Stephen Dolan)

* GPR#1309: open files with O_CLOEXEC (or equivalent) in caml_sys_open, thus
  unifying the semantics between Unix and Windows and also eliminating race
  condition on Unix.
  (David Allsopp, report by Andreas Hauptmann)

- GPR#1326: Enable use of CFI directives in AArch64 and ARM runtime
  systems' assembly code (asmrun/arm64.S).  Add CFI directives to enable
  unwinding through [caml_c_call] and [caml_call_gc] with correct termination
  of unwinding at [main].
  (Mark Shinwell, review by Xavier Leroy and Gabriel Scherer, with thanks
  to Daniel Bünzli and Fu Yong Quah for testing)

- GPR#1338: Add "-g" for bytecode runtime system compilation
  (Mark Shinwell)

* GPR#1416, GPR#1444: switch the Windows 10 Console to UTF-8 encoding.
  (David Allsopp, reviews by Nicolás Ojeda Bär and Xavier Leroy)

### Manual and documentation:

- MPR#6548: remove obsolete limitation in the description of private
  type abbreviations
  (Florian Angeletti, suggestion by Leo White)

- MPR#6676, GPR#1110: move record notation to tutorial
  (Florian Angeletti, review by Gabriel Scherer)

- MPR#6676, GPR#1112: move local opens to tutorial
  (Florian Angeletti)

- MPR#6676, GPR#1153: move overriding class definitions to reference
  manual and tutorial
  (Florian Angeletti)

- MPR#6709: document the associativity and precedence level of
  pervasive operators
  (Florian Angeletti, review by David Allsopp)

- MPR#7254, GPR#1096: Rudimentary documentation of ocamlnat
  (Mark Shinwell)

- MPR#7281, GPR#1259: fix .TH macros in generated manpages
  (Olaf Hering)

- MPR#7507: Align the description of the printf conversion
  specification "%g" with the ISO C90 description.
  (Florian Angeletti, suggestion by Armaël Guéneau)

- MPR#7551, GPR#1194 : make the final ";;" potentially optional in
  caml_example
  (Florian Angeletti, review and suggestion by Gabriel Scherer)

- MPR#7588, GPR#1291: make format documentation predictable
  (Florian Angeletti, review by Gabriel Radanne)

- MPR#7604: Minor Ephemeron documentation fixes
  (Miod Vallat, review by Florian Angeletti)

- GPR#594: New chapter on polymorphism troubles:
  weakly polymorphic types, polymorphic recursion,and higher-ranked
  polymorphism.
  (Florian Angeletti, review by Damien Doligez, Gabriel Scherer,
   and Gerd Stolpmann)

- GPR#1187: Minimal documentation for compiler plugins
  (Florian Angeletti)

- GPR#1202: Fix Typos in comments as well as basic grammar errors.
  (JP Rodi, review and suggestions by David Allsopp, Max Mouratov,
  Florian Angeletti, Xavier Leroy, Mark Shinwell and Damien Doligez)

- GPR#1220: Fix "-keep-docs" option in ocamlopt manpage
  (Etienne Millon)

### Compiler distribution build system:

- MPR#6373, GPR#1093: Suppress trigraph warnings from macOS assembler
  (Mark Shinwell)

- MPR#7639, GPR#1371: fix configure script for correct detection of
  int64 alignment on Mac OS X 10.13 (High Sierra) and above; fix bug in
  configure script relating to such detection.
  (Mark Shinwell, report by John Whitington, review by Xavier Leroy)

- GPR#558: enable shared library and natdynlink support on more Linux
  platforms
  (Felix Janda, Mark Shinwell)

* GPR#1104: remove support for the NeXTStep platform
  (Sébastien Hinderer)

- GPR#1130: enable detection of IBM XL C compiler (one need to run configure
  with "-cc <path to xlc compiler>"). Enable shared library support for
  bytecode executables on AIX/xlc (tested on AIX 7.1, XL C 12).
  To enable 64-bit, run both "configure" and "make world" with OBJECT_MODE=64.
  (Konstantin Romanov, Enrique Naudon)

- GPR#1203: speed up the manual build by using ocamldoc.opt
  (Gabriel Scherer, review by Florian Angeletti)

- GPR#1214: harden config/Makefile against '#' characters in PREFIX
  (Gabriel Scherer, review by David Allsopp and Damien Doligez)

- GPR#1216: move Compplugin and friends from BYTECOMP to COMP
  (Leo White, review by Mark Shinwell)

* GPR#1242: disable C plugins loading by default
  (Alexey Egorov)

- GPR#1275: correct configure test for Spacetime availability
  (Mark Shinwell)

- GPR#1278: discover presence of <sys/shm.h> during configure for afl runtime
  (Hannes Mehnert)

- GPR#1386: provide configure-time options to fine-tune the safe-string
  options and default settings changed by GPR#1252.

  The previous configure option -safe-string is now
  renamed -force-safe-string.

  At configure-time, -force-safe-string forces all module to use
  immutable strings (this disables the per-file, compile-time
  -unsafe-string option). The new default-(un)safe-string options
  let you set the default choice for the per-file compile-time
  option. (The new GPR#1252 behavior corresponds to having
  -default-safe-string, while 4.05 and older had
  -default-unsafe-string).

  (Gabriel Scherer, review by Jacques-Pascal Deplaix and Damien Doligez)

- GPR#1409: Fix to enable NetBSD/powerpc to work.
  (Håvard Eidnes)

### Internal/compiler-libs changes:

- MPR#6826, GPR#828, GPR#834: improve compilation time for open
  (Alain Frisch, review by Frédéric Bour and Jacques Garrigue)

- MPR#7127, GPR#454, GPR#1058: in toplevel, print bytes and strip
  strings longer than the size specified by the "print_length" directive
  (Fabrice Le Fessant, initial PR by Junsong Li)

- GPR#406: remove polymorphic comparison for Types.constructor_tag in compiler
  (Dwight Guth, review by Gabriel Radanne, Damien Doligez, Gabriel Scherer,
   Pierre Chambart, Mark Shinwell)

- GRP#1119: Change Set (private) type to inline records.
  (Albin Coquereau)

* GPR#1127: move config/{m,s}.h to byterun/caml and install them.
  User code should not have to include them directly since they are
  included by other header files.
  Previously {m,s}.h were not installed but they were substituted into
  caml/config.h; they are now just #include-d by this file. This may
  break some scripts relying on the (unspecified) presence of certain
  #define in config.h instead of m.h and s.h -- they can be rewritten
  to try to grep those files if they exist.
  (Sébastien Hinderer)

- GPR#1281: avoid formatter flushes inside exported printers in Location
  (Florian Angeletti, review by Gabriel Scherer)

### Bug fixes:

- MPR#5927: Type equality broken for conjunctive polymorphic variant tags
  (Jacques Garrigue, report by Leo White)

- MPR#6329, GPR#1437: Introduce padding word before "data_end" symbols
  to ensure page table tests work correctly on an immediately preceding
  block of zero size.
  (Mark Shinwell, review by Xavier Leroy)

- MPR#6587: only elide Pervasives from printed type paths in unambiguous context
  (Florian Angeletti and Jacques Garrigue)

- MPR#6934: nonrec misbehaves with GADTs
  (Jacques Garrigue, report by Markus Mottl)

- MPR#7070, GPR#1139: Unexported values can cause non-generalisable variables
  error
  (Leo White)

- MPR#7261: Warn on type constraints in GADT declarations
  (Jacques Garrigue, report by Fabrice Le Botlan)

- MPR#7321: Private type in signature clashes with type definition via
  functor instantiation
  (Jacques Garrigue, report by Markus Mottl)

- MPR#7372, GPR#834: fix type-checker bug with GADT and inline records
  (Alain Frisch, review by Frédéric Bour and Jacques Garrigue)

- MPR#7344: Inconsistent behavior with type annotations on let
  (Jacques Garrigue, report by Leo White)

- MPR#7468: possible GC problem in caml_alloc_sprintf
  (Xavier Leroy, discovery by Olivier Andrieu)

- MPR#7496: Fixed conjunctive polymorphic variant tags do not unify
  with themselves
  (Jacques Garrigue, report by Leo White)

- MPR#7506: pprintast ignores attributes in tails of a list
  (Alain Frisch, report by Kenichi Asai and Gabriel Scherer)

- MPR#7513: List.compare_length_with mishandles negative numbers / overflow
  (Fabrice Le Fessant, report by Jeremy Yallop)

- MPR#7519: Incorrect rejection of program due to faux scope escape
  (Jacques Garrigue, report by Markus Mottl)

- MPR#7540, GPR#1179: Fixed setting of breakpoints within packed modules
  for ocamldebug
  (Hugo Herbelin, review by Gabriel Scherer, Damien Doligez)

- MPR#7543: short-paths printtyp can fail on packed type error messages
  (Florian Angeletti)

- MPR#7553, GPR#1191: Prevent repeated warnings with recursive modules.
  (Leo White, review by Josh Berdine and Alain Frisch)

- MPR#7563, GPR#1210: code generation bug when a module alias and
  an extension constructor have the same name in the same module
  (Gabriel Scherer, report by Manuel Fähndrich,
   review by Jacques Garrigue and Leo White)

- MPR#7591, GPR#1257: on x86-64, frame table is not 8-aligned
  (Xavier Leroy, report by Mantis user "voglerr", review by Gabriel Scherer)

- MPR#7601, GPR#1320: It seems like a hidden non-generalized type variable
  remains in some inferred signatures, which leads to strange errors
  (Jacques Garrigue, report by Mandrikin)

- MPR#7609: use-after-free memory corruption if a program debugged
  under ocamldebug calls Pervasives.flush_all
  (Xavier Leroy, report by Paul Steckler, review by Gabriel Scherer)

- MPR#7612, GPR#1345: afl-instrumentation bugfix for classes.
  (Stephen Dolan, review by Gabriel Scherer and David Allsopp)

- MPR#7617, MPR#7618, GPR#1318: Ambiguous (mistakenly) type escaping the
  scope of its equation
  (Jacques Garrigue, report by Thomas Refis)

- MPR#7619, GPR#1387: position of the optional last semi-column not included
  in the position of the expression (same behavior as for lists)
  (Christophe Raffalli, review by Gabriel Scherer)

- MPR#7638: in the Windows Mingw64 port, multithreaded programs compiled
  to bytecode could crash when raising an exception from C code.
  This looks like a Mingw64 issue, which we work around with GCC builtins.
  (Xavier Leroy)

- MPR#7656, GPR#1423: false 'unused type/constructor/value' alarms
  in the 4.06 development version
  (Alain Frisch, review by Jacques Garrigue, report by Jacques-Pascal Deplaix)

- MPR#7657, GPR#1424: ensures correct call-by-value semantics when
  eta-expanding functions to eliminate optional arguments
  (Alain Frisch, report by sliquister, review by Leo White and Jacques
  Garrigue)

- MPR#7658, GPR#1439: Fix Spacetime runtime system compilation with
  -force-safe-string
  (Mark Shinwell, report by Christoph Spiel, review by Gabriel Scherer)

- GPR#1155: Fix a race condition with WAIT_NOHANG on Windows
  (Jérémie Dimino and David Allsopp)

- GPR#1199: Pretty-printing formatting cleanup in pprintast
  (Ethan Aubin, suggestion by Gabriel Scherer, review by David Allsopp,
  Florian Angeletti, and Gabriel Scherer)

- GPR#1223: Fix corruption of the environment when using -short-paths
  with the toplevel.
  (Leo White, review by Alain Frisch)

- GPR#1243: Fix pprintast for #... infix operators
  (Alain Frisch, report by Omar Chebib)

- GPR#1324: ensure that flambda warning are printed only once
  (Xavier Clerc)

- GPR#1329: Prevent recursive polymorphic variant names
  (Jacques Garrigue, fix suggested by Leo White)

- GPR#1308: Only treat pure patterns as inactive
  (Leo White, review by Alain Frisch and Gabriel Scherer)

- GPR#1390: fix the [@@unboxed] type check to accept parametrized types
  (Leo White, review by Damien Doligez)

- GPR#1407: Fix raw_spacetime_lib
  (Leo White, review by Gabriel Scherer and Damien Doligez)

OCaml 4.05.0 (13 Jul 2017):
---------------------------

(Changes that can break existing programs are marked with a "*")

### Language features:

### Code generation and optimizations:

- MPR#7201, GPR#954: Correct wrong optimisation of "0 / <expr>"
  and "0 mod <expr>" in the case when <expr> was a non-constant
  evaluating to zero
  (Mark Shinwell, review by Gabriel Scherer, Leo White and Xavier Leroy)

- MPR#7357, GPR#832: Improve compilation time for toplevel
  include(struct ... end : sig ... end)
  (Alain Frisch, report by Hongbo Zhang, review by Jacques Garrigue)

- MPR#7533, GPR#1173: Correctly perform side effects for certain
  cases of "/" and "mod"
  (Mark Shinwell, report by Jan Mitgaard)

- GPR#504: Instrumentation support for fuzzing with afl-fuzz.
  (Stephen Dolan, review by Alain Frisch, Pierre Chambart, Mark
  Shinwell, Gabriel Scherer and Damien Doligez)

- GPR#863, GPR#1068, GPR#1069: Optimise matches with constant
  results to lookup tables.
  (Stephen Dolan, review by Gabriel Scherer, Pierre Chambart,
  Mark Shinwell, and bug report by Gabriel Scherer)

- GPR#1150: Fix typo in arm64 assembler directives
  (KC Sivaramakrishnan)

### Runtime system:

- MPR#385, GPR#953: Add caml_startup_exn
  (Mark Shinwell)

- MPR#7423, GPR#946: expose new exception-raising functions
  `void caml_{failwith,invalid_argument}_value(value msg)`
  in addition to
  `void caml_{failwith,invalid_argument}(char const *msg)`.
  The previous functions would not free their message argument, so
  were inconvient for dynamically-allocated messages; the messages
  passed to the new functions are handled by the garbage collector.
  (Gabriel Scherer, review by Mark Shinwell, request by Immanuel Litzroth)

- MPR#7557, GPR#1213: More security for getenv
  (Damien Doligez, reports by Seth Arnold and Eric Milliken, review by
  Xavier Leroy, David Allsopp, Stephen Dolan, Hannes Mehnert)

- GPR#795: remove 256-character limitation on Sys.executable_name
  (Xavier Leroy)

- GPR#891: Use -fno-builtin-memcmp when building runtime with gcc.
  (Leo White)

### Type system:

- MPR#6608, GPR#901: unify record types when overriding all fields
  (Tadeu Zagallo and Gabriel Scherer, report by Jeremy Yallop,
  review by David Allsopp, Jacques Garrigue)

* MPR#7414, GPR#929: Soundness bug with non-generalized type variables and
  functors.
  (compatibility: some code using module-global mutable state will
   fail at compile-time and is fixed by adding extra annotations;
   see the Mantis and Github discussions.)
  (Jacques Garrigue, report by Leo White)

### Compiler user-interface and warnings:

- MPR#7050, GPR#748 GPR#843 GPR#864: new `-args/-args0 <file>` parameters to
  provide extra command-line arguments in a file -- see documentation.
  User programs may implement similar options using the new `Expand`
  constructor of the `Arg` module.
  (Bernhard Schommer, review by Jérémie Dimino, Gabriel Scherer
   and Damien Doligez, discussion with Alain Frisch and Xavier Leroy,
   feature request from the Coq team)

- MPR#7137, GPR#960: "-open" command line flag now accepts
  a module path (not a module name)
  (Arseniy Alekseyev and Leo White)

- MPR#7172, GPR#970: add extra (ocamlc -config) options
  int_size, word_size, ext_exe
  (Gabriel Scherer, request by Daniel Bünzli)

- MPR#7315, GPR#736: refine some error locations
  (Gabriel Scherer and Alain Frisch, report by Matej Košík)

- MPR#7473, GPR#1025: perform proper globbing for command-line arguments on
  Windows
  (Jonathan Protzenko)

- MPR#7479: make sure "ocamlc -pack" is only given .cmo and .cmi files,
  and that "ocamlopt -pack" is only given .cmx and .cmi files.
  (Xavier Leroy)

- GPR#796: allow compiler plugins to declare their own arguments.
  (Fabrice Le Fessant)

- GPR#829: better error when opening a module aliased to a functor
  (Alain Frisch)

- GPR#911: ocamlc/ocamlopt do not pass warnings-related options to C
  compiler when called to compile third-party C source files
  (Sébastien Hinderer, review by Adrien Nader and David Allsopp)

- GPR#915: fix -dsource (pprintast.ml) bugs
  (Runhang Li, review by Alain Frisch)

* GPR#933: ocamlopt -p now reports an error on platforms that do not
  support profiling with gprof; dummy profiling libraries are no longer
  installed on such platforms.
  This can be tested with ocamlopt -config
  (Sébastien Hinderer)

- GPR#1009: "ocamlc -c -linkall" and "ocamlopt -c -linkall" can now be used
  to set the "always link" flag on individual compilation units.  This
  controls linking with finer granularity than "-a -linkall", which sets
  the "always link" flag on all units of the given library.
  (Xavier Leroy)

- GPR#1015: add option "-plugin PLUGIN" to ocamldep too. Use compilerlibs
  to build ocamldep. Add option "-depend" to ocamlc/ocamlopt to behave
  as ocamldep. Remove any use of ocamldep to build the distribution.
  (Fabrice Le Fessant)

- GPR#1027: various improvements to -dtimings, mostly including time
  spent in subprocesses like preprocessors
  (Valentin Gatien-Baron, review by Gabriel Scherer)

- GPR#1098: the compiler now takes the boolean "OCAML_COLOR" environment
  variable into account if "-color" is not provided.  This allows users
  to override the default behaviour without modifying invocations of ocaml
  manually.
  (Hannes Mehnert, Guillaume Bury,
   review by Daniel Bünzli, Gabriel Scherer, Damien Doligez)

### Standard library:

- MPR#6975, GPR#902: Truncate function added to stdlib Buffer module
  (Dhruv Makwana, review by Alain Frisch and Gabriel Scherer)

- MPR#7279, GPR#710: `Weak.get_copy` `Ephemeron.*_copy` doesn't copy
  custom blocks anymore
  (François Bobot, Alain Frisch, bug reported by Martin R. Neuhäußer,
  review by Thomas Braibant and Damien Doligez)

* MPR#7500, GPR#1081: Remove Uchar.dump
  (Daniel Bünzli)

- GPR#760: Add a functions List.compare_lengths and
  List.compare_length_with to avoid full list length computations
  (Fabrice Le Fessant, review by Leo White, Josh Berdine and Gabriel Scherer)

- GPR#778: Arg: added option Expand that allows to expand a string
  argument to a string array of new arguments
  (Bernhard Schommer, review by Gabriel Scherer and Jérémie Dimino)

- GPR#849: Expose a Spacetime.enabled value
  (Leo White)

- GPR#885: Option-returning variants of stdlib functions
  (Alain Frisch, review by David Allsopp and Bart Jacobs)

- GPR#869: Add find_first, find_first_opt, find_last, find_last_opt to
  maps and sets.  Find the first or last binding or element
  satisfying a monotonic predicate.
  (Gabriel de Perthuis, with contributions from Alain Frisch, review by
  Hezekiah M. Carty and Simon Cruanes, initial report by Gerd Stolpmann)

- GPR#875: Add missing functions to ArrayLabels, BytesLabels,
  ListLabels, MoreLabels, StringLabels so they are compatible with
  non-labeled counterparts. Also add missing @@ocaml.deprecated attributes
  in StringLabels and BytesLabels.
  (Roma Sokolov, review by Gabriel Scherer, Jacques Garrigue,
   Gabriel Radanne, Alain Frisch)

- GPR#999: Arg, do not repeat the usage message thrice when reporting an error
  (this was a regression in 4.03)
  (Florian Angeletti, review by Gabriel Scherer)

- GPR#1042: Fix escaping of command-line arguments in
  Unix.create_process{,_env} under Windows.  Arguments with tabs should now
  be received verbatim by the child process.
  (Nicolás Ojeda Bär, Andreas Hauptmann review by Xavier Leroy)

### Debugging and profiling:

- MPR#7258: ocamldebug's "install_printer" command had problems with
  module aliases
  (Xavier Leroy)

- GPR#378: Add [Printexc.raise_with_backtrace] to raise an exception using
  an explicit backtrace
  (François Bobot, review by Gabriel Scherer, Xavier Leroy, Damien Doligez,
   Frédéric Bour)

### Manual and documentation:

- MPR#6597, GPR#1030: add forward references to language extensions
  that extend non-terminal symbols in the language reference section.
  (Florian Angeletti, review by Gabriel Scherer)

- MPR#7497, GPR#1095: manual, enable numbering for table of contents
  (Florian Angeletti, request by Daniel Bünzli)

- MPR#7539, GPR#1181: manual, update dead links in ocamldoc chapter
  (Florian Angeletti)

- GPR#633: manpage and manual documentation for the `-opaque` option
  (Konstantin Romanov, Gabriel Scherer, review by Mark Shinwell)

- GPR#751, GPR#925: add a HACKING.adoc file to contain various
  tips and tricks for people hacking on the repository. See also
  CONTRIBUTING.md for advice on sending contributions upstream.
  (Gabriel Scherer and Gabriel Radanne, review by David Allsopp,
  inspired by John Whitington)

- GPR#916: new tool lintapidiff, use it to update the manual with
  @since annotations for API changes introduced between 4.00-4.05.
  (Edwin Török, review by Gabriel Scherer, discussion with Alain Frisch,
   David Allsopp, Sébastien Hinderer, Damien Doligez and Xavier Leroy)

- GPR#939: activate the caml_example environment in the language
  extensions section of the manual. Convert some existing code
  examples to this format.
  (Florian Angeletti)

- GPR#1082: clarify that the use of quoted string for preprocessed
  foreign quotations still requires the use of an extension node
  [%foo ...] to mark non-standard interpretation.
  (Gabriel Scherer, request by Matthew Wahab in GPR#1066,
   review by Florian Angeletti)

### Other libraries:

- MPR#7158: Event.sync, Mutex.create, Condition.create cause too many GCs.
  The fix is to no longer consider mutexes and condition variables
  as rare kernel resources.
  (Xavier Leroy)

- MPR#7264: document the different behaviors of Unix.lockf under POSIX
  and under Win32.
  (Xavier Leroy, report by David Allsopp)

- MPR#7339, GPR#787: Support the '0 dimension' case for bigarrays
  (see Bigarray documentation)
  (Laurent Mazare,
   review by Gabriel Scherer, Alain Frisch and Hezekiah M. Carty)

* MPR#7342, GPR#797: fix Unix.read on pipes with no data left on Windows
  it previously raised an EPIPE error, it now returns 0 like other OSes
  (Jonathan Protzenko, review by Andreas Hauptmann and Damien Doligez)

- GPR#650: in the Unix library, add `?cloexec:bool` optional arguments to
  functions that create file descriptors (`dup`, `dup2`, `pipe`, `socket`,
  `socketpair`, `accept`).  Implement these optional arguments in the
  most atomic manner provided by the operating system to set (or clear)
  the close-on-exec flag at the same time the file descriptor is created,
  reducing the risk of race conditions with `exec` or `create_process`
  calls running in other threads, and improving security.  Also: add a
  `O_KEEPEXEC` flag for `openfile` by symmetry with `O_CLOEXEC`.
  (Xavier Leroy, review by Mark Shinwell, David Allsopp and Alain Frisch,
   request by Romain Beauxis)

- GPR#996: correctly update caml_top_of_stack in systhreads
  (Fabrice Le Fessant)

- GPR#997, GPR#1077: Deprecate Bigarray.*.map_file and add Unix.map_file as a
  first step towards moving Bigarray to the stdlib
  (Jérémie Dimino and Xavier Leroy)

### Toplevel:

- MPR#7060, GPR#1035: Print exceptions in installed custom printers
  (Tadeu Zagallo, review by David Allsopp)

### Tools:

- MPR#5163: ocamlobjinfo, dump globals defined by bytecode executables
  (Stéphane Glondu)

- MPR#7333: ocamldoc, use the first sentence of text file as
  a short description in overviews.
  (Florian Angeletti)

- GPR#848: ocamldoc, escape link targets in HTML output
  (Etienne Millon, review by Gabriel Scherer, Florian Angeletti and
  Daniel Bünzli)

- GPR#986: ocamldoc, use relative paths in error message
  to solve ocamlbuild+doc usability issue (ocaml/ocamlbuild#79)
  (Gabriel Scherer, review by Florian Angeletti, discussion with Daniel Bünzli)

- GPR#1017: ocamldoc, add an option to detect code fragments that could be
  transformed into a cross-reference to a known element.
  (Florian Angeletti, review and suggestion by David Allsopp)

- clarify ocamldoc text parsing error messages
  (Gabriel Scherer)

### Compiler distribution build system:

- MPR#7377: remove -std=gnu99 for newer gcc versions
  (Damien Doligez, report by ygrek)

- MPR#7452, GPR#1228: tweak GCC options to try to avoid the
  Skylake/Kaby lake bug
  (Damien Doligez, review by David Allsopp, Xavier Leroy and Mark Shinwell)

- GPR#693: fail on unexpected errors or warnings within caml_example
  environment.
  (Florian Angeletti)

- GPR#803: new ocamllex-based tool to extract bytecode compiler
  opcode information from C headers.
  (Nicolás Ojeda Bär)

- GPR#827: install missing mli and cmti files, new make target
  install-compiler-sources for installation of compiler-libs ml files
  (Hendrik Tews)

- GPR#887: allow -with-frame-pointers if clang is used as compiler on Linux
  (Bernhard Schommer)

- GPR#898: fix locale-dependence of primitive list order,
  detected through reproducible-builds.org.
  (Hannes Mehnert, review by Gabriel Scherer and Ximin Luo)

- GPR#907: Remove unused variable from the build system
  (Sébastien Hinderer, review by whitequark, Gabriel Scherer, Adrien Nader)

- GPR#911: Clarify the use of C compiler related variables in the build system.
  (Sébastien Hinderer, review by Adrien Nader, Alain Frisch, David Allsopp)

- GPR#919: use clang as preprocessor assembler if clang is used as compiler
  (Bernhard Schommer)

- GPR#927: improve the detection of hashbang support in the configure script
  (Armaël Guéneau)

- GPR#932: install ocaml{c,lex}->ocaml{c,lex}.byte symlink correctly
  when the opt target is built but opt.opt target is not.
  (whitequark, review by Gabriel Scherer)

- GPR#935: allow build in Android's termux
  (ygrek, review by Gabriel Scherer)

- GPR#984: Fix compilation of compiler distribution when Spacetime
  enabled
  (Mark Shinwell)

- GPR#991: On Windows, fix installation when native compiler is not
  built
  (Sébastien Hinderer, review by David Allsopp)

- GPR#1033: merge Unix and Windows build systems in the root directory
  (Sébastien Hinderer, review by Damien Doligez and Adrien Nader)

- GPR#1047: Make .depend files generated for C sources more portable
  (Sébastien Hinderer, review by Xavier Leroy and David Allsopp)

- GPR#1076: Simplify ocamlyacc's build system
  (Sébastien Hinderer, review by David Allsopp)

### Compiler distribution build system: Makefile factorization

The compiler distribution build system (the set of Makefiles used to
build the compiler distribution) traditionally had separate Makefiles
for Unix and Windows, which lead to some amount of duplication and
subtle differences and technical debt in general -- for people working
on the compiler distribution, but also cross-compilation or porting to
new systems. During the 4.05 development period, Sébastien Hinderer
worked on harmonizing the build rules and merging the two build
systems.

* Some changes were made to the config/Makefile file which
  is exported as $(ocamlc -where)/Makefile.config, and on
  which some advanced users might rely. The changes are
  as follows:
  - a BYTERUN variable was added that points to the installed ocamlrun
  - the PARTIALLD variable was removed (PACKLD is more complete)
  - the always-empty DLLCCCOMPOPTS was removed
  - the SHARED variable was removed; its value is "shared" or "noshared",
    which duplicates the existing and more convenient
    SUPPORTS_SHARED_LIBRARIES variable whose value is "true" or "false".

  Note that Makefile.config may change further in the future and relying
  on it is a bit fragile. We plan to make `ocamlc -config` easier to use
  for scripting purposes, and have a stable interface there. If you rely
  on Makefile.config, you may want to get in touch with Sébastien Hinderer
  or participate to MPR#7116 (Allow easy retrieval of Makefile.config's values)
  or MPR#7172 (More information in ocamlc -config).

The complete list of changes is listed below.

- GPR#705: update Makefile.nt so that ocamlnat compiles
  for non-Cygwin Windows ports.
  (Sébastien Hinderer, review by Alain Frisch)

- GPR#729: Make sure ocamlnat is built with a $(EXE) extension, merge
  rules between Unix and Windows Makefiles
  (Sébastien Hinderer, review by Alain Frisch)

- GPR#762: Merge build systems in the yacc/ directory.
  (Sébastien Hinderer, review by David Allsopp, Alain Frisch)

- GPR#764: Merge build systems in the debugger/ directory.
  (Sébastien Hinderer, review by Alain Frisch)

- GPR#785: Merge build systems in otherlibs/systhreads/
  (Sébastien Hinderer, review by Alain Frisch, David Allsopp,
   testing and regression fix by Jérémie Dimino)

- GPR#788: Merge build systems in subdirectories of otherlibs/.
  (Sébastien Hinderer, review by Alain Frisch)

- GPR#808, GPR#906: Merge Unix and Windows build systems
  in the ocamldoc/ directory
  (Sébastien Hinderer, review by Alain Frisch)

- GPR#812: Merge build systems in the tools/ subdirectory
  (Sébastien Hinderer, review by Alain Frisch)

- GPR#866: Merge build systems in the stdlib/ directory
  (Sébastien Hinderer, review by David Allsopp and Adrien Nader)

- GPR#941: Merge Unix and Windows build systems in the asmrun/ directory
  (Sébastien Hinderer, review by Mark Shinwell, Adrien Nader,
   Xavier Leroy, David Allsopp, Damien Doligez)

- GPR#981: Merge build systems in the byterun/ directory
  (Sébastien Hinderer, review by Adrien Nader)

- GPR#1033, GPR#1048: Merge build systems in the root directory
  (Sébastien Hinderer, review by Adrien Nader and Damien Doligez,
   testing and regression fix by Andreas Hauptmann)

### Internal/compiler-libs changes:

- GPR#673: distinguish initialization of block fields from mutation in lambda.
  (Frédéric Bour, review by Xavier Leroy, Stephen Dolan and Mark Shinwell)

- GPR#744, GPR#781: fix duplicate self-reference in imported cmi_crcs
  list in .cmti files + avoid rebuilding cmi_info record when creating
  .cmti files
  (Alain Frisch, report by Daniel Bünzli, review by Jérémie Dimino)

- GPR#881: change `Outcometree.out_variant` to be more general.
  `Ovar_name of out_ident * out_type list` becomes `Ovar_type of out_type`.
  (Valentin Gatien-Baron, review by Leo White)

- GPR#908: refactor PIC-handling in the s390x backend
  (Gabriel Scherer, review by Xavier Leroy and Mark Shinwell)

### Bug fixes:

- MPR#5115: protect all byterun/fail.c functions against
  uninitialized caml_global_data (only changes the bytecode behavior)
  (Gabriel Scherer, review by Xavier Leroy)

- MPR#6136, GPR#967: Fix Closure so that overapplication evaluation order
  matches the bytecode compiler and Flambda.
  (Mark Shinwell, report by Jeremy Yallop, review by Frédéric Bour)

- MPR#6550, GPR#1094: Allow creation of empty .cmxa files on macOS
  (Mark Shinwell)

- MPR#6594, GPR#955: Remove "Istore_symbol" specific operation on x86-64.
  This is more robust and in particular avoids assembly failures on Win64.
  (Mark Shinwell, review by Xavier Leroy, testing by David Allsopp and
   Olivier Andrieu)

- MPR#6903: Unix.execvpe doesn't change environment on Cygwin
  (Xavier Leroy, report by Adrien Nader)

- MPR#6987: Strange error message probably caused by
  universal variable escape (with polymorphic variants)
  (Jacques Garrigue, report by Mikhail Mandrykin and Leo White)

- MPR#7216, GPR#949: don't require double parens in Functor((val x))
  (Jacques Garrigue, review by Valentin Gatien-Baron)

- MPR#7331: ocamldoc, avoid infinite loop in presence of self alias,
  i.e. module rec M:sig end = M
  (Florian Angeletti, review Gabriel Scherer)

- MPR#7346, GPR#966: Fix evaluation order problem whereby expressions could
  be incorrectly re-ordered when compiling with Flambda.  This also fixes one
  example of evaluation order in the native code compiler not matching the
  bytecode compiler (even when not using Flambda)
  (Mark Shinwell, Leo White, code review by Pierre Chambart)

- MPR#7348: Private row variables can escape their scope
  (Jacques Garrigue, report by Leo White)

- MPR#7407: Two not-quite-standard C idioms rejected by SUNWSPro compilers
  (Xavier Leroy)

- MPR#7421: Soundness bug with GADTs and lazy
  (Jacques Garrigue, report by Leo White)

- MPR#7424: Typechecker diverges on unboxed type declaration
  (Jacques Garrigue, report by Stephen Dolan)

- MPR#7426, GPR#965: Fix fatal error during object compilation (also
  introduces new [Pfield_computed] and [Psetfield_computed] primitives)
  (Mark Shinwell, report by Ulrich Singer)

- MPR#7427, GPR#959: Don't delete let bodies in Cmmgen
  (Mark Shinwell, report by Valentin Gatien-Baron)

- MPR#7432: Linking modules compiled with -labels and -nolabels is not safe
  (Jacques Garrigue, report by Jeremy Yallop)

- MPR#7437: typing assert failure with nonrec priv
  (Jacques Garrigue, report by Anil Madhavapeddy)

- MPR#7438: warning +34 exposes #row with private types
  (Alain Frisch, report by Anil Madhavapeddy)

- MPR#7443, GPR#990: spurious unused open warning with local open in patterns
  (Florian Angeletti, report by Gabriel Scherer)

- MPR#7456, GPR#1092: fix slow compilation on source files containing a lot
  of similar debugging information location entries
  (Mark Shinwell)

- MPR#7504: fix warning 8 with unconstrained records
  (Florian Angeletti, report by John Whitington)

- MPR#7511, GPR#1133: Unboxed type with unboxed argument should not be accepted
  (Damien Doligez, review by Jeremy Yallop and Leo White)

- GPR#805, GPR#815, GPR#833: check for integer overflow in String.concat
  (Jeremy Yallop,
   review by Damien Doligez, Alain Frisch, Daniel Bünzli, Fabrice Le Fessant)

- GPR#881: short-paths did not apply to some polymorphic variants
  (Valentin Gatien-Baron, review by Leo White)

- GPR#886: Fix Ctype.moregeneral's handling of row_name
  (Leo White, review by Jacques Garrigue)

- GPR#934: check for integer overflow in Bytes.extend
  (Jeremy Yallop, review by Gabriel Scherer)

- GPR#956: Keep possibly-effectful expressions when optimizing multiplication
  by zero.
  (Jeremy Yallop, review by Nicolás Ojeda Bär, Xavier Leroy and Mark Shinwell)

- GPR#977: Catch Out_of_range in ocamldebug's "list" command
  (Yunxing Dai)

- GPR#983: Avoid removing effectful expressions in Closure, and
  eliminate more non-effectful ones
  (Alain Frisch, review by Mark Shinwell and Gabriel Scherer)

- GPR#987: alloc_sockaddr: don't assume a null terminator. It is not inserted
  on macOS by system calls that fill in a struct sockaddr (e.g. getsockname).
  (Anton Bachin)

- GPR#998: Do not delete unused closures in un_anf.ml.
  (Leo White, review by Mark Shinwell and Pierre Chambart)

- GPR#1019: Fix fatal error in Flambda mode "[functions] does not map set of
  closures ID"
  (Pierre Chambart, code review by Mark Shinwell and Leo White)

- GPR#1075: Ensure that zero-sized float arrays have zero tags.
  (Mark Shinwell, Leo White, review by Xavier Leroy)

* GPR#1088: Gc.minor_words now returns accurate numbers.
  (compatibility: the .mli declaration of `Gc.minor_words`
   and `Gc.get_minor_free` changed, which may break libraries
   re-exporting these values.)
  (Stephen Dolan, review by Pierre Chambart and Xavier Leroy)

OCaml 4.04.2 (23 Jun 2017):
---------------------------

### Security fix:

- PR#7557: Local privilege escalation issue with ocaml binaries.
  (Damien Doligez, report by Eric Milliken, review by Xavier Leroy)

OCaml 4.04.1 (14 Apr 2017):
---------------------------

### Standard library:

- PR#7403, GPR#894: fix a bug in Set.map as introduced in 4.04.0
  (Gabriel Scherer, report by Thomas Leonard)

### Tools:

- PR#7411: ocamldoc, avoid nested <pre> tags in module description.
  (Florian Angeletti, report by user 'kosik')

- PR#7488: ocamldoc, wrong Latex output for variant types
  with constructors without arguments.
  (Florian Angeletti, report by Xavier Leroy)

### Build system:

- PR#7373, GPR#1023: New flexlink target in Makefile.nt to bootstrap the
  flexlink binary only, rather than the flexlink binary and the FlexDLL C
  objects.
  (David Allsopp)

### Bug fixes:

- PR#7369: Str.regexp raises "Invalid_argument: index out of bounds"
  (Damien Doligez, report by John Whitington)

- PR#7373, GPR#1023: Fix ocamlmklib with bootstrapped FlexDLL. Bootstrapped
  FlexDLL objects are now installed to a subdirectory flexdll of the Standard
  Library which allows the compilers to pick them up explicitly and also
  ocamlmklib to include them without unnecessarily adding the entire Standard
  Library.
  (David Allsopp)

- PR#7385, GPR#1057: fix incorrect timestamps returned by Unix.stat on Windows
  when either TZ is set or system date is in DST.
  (David Allsopp, report and initial fix by Nicolás Ojeda Bär, review and
   superior implementation suggestion by Xavier Leroy)

- PR#7405, GPR#903: s390x: Fix address of caml_raise_exn in native dynlink
  modules.
  (Richard Jones, review by Xavier Leroy)

- PR#7417, GPR#930: ensure 16 byte stack alignment inside caml_allocN on x86-64
  for ocaml build with WITH_FRAME_POINTERS defined
  (Christoph Cullmann)

- PR#7456, GPR#1092: fix slow compilation on source files containing a lot
  of similar debugging information location entries
  (Mark Shinwell)

- PR#7457: a case of double free in the systhreads library (POSIX
  implementation).
  (Xavier Leroy, report by Chet Murthy)

- PR#7460, GPR#1011: catch uncaught exception when unknown files are passed
  as argument (regression in 4.04.0)
  (Bernhard Schommer, review by Florian Angeletti and Gabriel Scherer,
   report by Stephen Dolan)

- PR#7505: Memory cannot be released after calling
    Bigarray.Genarray.change_layout.
  (Damien Doligez and Xavier Leroy, report by Liang Wang)

- GPR#912: Fix segfault in Unix.create_process on Windows caused by wrong header
  configuration.
  (David Allsopp)

- GPR#980: add dynlink options to ocamlbytecomp.cmxa to allow ocamlopt.opt
  to load plugins. See http://github.com/OCamlPro/ocamlc-plugins for examples.
  (Fabrice Le Fessant, review by David Allsopp)

- GPR#992: caml-types.el: Fix missing format argument, so that it can show kind
  of call at point correctly.
  (Chunhui He)

- GPR#1043: Allow Windows CRLF line-endings in ocamlyacc on Unix and Cygwin.
  (David Allsopp, review by Damien Doligez and Xavier Leroy)

- GPR#1072: Fix segfault in Sys.runtime_parameters when exception backtraces
  are enabled.
  (Olivier Andrieu)

OCaml 4.04.0 (4 Nov 2016):
--------------------------

(Changes that can break existing programs are marked with a "*")

### Language features:

- PR#7233: Support GADT equations on non-local abstract types
  (Jacques Garrigue)

- GPR#187, GPR#578: Local opening of modules in a pattern.
  Syntax: "M.(p)", "M.[p]","M.[| p |]", "M.{p}"
  (Florian Angeletti, Jacques Garrigue, review by Alain Frisch)

- GPR#301: local exception declarations "let exception ... in"
  (Alain Frisch)

- GPR#508: Allow shortcut for extension on semicolons: ;%foo
  (Jérémie Dimino)

- GPR#606: optimized representation for immutable records with a single
  field, and concrete types with a single constructor with a single argument.
  This is triggered with a [@@unboxed] attribute on the type definition.
  Currently mutually recursive datatypes are not well supported, this
  limitation should be lifted in the future (see MPR#7364).
  (Damien Doligez)

### Compiler user-interface and warnings:

* PR#6475, GPR#464: interpret all command-line options before compiling any
  files, changes (improves) the semantics of repeated -o options or -o
  combined with -c see the super-detailed commit message at
  https://github.com/ocaml/ocaml/commit/da56cf6dfdc13c09905c2e07f1d4849c8346eec8
  (whitequark)

- PR#7139: clarify the wording of Warning 38
  (Unused exception or extension constructor)
  (Gabriel Scherer)

* PR#7147, GPR#475: add colors when reporting errors generated by ppx rewriters.
  Remove the `Location.errorf_prefixed` function which is no longer relevant
  (Simon Cruanes, Jérémie Dimino)

- PR#7169, GPR#501: clarify the wording of Warning 8
  (Non-exhaustivity warning for pattern matching)
  (Florian Angeletti, review and report by Gabriel Scherer)

* GPR#591: Improve support for OCAMLPARAM: (i) do not use objects
  files with -a, -pack, -shared; (ii) use "before" objects in the toplevel
  (but not "after" objects); (iii) use -I dirs in the toplevel,
  (iv) fix bug where -I dirs were ignored when using threads
  (Marc Lasson, review by Damien Doligez and Alain Frisch)

- GPR#648: New -plugin option for ocamlc and ocamlopt, to dynamically extend
  the compilers at runtime.
  (Fabrice Le Fessant)

- GPR#684: Detect unused module declarations
  (Alain Frisch)

- GPR#706: Add a settable Env.Persistent_signature.load function so
  that cmi files can be loaded from other sources. This can be used to
  create self-contained toplevels.
  (Jérémie Dimino)

### Standard library:

- PR#6279, GPR#553: implement Set.map
  (Gabriel Scherer)

- PR#6820, GPR#560: Add Obj.reachable_words to compute the
  "transitive" heap size of a value
  (Alain Frisch, review by Mark Shinwell and Damien Doligez)

- GPR#473: Provide `Sys.backend_type` so that user can write backend-specific
  code in some cases (for example,  code generator).
  (Hongbo Zhang)

- GPR#589: Add a non-allocating function to recover the number of
  allocated minor words.
  (Pierre Chambart, review by Damien Doligez and Gabriel Scherer)

- GPR#626: String.split_on_char
  (Alain Frisch)

- GPR#669: Filename.extension and Filename.remove_extension
  (Alain Frisch, request by Edgar Aroutiounian, review by Daniel Bünzli
  and Damien Doligez)

- GPR#674: support unknown Sys.os_type in Filename, defaulting to Unix
  (Filename would previously fail at initialization time for
   Sys.os_type values other than "Unix", "Win32" and "Cygwin";
   mirage-os uses "xen")
  (Anil Madhavapeddy)

- GPR#772 %string_safe_set and %string_unsafe_set are deprecated aliases
  for %bytes_safe_set and %bytes_unsafe_set.
  (Hongbo Zhang and Damien Doligez)

### Other libraries

- MPR#4834, GPR#592: Add a Biggarray.Genarray.change_layout function
  to switch bigarrays between C and fortran layouts.
  (Guillaume Hennequin, review by Florian Angeletti)

### Code generation and optimizations:

- PR#4747, GPR#328: Optimize Hashtbl by using in-place updates of its
  internal bucket lists.  All operations run in constant stack size
  and are usually faster, except Hashtbl.copy which can be much
  slower
  (Alain Frisch)

- PR#6217, GPR#538: Optimize performance of record update:
  no more performance cliff when { foo with t1 = ..; t2 = ...; ... }
  hits 6 updated fields
  (Olivier Nicole, review by Thomas Braibant and Pierre Chambart)

- PR#7023, GPR#336: Better unboxing strategy
  (Alain Frisch, Pierre Chambart)

- PR#7244, GPR#840: Ocamlopt + flambda requires a lot of memory
  to compile large array literal expressions
  (Pierre Chambart, review by Mark Shinwell)

- PR#7291, GPR#780: Handle specialisation of recursive function that does
  not always preserve the arguments
  (Pierre Chambart, Mark Shinwell, report by Simon Cruanes)

- PR#7328, GPR#702: Do not eliminate boxed int divisions by zero and
  avoid checking twice if divisor is zero with flambda.
  (Pierre Chambart, report by Jeremy Yallop)

- GPR#427: Obj.is_block is now an inlined OCaml function instead of a
  C external.  This should be faster.
  (Demi Obenour)

- GPR#580: Optimize immutable float records
  (Pierre Chambart, review by Mark Shinwell)

- GPR#602: Do not generate dummy code to force module linking
  (Pierre Chambart, reviewed by Jacques Garrigue)

- GPR#703: Optimize some constant string operations when the "-safe-string"
  configure time option is enabled.
  (Pierre Chambart)

- GPR#707: Load cross module information during a meet
  (Pierre Chambart, report by Leo White, review by Mark Shinwell)

- GPR#709: Share a few more equal switch branches
  (Pierre Chambart, review by Gabriel Scherer)

- GPR#712: Small improvements to type-based optimizations for array
  and lazy
  (Alain Frisch, review by Pierre Chambart)

- GPR#714: Prevent warning 59 from triggering on Lazy of constants
  (Pierre Chambart, review by Leo White)

- GPR#723 Sort emitted functions according to source location
  (Pierre Chambart, review by Mark Shinwell)

- Lack of type normalization lead to missing simple compilation for "lazy x"
  (Alain Frisch)

### Runtime system:

- PR#7203, GPR#534: Add a new primitive caml_alloc_float_array to allocate an
  array of floats
  (Thomas Braibant)

- PR#7210, GPR#562: Allows to register finalisation function that are
  called only when a value will never be reachable anymore. The
  drawbacks compared to the existing one is that the finalisation
  function is not called with the value as argument. These finalisers
  are registered with `GC.finalise_last`
  (François Bobot reviewed by Damien Doligez and Leo White)

- GPR#247: In previous OCaml versions, inlining caused stack frames to
  disappear from stacktraces. This made debugging harder in presence of
  optimizations, and flambda was going to make this worse. The debugging
  information produced by the compiler now enables the reconstruction of the
  original backtrace. Use `Printexc.get_raw_backtrace_next_slot` to traverse
  the list of inlined stack frames.
  (Frédéric Bour, review by Mark Shinwell and Xavier Leroy)

- GPR#590: Do not perform compaction if the real overhead is less than expected
  (Thomas Braibant)

### Tools:

- PR#7189: toplevel #show, follow chains of module aliases
  (Gabriel Scherer, report by Daniel Bünzli, review by Thomas Refis)

- PR#7248: have ocamldep interpret -open arguments in left-to-right order
  (Gabriel Scherer, report by Anton Bachin)

- PR#7272, GPR#798: ocamldoc, missing line breaks in type_*.html files
  (Florian Angeletti)

- PR#7290: ocamldoc, improved support for inline records
  (Florian Angeletti)

- PR#7323, GPR#750: ensure "ocamllex -ml" works with -safe-string
  (Hongbo Zhang)

- PR#7350, GPR#806: ocamldoc, add viewport metadata to generated html pages
  (Florian Angeletti, request by Daniel Bünzli)

- GPR#452: Make the output of ocamldep more stable
  (Alain Frisch)

- GPR#548: empty documentation comments
  (Florian Angeletti)

- GPR#575: Add the -no-version option to the toplevel
  (Sébastien Hinderer)

- GPR#598: Add a --strict option to ocamlyacc treat conflicts as errors
  (this option is now used for the compiler's parser)
  (Jeremy Yallop)

- GPR#613: make ocamldoc use -open arguments
  (Florian Angeletti)

- GPR#718: ocamldoc, fix order of extensible variant constructors
  (Florian Angeletti)

### Debugging and profiling:

- GPR#585: Spacetime, a new memory profiler (Mark Shinwell, Leo White)

### Manual and documentation:

- PR#7007, PR#7311: document the existence of OCAMLPARAM and
  ocaml_compiler_internal_params
  (Damien Doligez, reports by Wim Lewis and Gabriel Scherer)

- PR#7243: warn users against using WinZip to unpack the source archive
  (Damien Doligez, report by Shayne Fletcher)

- PR#7245, GPR#565: clarification to the wording and documentation
  of Warning 52 (fragile constant pattern)
  (Gabriel Scherer, William, Adrien Nader, Jacques Garrigue)

- #PR7265, GPR#769: Restore 4.02.3 behaviour of Unix.fstat, if the
  file descriptor doesn't wrap a regular file (win32unix only)
  (Andreas Hauptmann, review by David Allsopp)

- PR#7288: flatten : Avoid confusion
  (Damien Doligez, report by user 'tormen')

- PR#7355: Gc.finalise and lazy values
  (Jeremy Yallop)

- GPR#842: Document that [Store_field] must not be used to populate
  arrays of values declared using [CAMLlocalN] (Mark Shinwell)

### Compiler distribution build system:

- GPR#324: Compiler developers: Adding new C primitives to the
  standard runtime doesn't require anymore to run `make bootstrap`
  (François Bobot)

- GPR#384: Fix compilation using old Microsoft C Compilers not
  supporting secure CRT functions (SDK Visual Studio 2005 compiler and
  earlier) and standard 64-bit integer literals (Visual Studio .NET
  2002 and earlier)
  (David Allsopp)

- GPR#507: More sharing between Unix and Windows makefiles
  (whitequark, review by Alain Frisch)

* GPR#512, GPR#587: Installed `ocamlc`, `ocamlopt`, and `ocamllex` are
  now the native-code versions of the tools, if those versions were
  built.
  (Demi Obenour)

- GPR#525: fix build on OpenIndiana
  (Sergey Avseyev, review by Damien Doligez)

- GPR#687: "./configure -safe-string" to get a system where
  "-unsafe-string" is not allowed, thus giving stronger non-local
  guarantees about immutability of strings
  (Alain Frisch, review by Hezekiah M. Carty)

### Bug fixes:

* PR#6505: Missed Type-error leads to a segfault upon record access.
  (Jacques Garrigue, extra report by Stephen Dolan)
  Proper fix required a more restrictive approach to recursive types:
  mutually recursive types are seen as abstract types (i.e. non-contractive)
  when checking the well-foundedness of the recursion.

* PR#6752: Nominal types and scope escaping.
  Revert to strict scope for non-generalizable type variables, cf. Mantis.
  Note that this is actually stricter than the behavior before 4.03,
  cf. PR#7313, meaning that you may sometimes need to add type annotations
  to explicitly instantiate non-generalizable type variables.
  (Jacques Garrigue, following discussion with Jeremy Yallop,
   Nicolás Ojeda Bär and Alain Frisch)

- PR#7112: Aliased arguments ignored for equality of module types
  (Jacques Garrigue, report by Leo White)

- PR#7134: compiler forcing aliases it shouldn't while reporting type errors
  (Jacques Garrigue, report and suggestion by sliquister)

- PR#7153: document that Unix.SOCK_SEQPACKET is not really usable.

- PR#7165, GPR#494: uncaught exception on invalid lexer directive
  (Gabriel Scherer, report by KC Sivaramakrishnan using afl-fuzz)

- PR#7257, GPR#583: revert a 4.03 change of behavior on (Unix.sleep 0.),
  it now calls (nano)sleep for 0 seconds as in (< 4.03) versions.
  (Hannes Mehnert, review by Damien Doligez)

- PR#7259 and GPR#603: flambda does not collapse pattern matching
  in some cases
  (Pierre Chambart, report by Reed Wilson, review by Mark Shinwell)

- PR#7260: GADT + subtyping compile time crash
  (Jacques Garrigue, report by Nicolás Ojeda Bär)

- PR#7269: Segfault from conjunctive constraints in GADT
  (Jacques Garrigue, report by Stephen Dolan)

- PR#7276: Support more than FD_SETSIZE sockets in Windows' emulation
  of select
  (David Scott, review by Alain Frisch)

* PR#7278: Prevent private inline records from being mutated
  (Alain Frisch, report by Pierre Chambart)

- PR#7284: Bug in mcomp_fields leads to segfault
  (Jacques Garrigue, report by Leo White)

- PR#7285: Relaxed value restriction broken with principal
  (Jacques Garrigue, report by Leo White)

- PR#7297: -strict-sequence turns off Warning 21
  (Jacques Garrigue, report by Valentin Gatien-Baron)

- PR#7299: remove access to OCaml heap inside blocking section in win32unix
  (David Allsopp, report by Andreas Hauptmann)

- PR#7300: remove access to OCaml heap inside blocking in Unix.sleep on Windows
  (David Allsopp)

- PR#7305: -principal causes loop in type checker when compiling
  (Jacques Garrigue, report by Anil Madhavapeddy, analysis by Leo White)

- PR#7330: Missing exhaustivity check for extensible variant
  (Jacques Garrigue, report by Elarnon *)

- PR#7374: Contractiveness check unsound with constraints
  (Jacques Garrigue, report by Leo White)

- PR#7378: GADT constructors can be re-exposed with an incompatible type
  (Jacques Garrigue, report by Alain Frisch)

- PR#7389: Unsoundness in GADT exhaustiveness with existential variables
  (Jacques Garrigue, report by Stephen Dolan)

* GPR#533: Thread library: fixed [Thread.wait_signal] so that it
  converts back the signal number returned by [sigwait] to an
  OS-independent number
  (Jérémie Dimino)

- GPR#600: (similar to GPR#555) ensure that register typing constraints are
  respected at N-way join points in the control flow graph
  (Mark Shinwell)

- GPR#672: Fix float_of_hex parser to correctly reject some invalid forms
  (Bogdan Tătăroiu, review by Thomas Braibant and Alain Frisch)

- GPR#700: Fix maximum weak bucket size
  (Nicolás Ojeda Bär, review by François Bobot)

- GPR#708 Allow more module aliases in strengthening (Leo White)

- GPR#713, PR#7301: Fix wrong code generation involving lazy values in Flambda
  mode
  (Mark Shinwell, review by Pierre Chambart and Alain Frisch)

- GPR#721: Fix infinite loop in flambda due to [@@specialise] annotations

- GPR#779: Building native runtime on Windows could fail when bootstrapping
  FlexDLL if there was also a system-installed flexlink
  (David Allsopp, report Michael Soegtrop)

- GPR#805, GPR#815, GPR#833: check for integer overflow in String.concat
  (Jeremy Yallop,
   review by Damien Doligez, Alain Frisch, Daniel Bünzli, Fabrice Le Fessant)

- GPR#810: check for integer overflow in Array.concat
  (Jeremy Yallop)

- GPR#814: fix the Buffer.add_substring bounds check to handle overflow
  (Jeremy Yallop)

- GPR#880: Fix [@@inline] with default parameters in flambda (Leo White)

* GPR#1353: add labels to BytesLabels.sub_string (Jacques Garrigue)

### Internal/compiler-libs changes:

- PR#7200, GPR#539: Improve, fix, and add test for parsing/pprintast.ml
  (Runhang Li, David Sheets, Alain Frisch)

- GPR#351: make driver/pparse.ml functions type-safe
  (Gabriel Scherer, Dmitrii Kosarev, review by Jérémie Dimino)

- GPR#516: Improve Texp_record constructor representation, and
  propagate updated record type information
  (Pierre Chambart, review by Alain Frisch)

- GPR#678: Graphics.close_graph crashes 64-bit Windows ports (re-implementation
  of PR#3963)
  (David Allsopp)

- GPR#679: delay registration of docstring after the mapper is applied
  (Hugo Heuzard, review by Leo White)

- GPR#872: don't attach (**/**) comments to any particular node
  (Thomas Refis, review by Leo White)

OCaml 4.03.0 (25 Apr 2016):
---------------------------

(Changes that can break existing programs are marked with a "*")

### Language features:

- PR#5528: inline records for constructor arguments
  (Alain Frisch)

- PR#6220, PR#6403, PR#6437, PR#6801:
  Improved redundancy and exhaustiveness checks for GADTs.
  Namely, the redundancy checker now checks whether the uncovered pattern
  of the pattern is actually inhabited, exploding at most one wild card.
  This is also done for exhaustiveness when there is only one case.
  Additionally, one can now write unreachable cases, of the form
  "pat -> .", which are treated by the redundancy check.
  (Jacques Garrigue)

- PR#6374: allow "_ t" as a short-hand for "(_, _, ..) t" for n-ary type
  constructors
  (Alain Frisch)

- PR#6714: allow [@@ocaml.warning] on most structure and signature items:
  values, modules, module types
  (whitequark)

- PR#6806: Syntax shortcut for putting a type annotation on a record field:
  { f1 : typ = e } is sugar for { f1 = (e : typ) }
  { f1 : typ } is sugar for { f1 = (f1 : typ) }
  (Valentin Gatien-Baron, review by Jérémie Dimino)

- PR#6806: Allow type annotations before the "->" in "fun <args> -> <expr>"
  fun x y : (int * int) -> (x, y)
  (Valentin Gatien-Baron, review by Jérémie Dimino)

- GPR#26: support for "(type a b)" as syntactic sugar for "(type a) (type b)"
  (Gabriel Scherer)

- GPR#42: short functor type syntax: "S -> T" for "functor (_ : S) -> T"
  (Leo White)

- GPR#88: allow field punning in object copying expressions:
  {< x; y; >} is sugar for {< x = x; y = y; >}
  (Jeremy Yallop)

- GPR#112: octal escape sequences for char and string literals
  "Make it \o033[1mBOLD\o033[0m"
  (Rafaël Bocquet, request by John Whitington)

- GPR#167: allow to annotate externals' arguments and result types so
  they can be unboxed or untagged: [@unboxed], [@untagged]. Supports
  untagging int and unboxing int32, int64, nativeint and float.
  (Jérémie Dimino, Mark Shinwell)

- GPR#173: [@inline] and [@inlined] attributes (for function declarations
  and call sites respectively) to control inlining
  (Pierre Chambart, Mark Shinwell)

- GPR#188: accept [@@immediate] attribute on type declarations to mark types
  that are represented at runtime by an integer
  (Will Crichton, reviewed by Leo White)

* GPR#234: allow "[]" as a user-defined constructor. Demand parenthesis
  around "::" when using "::" as user-defined constructor:
  code using "| :: of ..." must change to "| (::) of ...".
  (Runhang Li, review by Damien Doligez)

- GPR#240: replace special annotations on externals by attributes:
  * "float" is generalized to [@@unboxed]
  * "noalloc" becomes [@@noalloc]
  Deprecate "float" and "noalloc".
  (Jérémie Dimino)

- GPR#254: @ocaml.warn_on_literal_pattern attribute on constructors to
  warn when the argument is matches against a constant pattern.  This
  attribute is applied on predefined exception constructors which
  carry purely informational (with no stability guarantee) messages.
  (Alain Frisch)

- GPR#268: hexadecimal notation for floating-point literals: -0x1.ffffp+987
  In OCaml source code, FP literals can be written using the hexadecimal
  notation 0x<mantissa in hex>p<exponent> from ISO C99.
  (Xavier Leroy)

- GPR#273: allow to get the extension slot of an extension constructor
  by writing [%extension_constructor <path>]
  (Jérémie Dimino)

- GPR#282: change short-paths penalty heuristic to assign the same cost to
  idents containing double underscores as to idents starting with an underscore
  (Thomas Refis, Leo White)

- PR#6681 GPR#326: signature items are now accepted as payloads for
  extension and attributes, using the syntax [%foo: SIG ] or [@foo: SIG ].
  Examples: "[%%client: val foo : int]" or "val%client foo : int".
  (Alain Frisch and Gabriel Radanne)

* GPR#342: Allow shortcuts for extension and attributes on all keywords:
  module%foo, class[@foo], etc.
  The attribute in "let[@foo] .. in .." is now attached to the value binding,
  not to the expression.
  (Gabriel Radanne)

### Compilers:

* PR#4231, PR#5461: warning 31 is now fatal by default
  (Warning 31: A module is linked twice in the same executable.)
  This is an interim solution; double-linking of modules has dangerous
  semantics, eg. exception constructors end up with two distinct declarations.
  (Alain Frisch)

- PR#4800: better compilation of tuple assignment
  (Gabriel Scherer and Alain Frisch)

- PR#5995: keep -for-pack into account to name exceptions;
  -for-pack should now be used during bytecode compilation as well
  (Alain Frisch, report by Christophe Troestler)

- PR#6400: better error message for '_' used as an expression
  (Alain Frisch, report by whitequark)

- PR#6501: harden the native-code generator against certain uses of "%identity"
  (Xavier Leroy, report by Antoine Miné)

- PR#6636: add --version option
  (whitequark)

- PR#6679: fix pprintast printing of constraints in type declarations
  (Alain Frisch, report by Jun Furuse)

- PR#6737: fix Typedtree attributes on (fun x -> body) expressions
  (Alain Frisch, report by Oleg Kiselyov)

* PR#6865: remove special case for parsing "let _ = expr" in structures
  (Jérémie Dimino, Alain Frisch)

* PR#6438, PR#7059, GPR#315: Pattern guard disables exhaustiveness check
  (function Some x when x = 0 -> ()) will now raise warning 8 (non-exhaustive)
  instead of warning 25 (all clauses are guarded). 25 isn't raised anymore.
  Projects that set warning 8 as an error may fail to compile (presumably
  this is the semantics they wanted).
  (Alain Frisch, request by Martin Jambon and John Whitington)

- PR#6920: fix debug informations around uses of %apply or %revapply
  (Jérémie Dimino, report by Daniel Bünzli)

- PR#6939: Segfault with improper use of let-rec
  (Alain Frisch)

- PR#6943: native-code generator for POWER/PowerPC 64 bits, both in
  big-endian (ppc64) and little-endian (ppc64le) configuration.
  (Xavier Leroy, with inspiration from RedHat's unofficial ppc64 and ppc64le
  ports)

- PR#6979: better code generation in x86-32 backend for copying floats to
  the stack
  (Marc Lasson, review by Xavier Leroy)

- PR#7018: fix missing identifier renaming during inlining
  (Alain Frisch, review by Xavier Leroy)

- PR#7022, GPR#259: unbox float and boxed ints earlier, avoid second pass
  (Alain Frisch)

- PR#7026, GPR#288: remove write barrier for polymorphic variants without
  arguments
  (Simon Cruanes)

- PR#7031: new warning 57, ambiguous guarded or-patterns
  (Luc Maranget, Gabriel Scherer, report by Martin Clochard and Claude Marché)

- PR#7064, GPR#316: allowing to mark compilation units and sub-modules as
  deprecated
  (Alain Frisch)

- PR#7067: fix performance regression (wrt. 4.01) in the native compiler
  for long nested structures
  (Alain Frisch, report by Daniel Bünzli, review by Jacques Garrigue)

- PR#7097: fix strange syntax error message around illegal packaged module
  signature constraints
  (Alain Frisch, report by Jun Furuse)

- PR#7118, PR#7120, GPR#408, GPR#476: Bug fixed in stack unwinding
  metadata generation. Was a cause of crashes in GUI programs on OS X.
  (Bart Jacobs, review by Mark Shinwell)

- PR#7168: Exceeding stack limit in bytecode can lead to a crash.
  (Jacques-Henri Jourdan)

- PR#7232: Strange Pprintast output with ppx_deriving
  (Damien Doligez, report by Anton Bachin)

- GPR#17: some cmm optimizations of integer operations with constants
  (Stephen Dolan, review by Pierre Chambart)

- GPR#89: improve type-specialization of unapplied primitives:
  unapplied annotations (compare : int -> _),
  type propagation (List.sort compare [1;2;3])
  and propagation from module signatures now lead to specialization
  (Frédéric Bour, review by Gabriel Scherer)

- GPR#107: Prevent more unnecessary float boxing, especially in `if` and `match`
  (Vladimir Brankov, review by Alain Frisch)

- GPR#109: new (lazy) unboxing strategy for float and int references
  (Vladimir Brankov, review by Alain Frisch)

- GPR#115: More precise typing of values at the C-- and Mach level.
  (Xavier Leroy, review by Pierre Chambart)

- GPR#132: Flambda: new intermediate language and "middle-end" optimizers
  (Pierre Chambart, Mark Shinwell, Leo White)

- GPR#212, PR#7226, GPR#542: emit column position in gas assembly `.loc`
  (Frédéric Bour, Anton Bachin)

- GPR#207: Colors in compiler messages (warnings, errors)
  configure with -color {auto|always|never} or TERM=dumb
  (Simon Cruanes, review by Gabriel Scherer)

- GPR#258: more precise information on PowerPC instruction sizes
  (Pierre Chambart, Xavier Leroy)

- GPR#263: improve code generation for if-equivalents of (&&) and (||)
  (Pierre Chambart)

- GPR#270: Make [transl_exception_constructor] generate [Immutable] blocks
  (Mark Shinwell)

- GPR#271: Fix incorrect mutability flag when records are built using "with"
  (Mark Shinwell)

- GPR#275: native-code generator for IBM z System running Linux.
  In memoriam Gene Amdahl, 1922-2015.
  (Bill O'Farrell, Tristan Amini, Xavier Leroy)

- GPR#282: relax short-paths safety check in presence of module aliases, take
  penalty into account while building the printing map.
  (Thomas Refis, Leo White)

- GPR#306: Instrument the compiler to debug performance regressions
  (Pierre Chambart)

- GPR#319: add warning 58 for missing cmx files, and
  extend -opaque option to mli files: a missing .cmx does not warn
  if the corresponding .cmi is compiled -opaque.
  (Leo White)

- GPR#388: OCAML_FLEXLINK environment variable allows overriding flexlink
  command (David Allsopp)

- GPR#392: put all parsetree invariants in a new module Ast_invariants
  (Jérémie Dimino)

- GPR#407: don't display the name of compiled .c files when calling the
  Microsoft C Compiler (same as the assembler).
  (David Allsopp)

- GPR#431: permit constant float arrays to be eligible for pattern match
  branch merging
  (Pierre Chambart)

- GPR#455: provide more debugging information to Js_of_ocaml
  (Jérôme Vouillon)

- GPR#514, GPR#554: Added several command-line flags to explicitly enable
  settings that are currently the default:
  `-alias-deps`, `-app-funct`, `-no-keep-docs`, `-no-keep-locs`,
  `-no-principal`, `-no-rectypes`, `-no-strict-formats`
  (Demi Obenour)

- GPR#545: use reraise to preserve backtrace on
  `match .. with exception e -> raise e`
  (Nicolás Ojeda Bär, review by Gabriel Scherer)

### Runtime system:

* GPR#596: make string/bytes distinguishable in the underlying
  compiler implementation; caml_fill_string and caml_create_string are
  deprecated and will be removed in the future, please use
  caml_fill_bytes and caml_create_bytes for migration
  (Hongbo Zhang, review by Damien Doligez, Alain Frisch, and Hugo Heuzard)

- PR#3612, PR#92: allow allocating custom block with finalizers
  in the minor heap.
  (Pierre Chambart)

* PR#6517: use ISO C99 types {,u}int{32,64}_t in preference to our homegrown
  types {,u}int{32,64}.
  C stubs may have to be updated as {,u}int{32,64}_t are not defined anymore.
  (Xavier Leroy)

- PR#6760: closures evaluated in the toplevel can now be marshalled
  (whitequark, review by Jacques-Henri Jourdan)

- PR#6902, GPR#210: emit a runtime warning on stderr
  when finalizing an I/O channel which is still open:
    "channel opened on file '...' dies without being closed"
  this is controlled by OCAMLRUNPARAM=W=1 or with Sys.enable_runtime_warnings.
  The behavior of affected program is not changed,
  but they should still be fixed.
  (Alain Frisch, review by Damien Doligez)

- Signal handling: for read-and-clear, use GCC/Clang atomic builtins
  if available.
  (Xavier Leroy)

- PR#6910, GPR#224: marshaling (output_value, input_value, et al)
  now support marshaled data bigger than 4 Gb.
  (Xavier Leroy)

* GPR#226: select higher levels of optimization for GCC >= 3.4 and Clang
  when compiling the run-time system and C stub code.
  "-std=gnu99 -O2 -fno-strict-aliasing -fwrapv" is used by default.
  This also affects default flags for user stubs compiled with "ocamlc -c foo.c"
  and may uncover bugs in them.
  (Xavier Leroy)

- GPR#262: Multiple GC roots per compilation unit
  (Pierre Chambart, Mark Shinwell, review by Damien Doligez)

* GPR#297: Several changes to improve the worst-case GC pause time.
  Changes Gc.control and Gc.major_slice and adds functions to the Gc module.
  (Damien Doligez, with help from François Bobot, Thomas Braibant, Leo White)

- GPR#325: Add v=0x400 flag to OCAMLRUNPARAM to display GC stats on exit
  (Louis Gesbert, review by Alain Frisch)

### Standard library:

- PR#1460, GPR#230: Array.map2, Array.iter2
  (John Christopher McAlpine)

- PR#5197, GPR#63: Arg: allow flags such as --flag=arg as well as --flag arg
  (Richard Jones)

- PR#6017, PR#7034, GPR#267: More efficient ifprintf implementation
  (Jeremy Yallop, review by Gabriel Scherer)

- PR#6296: Some documentation on the floating-point representations
    recognized by Pervasives.float_of_string
  (Xavier Leroy)

- PR#6316: Scanf.scanf failure on %u formats when reading big integers
  (Xavier Leroy, Benoît Vaugon)

- PR#6321: guarantee that "hypot infinity nan = infinity"
  (for conformance with ISO C99)
  (Xavier Leroy)

- PR#6390, GPR#36: expose Sys.{int_size,max_wosize} for js_of_ocaml portability
  (Hugo Heuzard)

- PR#6449: Add Map.union
  (Alain Frisch)

* PR#6494: Add 'equal' functions in modules
  Bytes, Char, Digest, Int32, Int64, Nativeint, and String
  Users defining their own modules with signature 'module type of Int32'
  have to extend their implementation.
  (Romain Calascibetta)

* PR#6524, GPR#79: Filename: Optional ?perms argument to open_temp_file
  May break partial applications of the function (fix by passing ?perms:None)
  (Daniel Bünzli, review by Jacques-Pascal Deplaix)

* PR#6525, GPR#80: Add Uchar module to the standard library
  May introduce module name conflicts with existing projects.
  (Daniel Bünzli, review by Yoriyuki Yamagata and Damien Doligez)

- PR#6577: improve performance of %L, %l, %n, %S, %C format specifiers
  (Alain Frisch)

- PR#6585: fix memory leak in win32unix/createprocess.c
  (Alain Frisch, report by user 'aha')

- PR#6645, GPR#174: Guarantee that Set.add, Set.remove, Set.filter
  return the original set if no change is required
  (Alain Frisch, Mohamed Iguernlala)

- PR#6649, GPR#222: accept (int_of_string "+3")
  (John Christopher McAlpine)

- PR#6694, PR#6695, GPR#124: deprecate functions using ISO-8859-1 character set
  in Char, Bytes, String and provide alternatives *_acii using US-ASCII.
  Affected functions:
    {Char,String,Bytes}.{uppercase,lowercase},
    {String,Bytes}.{capitalize,uncaptialize}
  (whitequark, review by Damien Doligez)

- GPR#22: Add the Ephemeron module that implements ephemerons and weak
  hash table
  (François Bobot, review by Damien Doligez, Daniel Bünzli,
  Alain Frisch, Pierre Chambart)

- GPR#164: more efficient (branchless) implementation of Pervasives.compare
  specialized at type 'float'.
  (Vladimir Brankov)

- GPR#175: Guarantee that Map.add, Map.remove, Map.filter
  return the original map if no change is required.
  (Mohamed Iguernlala)

- GPR#201: generalize types of Printf.{ifprintf,ikfprintf}
  (Maxence Guesdon)

- GPR#216: add the missing POSIX.1-2001 signals in Sys
  (Guillaume Bury)

- GPR#239: remove type-unsafe code from Stream
  (Pierre Chambart, review by Gabriel Scherer and Jeremy Yallop)

- GPR#250: Check for negative start element in Array.sub
  (Jeremy Yallop)

- GPR#265: new implementation of Queue avoiding Obj.magic
  (Jérémie Dimino)

- GPR#268, GPR#303: '%h' and '%H' modifiers for printf and scanf to
  support floating-point numbers in hexadecimal notation
  (Xavier Leroy, Benoît Vaugon)

- GPR#272: Switch classify_float to [@@unboxed]
  (Alain Frisch)

- Improve speed of classify_float by not going through fpclassify()
  (Alain Frisch, Xavier Leroy)

- GPR#277: Switch the following externals to [@@unboxed]:
  * {Nativeint,Int32,Int64}.{of,to}_float
  * Int{32,64}.float_of_bits
  * Int{32,64}.bits_of_float
  (Jérémie Dimino)

- GPR#281: Switch the following externals to [@@unboxed]:
  * Sys.time (and [@@noalloc])
  * Pervasives.ldexp (and [@@noalloc])
  * Pervasives.compare for float, nativeint, int32, int64.
  (François Bobot)

- PR#3622, GPR#195: add function Stack.fold
  (Simon Cruanes)

- GPR#329: Add exists, for_all,  mem and memq functions in Array
  (Bernhard Schommer)

- GPR#337: Add [Hashtbl.filter_map_inplace]
  (Alain Frisch)

- GPR#356: Add [Format.kasprintf]
  (Jérémie Dimino, Mark Shinwell)

### Type system:

- PR#5545: Type annotations on methods cannot control the choice of abbreviation
  (Jacques Garrigue)

* PR#6465: allow incremental weakening of module aliases.
  This is done by adding equations to submodules when expanding aliases.
  In theory this may be incompatible is some corner cases defining a module
  type through inference, but no breakage known on published code.
  (Jacques Garrigue)

- PR#6593: Functor application in tests/basic-modules fails after commit 15405
  (Jacques Garrigue)

### Toplevel and debugger:

- PR#6113: Add descriptions to directives, and display them via #help
  (Nick Giannarakis, Berke Durak, Francis Southern and Gabriel Scherer)

- PR#6396: Warnings-as-errors not properly flushed in the toplevel
  (Alain Frisch)

- PR#6401: use proper error reporting for toplevel environment initialization:
  no more Env.Error(_) at start time
  (Gabriel Scherer, Alain Frisch)

- PR#6468: toplevel now supports backtraces if invoked with OCAMLRUNPARAM=b
  (whitequark and Jake Donham,
   review by Gabriel Scherer and Jacques-Henri Jourdan)

- PR#6906: wrong error location for unmatched paren with #use in toplevel
  (Damien Doligez, report by Kenichi Asai)

- PR#6935, GPR#298: crash in debugger when load_printer is given a directory
  (Junsong Li, review by Gabriel Scherer)

- PR#7081: report preprocessor warnings in the toplevel
  (Valentin Gatien-Baron, review by Jérémie Dimino)

- PR#7098: Loss of ppx context in toplevel after an exception
  (Alain Frisch, report by whitequark)

- PR#7101: The toplevel does not close in_channel for libraries specified on
  its command line
  (Alain Frisch)

- PR#7119: the toplevel does not respect [@@@warning]
  (Alain Frisch, report by Gabriel Radanne)

### Other libraries:

* Unix library: channels created by Unix.in_channel_of_descr or
  Unix.out_channel_of_descr no longer support text mode under Windows.
  Calling [set_binary_mode_{in,out} chan false] on these channels
  now causes an error.
  (Xavier Leroy)

- PR#4023 and GPR#68: add Unix.sleepf (sleep with sub-second resolution)
  (Evgenii Lepikhin and Xavier Leroy)

* Protect Unix.sleep against interruptions by handled signals.
  Before, a handled signal could cause Unix.sleep to return early.
  Now, the sleep is restarted until the given time is elapsed.
  (Xavier Leroy)

* PR#6120, GPR#462: implement Unix.symlink and Unix.readlink on
  Windows. Unix.symlink has a new optional argument to_dir (ignored on
  non-native Windows platforms). stat functions reimplemented to avoid
  buggy Microsoft CRT implementations (native Windows only)
  (David Allsopp, review by Daniel Bünzli)

- PR#6263: add kind_size_in_bytes and size_in_bytes functions
  to Bigarray module.
  (Runhang Li, review by Mark Shinwell)

- PR#6289: Unix.utimes uses the current time only if both arguments
    are exactly 0.0.  Also, use sub-second resolution if available.
  (Xavier Leroy, report by Christophe Troestler)

- PR#6896: serious reimplementation of Big_int.float_of_big_int and
  Ratio.float_of_ratio, ensuring that the result is correctly rounded.
  (Xavier Leroy)

- PR#6989: in Str library, make sure that all \(...\) groups are binding
    and can be consulted with Str.matched_group.  There used to be
    a limitation to 32 binding groups.
  (Xavier Leroy)

- PR#7013: spurious wake-up in the Event module
  (Xavier Leroy)

- PR#7024: in documentation of Str regular expressions, clarify what
    "end of line" means for "^" and "$" regexps.
  (Xavier Leroy, question by Fredrik Lindgren)

- PR#7209: do not run at_exit handlers in [Unix.create_process] and
  similar functions when the [exec] call fails in the child process
  (Jérémie Dimino)

### OCamldep:

- GPR#286: add support for module aliases
  (Jacques Garrigue)

### Manual:

- GPR#302: The OCaml reference manual is now included in the manual/
  subdirectory of the main OCaml source repository. Contributions to
  the manual are warmly welcome.
  (François Bobot, review by Florian Angeletti)

- PR#6601: replace strcpy with caml_strdup in sample code
  (Christopher Zimmermann)

- PR#6676: ongoing simplification of the "Language Extensions" section
  (Alain Frisch, John Whitington)

- PR#6898: Update win32 support documentation of the Unix library
  (Damien Doligez, report by Daniel Bünzli)

- PR#7092, GPR#379: Add missing documentation for new 4.03 features
  (Florian Angeletti)

- PR#7094, GPR#468, GPR#551: add new section 8.5 to document warnings
  The general idea is to document warnings that may require explanations.
  Currently documented warnings are:
  - 52: Fragile constant pattern.
  - 57: Ambiguous or-pattern variables under guard
  (Florian Angeletti and Gabriel Scherer)

- PR#7109, GPR#380: Fix bigarray documentation layout
  (Florian Angeletti, Leo White)

### Bug fixes:

- PR#3612: memory leak in bigarray read from file
  (Pierre Chambart, report by Gary Huber)

* PR#4166, PR#6956: force linking when calling external C primitives
  (Jacques Garrigue, reports by Markus Mottl and Christophe Troestler)

* PR#4466, PR#5325: under Windows, concurrent read and write operations
    on the same socket could block unexpectedly.  Fixed by keeping sockets
    in asynchronous mode rather than creating them in synchronous mode.
  (Xavier Leroy)

* PR#4539: change exception string raised when comparing functional values
  May break programs matching on the string argument of Invalid_argument.
  Matching on the string argument of Invalid_argument or Failure is a
  programming mistake: these strings may change in future versions.
  (Nicolas Braud-Santoni, report by Eric Cooper)

- PR#4832: Filling bigarrays may block out runtime
  (Markus Mottl)

- PR#5663: program rejected due to nongeneralizable type variable that
    appears nowhere
  (Jacques Garrigue, report by Stephen Weeks)

- PR#5780: report more informative type names in GADTs error messages
  (Jacques Garrigue, report by Sebastien Furic)

- PR#5887: move the byterun/*.h headers to byterun/caml/*.h to avoid header
    name clashes
  (Jérôme Vouillon and Adrien Nader and whitequark)

* PR#6081: ocaml now adds script's directory to search path, not current
    directory
  (Thomas Leonard and Damien Doligez)

- PR#6108, PR#6802: fail cleanly if dynlink.cma or ocamltoplevel.cma
    are loaded inside the toplevel loop.
  (Xavier Leroy)

- PR#6171: Confusing error message when a type escapes its scope.
  (Jacques Garrigue and Leo White, report by John Whitington)

- PR#6340: Incorrect handling of \r when processing "Windows" source files
  (Damien Doligez, report by David Allsopp)

- PR#6342: Incorrect error message when type constraints differ
  (Alain Frisch, report by Philippe Wang)

* PR#6521: {Bytes,Char,String}.escaped were locale-dependent
  we now escape all non-ASCII-printable instead of a locale-dependent subset.
  (Damien Doligez, report by Jun Furuse)

- PR#6526: ocamllex should not warn on unescaped newline inside comments
  (Damien Doligez, report by user 'dhekir')

- PR#6341: ocamldoc -colorize-code adds spurious <br> tags to <pre> blocks
  (Maxence Guesdon, report by Damien Doligez)

- PR#6560: Wrong failure message for {Int32,Int64,NativeInt}.of_string
  It reported (Failure "int_of_string"), now "Int32.of_string" etc.
  (Maxime Dénès and Gabriel Scherer)

- PR#6648: show_module should indicate its elision
  (Jacques Garrigue, report by Leo White)

- PR#6650: Cty_constr not handled correctly by Subst
  (Jacques Garrigue, report by Leo White)

- PR#6651: Failing component lookup
  (Jacques Garrigue, report by Leo White)

* PR#6664: Crash when finalising lazy values of the wrong type.
  (Damien Doligez)

- PR#6672: Unused variance specification allowed in with constraint
  (Jacques Garrigue, report by Leo White)

- PR#6677: Allow to disable warning 39 (useless "rec") with [@ocaml.warning]
  applied to the first value binding of the would-be "rec" declaration
  (Alain Frisch, report by Jun Furuse)

- PR#6744: Univars can escape through polymorphic variants (partial fix)
  (Jacques Garrigue, report by Leo White)

- PR#6752: Extensible variant types and scope escaping
  A side-effect of the fix is that (ocamlc -i) sometimes reports
  (type-sound) invalid signature, with a type used before its declaration.
  (Jacques Garrigue, report by Maxence Guesdon)

- PR#6762: improve warning 45 in presence of re-exported type definitions
  (Warning 45: open statement shadows the constructor)
  (Alain Frisch, report by Olivier Andrieu)

- PR#6776: Failure to kill the "tick" thread, segfault when exiting the runtime
  (Damien Doligez, report by Thomas Braibant)

- PR#6780: Poor error message for wrong -farch and -ffpu options (ocamlopt, ARM)
  (Xavier Leroy, report by whitequark)

- PR#6805: Duplicated expression in case of hole in a non-failing switch.
  (Luc Maranget)

* PR#6808: the parsing of OCAMLRUNPARAM is too lax
  (Damien Doligez)

- PR#6874: Inefficient code generated for module function arguments
  (Jacques Garrigue, report by Markus Mottl)

- PR#6888: The list command of ocamldebug uses the wrong file
  (Damien Doligez, report by Pierre-Marie Pédrot)

- PR#6897: Bad error message for some pattern matching on extensible variants
  (Alain Frisch, report by Gabriel Radanne)

- PR#6899: Optional parameters and non generalizable type variables
  (Thomas Refis and Leo White)

- PR#6907: Stack overflow printing error in class declaration
  (Jacques Garrigue, report by Ivan Gotovchits)

- PR#6931: Incorrect error message on type error inside record construction
  (Damien Doligez, report by Leo White)

- PR#6938: fix regression on "%047.27{l,L,n}{d,i,x,X,o,u}"
  (Benoît Vaugon, report by Arduino Cascella)

- PR#6944: let module X = Path in … is not typed as a module alias
  (Jacques Garrigue, report by Frédéric Bour)

- PR#6945 and GPR#227: protect Sys and Unix functions against string
    arguments containing the null character '\000'
  (Simon Cruanes and Xavier Leroy, report by Daniel Bünzli)

- PR#6946: Uncaught exception with wrong type for "%ignore"
  (Jacques Garrigue, report by Leo White)

- PR#6954: Infinite loop in type checker with module aliases
  (Jacques Garrigue, report by Markus Mottl)

- PR#6972, GPR#276: 4.02.3 regression on documentation comments in .cmt files
  (Leo White, report by Olivier Andrieu)

- PR#6977: String literals in comments interpret escape sequences
  (Damien Doligez, report by Daniel Bünzli and David Sheets)

- PR#6980: Assert failure from polymorphic variants and existentials
  (Jacques Garrigue, report by Leo White)

- PR#6981: Ctype.Unify(_) with associated functor arg refering to previous one
  (Jacques Garrigue, report by Nicholas Labich)

- PR#6982: unexpected type error when packing a module alias
  (Jacques Garrigue, report by Valentin Gatien-Baron)

- PR#6985: `module type of struct include Bar end exposes
           %s#row when Bar contains private row types
  (Jacques Garrigue, report by Nicholas Labich)

- PR#6992: Segfault from bug in GADT/module typing
  (Jacques Garrigue, report by Stephen Dolan)

- PR#6993: Segfault from recursive modules violating exhaustiveness assumptions
  (Jacques Garrigue, report by Stephen Dolan)

- PR#6998: Typer fails reading unnecessary cmis with -no-alias-deps and -w -49
  (Leo White, report by Valentin Gatien-Baron)

- PR#7003: String.sub may cause segmentation fault on sizes above 2^31
  (Damien Doligez, report by Radek Micek)

- PR#7008: Fatal error in ocamlc with empty compilation unit name
  (Damien Doligez, report by Cesar Kunz)

- PR#7012: Variable name forgotten when it starts with a capital letter
  (Jacques Garrigue, Gabriel Scherer,
   report by Thomas Leonard and Florian Angeletti)

- PR#7016: fix Stack overflow in GADT typing
  Note: Equi-recursive types are considered when checking GADT pattern
  exhaustiveness, even when -rectypes is not used.
  (Jacques Garrigue, report by Mikhail Mandrykin)

- PR#7030: libasmrun_shared.so fails to build on SPARC Solaris
  (report and fix by Patrick Star)

- PR#7036: Module alias is not taken into account when checking module
  type compatibility (in a class type)
  (Jacques Garrigue)

- PR#7037: more reproducible builds, don't put temp file names into objects
  (Xavier Leroy)

- PR#7038: out of memory condition in caml_io_mutex_lock
  (Xavier Leroy, report by Marc Lasson)

- PR#7039: Unix.getsockname returns garbage for unnamed PF_UNIX sockets
  (Xavier Leroy)

- PR#7042 and GPR#295: CSE optimization confuses the FP literals +0.0 and -0.0
  (Xavier Leroy)

- PR#7075: Fix repetitions in ocamldoc generated documentation
  (Florian Angeletti)

- PR#7082: Object type in recursive module's `with` annotation
  (Jacques Garrigue and Alain Frisch, report by Nicholas Labich)

- PR#7096: ocamldoc uses an incorrect subscript/superscript style
  (Gabriel Scherer, report by user 'pierpa')

- PR#7108: ocamldoc, have -html preserve custom/extended html generators
  (Armaël Guéneau)

- PR#7111: reject empty let bindings instead of printing incorrect syntax
  (Jérémie Dimino)

* PR#7113: -safe-string can break GADT compatibility check
  bytes and string are now considered compatible even with -safe-string,
  which may break exhaustivity for code assuming they were disjoint
  (Jacques Garrigue, report by Jeremy Yallop)

- PR#7115: shadowing in a branch of a GADT match breaks unused variable warning
  (Alain Frisch, report by Valentin Gatien-Baron)

- PR#7133, GPR#450: generate local jump labels on OS X
  (Bart Jacobs)

- PR#7135: only warn about ground coercions in -principal mode
  (Jacques Garrigue, report by Jeremy Yallop)

* PR#7152: Typing equality involving non-generalizable type variable
  A side-effect of the fix is that, for deeply nested non generalizable
  type variables, having an interface file may no longer be sufficient,
  and you may have to add a local type annotation (cf PR#7313)
  (Jacques Garrigue, report by François Bobot)

- PR#7160: Type synonym definitions can weaken gadt constructor types
  (Jacques Garrigue, report by Mikhail Mandrykin)

- PR#7181: Misleading error message with GADTs and polymorphic variants
  (Jacques Garrigue, report by Pierre Chambart)

- PR#7182: Assertion failure with recursive modules and externals
  (Jacques Garrigue, report by Jeremy Yallop)

- PR#7196: "let open" is not correctly pretty-printed to the left of a ';'
  (Gabriel Scherer, report by Christophe Raffalli)

- PR#7214: Assertion failure in Env.add_gadt_instances
  (Jacques Garrigue, report by Stephen Dolan)

- PR#7220: fix a memory leak when using both threads and exception backtraces
  (Gabriel Scherer, review by François Bobot, report by Rob Hoes)

- PR#7222: Escaped existential type
  (Jacques Garrigue, report by Florian Angeletti)

- PR#7230: Scrutinee discarded in match with only refutation cases
  (Jacques Garrigue, report by Jeremy Yallop)

- PR#7234: Compatibility check wrong for abstract type constructors
  (Jacques Garrigue, report by Stephen Dolan)

- PR#7324: OCaml 4.03.0 type checker dies with an assert failure when
  given some cyclic recusive module expression
  (Jacques Garrigue, report by jmcarthur)

- PR#7368: Manual major GC fails to compact the heap
  (Krzysztof Pszeniczny)

- GPR#205: Clear caml_backtrace_last_exn before registering as root
  (report and fix by Frédéric Bour)

- GPR#220: minor -dsource error on recursive modules
  (Hongbo Zhang)

- GPR#228: fix a dangling internal pointer in (bytecode )debug_info
  (Gabriel Scherer and Mark Shinwell and Xavier Leroy)

- GPR#233: Make CamlinternalMod.init_mod robust to optimization
  (Pierre Chambart, Mark Shinwell)

- GPR#249: fix a few hardcoded ar commands
  (Daniel Bünzli)

- GPR#251: fix cross-compilation with ocamldoc enabled
  (whitequark)

- GPR#280: Fix stdlib dependencies for .p.cmx
  (Pierre Chambart, Mark Shinwell)

- GPR#283: Fix memory leaks in intern.c when OOM is raised
  (Marc Lasson, review by Alain Frisch)

- GPR#22: Fix the cleaning of weak pointers. In very rare cases
  accessing a value during the cleaning of the weak pointers could
  result in the value being removed from one weak arrays and kept in
  another one. That breaks the property that a value is removed from a
  weak pointer only when it is dead and garbage collected.
  (François Bobot, review by Damien Doligez)

- GPR#313: Prevent quadratic cases in CSE
  (Pierre Chambart, review by Xavier Leroy)

- PR#6795, PR#6996: Make ocamldep report errors passed in
  [%ocaml.error] extension points
  (Jérémie Dimino)

- GPR#355: make ocamlnat build again
  (Jérémie Dimino, Thomas Refis)

- GPR#405: fix compilation under Visual Studio 2015
  (David Allsopp)

- GPR#441: better type error location in presence of type constraints
  (Thomas Refis, report by Arseniy Alekseyev)

- GPR#477: reallow docstrings inside object types, and inside polymorphic
  variant and arrow types
  (Thomas Refis)

### Features wishes:

- PR#4518, GPR#29: change location format for reporting errors in ocamldoc
  (Sergei Lebedev)

- PR#4714: List.cons

- PR#5418 (comments) : generate dependencies with $(CC) instead of gcc
  (Damien Doligez, report by Michael Grünewald)

- PR#6167: OCAMLPARAM support for disabling PIC generation ("pic=0")
  (Gabor Pali)

- PR#6367, GPR#25: introduce Asttypes.arg_label to encode labelled arguments
  (Frédéric Bour and Jacques Garrigue)

- PR#6452, GPR#140: add internal suport for custom printing formats
  (Jérémie Dimino)

- PR#6611: remove the option wrapper on optional arguments in the syntax tree
  (Alain Frisch, review by Damien Doligez, request by whitequark)

- PR#6635: support M.[], M.(), M.{< >} and M.[| |]
  (Jeremy Yallop, review by Gabriel Radanne)

- PR#6691: install .cmt[i] files for stdlib and compiler-libs
  (David Sheets, request by Gabriel Radanne)

- PR#6722: compatibility with x32 architecture (x86-64 in ILP32 mode).
  ocamlopt is not supported, but bytecode compiles cleanly.
  (Adam Borowski and Xavier Leroy)

- PR#6742: remove duplicate virtual_flag information from Tstr_class
  (Gabriel Radanne and Jacques Garrigue)

- PR#6719: improve Buffer.add_channel when not enough input is available
  (Simon Cruanes)

* PR#6816: reject integer and float literals directly followed by an identifier.
  This was prevously read as two separate tokens.
  [let abc = 1 in (+) 123abc] was accepted and is now rejected.
  (Hugo Heuzard)

- PR#6876: improve warning 6 by listing the omitted labels.
  (Warning 6: Label omitted in function application)
  (Eyyüb Sari)

- PR#6924: tiny optim to avoid some spilling of floats in x87
  (Alain Frisch)

- GPR#111: `(f [@taillcall]) x y` warns if `f x y` is not a tail-call
  (Simon Cruanes)

- GPR#118: ocamldep -allow-approx: fallback to a lexer-based approximation
  (Frédéric Bour)

- GPR#137: add untypeast.ml (in open recursion style) to compiler-libs
  (Gabriel Radanne)

- GPR#142: add a CAMLdrop macro for undoing CAMLparam*/CAMLlocal*
  (Thomas Braibant and Damien Doligez)

- GPR#145: speeedup bigarray access by optimizing Cmmgen.bigarray_indexing
  (Vladimir Brankov, review by Gabriel Scherer)

- GPR#147: [type 'a result = Ok of 'a | Error of 'b] in Pervasives
  (Yaron Minsky)

- GPR#156, GPR#279: optimize caml_frame_descriptors realloc (dynlink speedup)
  (Pierre Chambart, Alain Frisch,
   review by François Bobot, Xavier Leroy and Damien Doligez)

- GPR#165, GPR#221: fix windows compilation warnings
  (Bernhard Schommer, Gabriel Scherer, report by Alain Frisch)

* GPR#170: Parse arbitrary precision integers.
  Accept a single [A-Za-z] as modifier for integers (generalizing 'l','L','n')
  and floats.
  May cause breakage (ie. ppx preprocessor) because of changes in the parsetree.
  This changes PR#6816 a little bit by reading the literal [123a] as a single
  token that can later be rewritten by a ppx preprocessor.
  (Hugo Heuzard)

- GPR#189: Added .dylib and .so as extensions for ocamlmklib
  (Edgar Aroutiounian, whitequark)

- GPR#191: Making gc.h and some part of memory.h public
  (Thomas Refis)

- GPR#196: Make [Thread.id] and [Thread.self] [noalloc]
  (Clark Gaebel)

- GPR#237: a CONTRIBUTING document
  (François Bobot, Gabriel Scherer, review by Xavier Leroy)

- GPR#245: remove a few remaining French comments
  (Florian Angeletti)

- GPR#252: improve build instructions in MSVC Windows README
  (Philip Daian)

- GPR#308: add experimental support for NetBSD/arm (verified on RaspberryPi)
  (Rich Neswold)

- GPR#335: Type error messages specifies if a type is abstract
  because no corresponding cmi could be found.
  (Hugo Heuzard)

- GPR#365: prevent printing just a single type variable on one side
  of a type error clash.
  (Hugo Heuzard)

- GPR#383: configure: define _ALL_SOURCE for build on AIX7.1
  (tkob)

- GPR#401: automatically retry failed test directories in the testsuite
  (David Allsopp)

- GPR#451: an optional 'parallel' target in testsuite/Makefile using the
  GNU parallel tool to run tests in parallel.
  (Gabriel Scherer)

- GPR#555: ensure that register typing constraints are respected at
  join points in the control flow graph
  (Mark Shinwell, debugging & test case by Arseniy Alekseyev and Leo White,
    code review by Xavier Leroy)

### Build system:

- GPR#388: FlexDLL added as a Git submodule and bootstrappable with the compiler
  (David Allsopp)

OCaml 4.02.3 (27 Jul 2015):
---------------------------

Bug fixes:
- PR#6908: Top-level custom printing for GADTs: interface change in 4.02.2
  (Grégoire Henry, report by Jeremy Yallop)
- PR#6919: corrupted final_table
  (ygrek)
- PR#6926: Regression: ocamldoc lost unattached comment
  (Damien Doligez, report by François Bobot)
- PR#6930: Aliased result type of GADT constructor results in assertion failure
  (Jacques Garrigue)

Feature wishes:
- PR#6691: install .cmt[i] files for stdlib and compiler-libs
  (David Sheets, request by Gabriel Radanne)
- GPR#37: New primitive: caml_alloc_dummy_function
  (Hugo Heuzard)

OCaml 4.02.2 (17 Jun 2015):
---------------------------

(Changes that can break existing programs are marked with a "*")

Language features:
- PR#6583: add a new class of binary operators with the same syntactic
  precedence as method calls; these operators start with # followed
  by a non-empty sequence of operator symbols (for instance #+, #!?).
  It is also possible to use '#' as part of these extra symbols
  (for instance ##, or #+#); this is rejected by the type-checker,
  but can be used e.g. by ppx rewriters.
  (Alain Frisch, request by Gabriel Radanne)
* PR#6016: add a "nonrec" keyword for type declarations
  (Jérémie Dimino)
* PR#6612, GPR#152: change the precedence of attributes in type declarations
  (Jérémie Dimino)

Compilers:
- PR#6600: make -short-paths faster by building the printing map
  incrementally
  (Jacques Garrigue)
- PR#6642: replace $CAMLORIGIN in -ccopt with the path to cma or cmxa
  (whitequark, Gabriel Scherer, review by Damien Doligez)
- PR#6797: new option -output-complete-obj
  to output an object file with included runtime and autolink libraries
  (whitequark)
- PR#6845: -no-check-prims to tell ocamlc not to check primitives in runtime
  (Alain Frisch)
- GPR#149: Attach documentation comments to parse tree
  (Leo White)
- GPR#159: Better locations for structure/signature items
  (Leo White)

Toplevel and debugger:
- PR#5958: generalized polymorphic #install_printer
  (Pierre Chambart and Grégoire Henry)

OCamlbuild:
- PR#6237: explicit "infer" tag to control or disable menhir --infer
  (Hugo Heuzard)
- PR#6625: pass -linkpkg to files built with -output-obj.
  (whitequark)
- PR#6702: explicit "linkpkg" and "dontlink(foo)" flags
  (whitequark, Gabriel Scherer)
- PR#6712: Ignore common VCS directories
  (whitequark)
- PR#6720: pass -g to C compilers when tag 'debug' is set
  (whitequark, Gabriel Scherer)
- PR#6733: add .byte.so and .native.so targets to pass
  -output-obj -cclib -shared.
  (whitequark)
- PR#6733: "runtime_variant(X)" to pass -runtime-variant X option.
  (whitequark)
- PR#6774: new menhir-specific flags "only_tokens" and "external_tokens(Foo)"
  (François Pottier)

Libraries:
- PR#6285: Add support for nanosecond precision in Unix.stat()
  (Jérémie Dimino, report by user 'gfxmonk')
- PR#6781: Add higher baud rates to Unix termios
  (Damien Doligez, report by Berke Durak)
- PR#6834: Add Obj.{first,last}_non_constant_constructor_tag
  (Mark Shinwell, request by Gabriel Scherer)

Runtime:
- PR#6078: Release the runtime system when calling caml_dlopen
  (Jérémie Dimino)
- PR#6675: GC hooks
  (Damien Doligez and Roshan James)

Build system:
- PR#5418 (comments) : generate dependencies with $(CC) instead of gcc
  (Damien Doligez and Michael Grünewald)
- PR#6266: Cross compilation for iOs, Android etc
  (whitequark, review by Damien Doligez and Mark Shinwell)

Installation procedure:
- Update instructions for x86-64 PIC mode and POWER architecture builds
  (Mark Shinwell)

Bug fixes:
- PR#5271: Location.prerr_warning is hard-coded to use Format.err_formatter
  (Damien Doligez, report by Rolf Rolles)
- PR#5395: OCamlbuild mishandles relative symlinks and include paths
  (Damien Doligez, report by Didier Le Botlan)
- PR#5822: wrong value of Options.ext_dll on windows
  (Damien Doligez and Daniel Weil)
- PR#5836, PR#6684: printing lazy values in ocamldebug may segfault
  (Gabriel Scherer, request by the Coq team)
- PR#5887: move the byterun/*.h headers to byterun/caml/*.h to avoid
  header name clashes
  (Jérôme Vouillon and Adrien Nader and whitequark)
- PR#6281: Graphics window does not acknowledge second click (double click)
  (Kyle Headley)
- PR#6490: incorrect backtraces in gdb on AArch64.  Also fixes incorrect
  backtraces on 32-bit ARM.
  (Mark Shinwell)
- PR#6573: extern "C" for systhreads/threads.h
  (Mickaël Delahaye)
- PR#6575: Array.init evaluates callback although it should not do so
  (Alain Frisch, report by Gerd Stolpmann)
- PR#6607: The manual doesn't mention 0x200 flag for OCAMLRUNPARAM=v
  (Alain Frisch)
- PR#6616: allow meaningful use of -use-runtime without -custom.
  (whitequark)
- PR#6617: allow android build with pthreads support (since SDK r10c)
  (whitequark)
- PR#6626: ocamlbuild on cygwin cannot find ocamlfind
  (Gergely Szilvasy)
- PR#6628: Configure script rejects legitimate arguments
  (Michael Grünewald, Damien Doligez)
- PR#6630: Failure of tests/prim-bigstring/{big,}string.ml on big-endian
  architectures
  (Pierre Chambart, testing by Mark Shinwell)
- PR#6640: ocamlbuild: wrong "unused tag" warning on "precious"
  (report by user 'william')
- PR#6652: ocamlbuild -clean does not print a newline after output
  (Damien Doligez, report by Andi McClure)
- PR#6658: cross-compiler: version check not working on OS X
  (Gerd Stolpmann)
- PR#6665: Failure of tests/asmcomp on sparc
  (Stéphane Glondu)
- PR#6667: wrong implementation of %bswap16 on ARM64
  (Xavier Leroy)
- PR#6669: fix 4.02 regression in toplevel printing of lazy values
  (Leo White, review by Gabriel Scherer)
- PR#6671: Windows: environment variable 'TZ' affects Unix.gettimeofday
  (Mickaël Delahaye and Damien Doligez)
- PR#6680: Missing parentheses in warning about polymorphic variant value
  (Jacques Garrigue and Gabriel Scherer, report by Philippe Veber)
- PR#6686: Bug in [subst_boxed_number]
  (Jérémie Dimino, Mark Shinwell)
- PR#6690: Uncaught exception (Not_found) with (wrong) wildcard or unification
  type variable in place of a local abstract type
  (Jacques Garrigue, report by Mikhail Mandrykin)
- PR#6693 (part two): Incorrect relocation types in x86-64 runtime system
  (whitequark, review by Jacques-Henri Jourdan, Xavier Leroy and Mark Shinwell)
- PR#6717: Pprintast does not print let-pattern attributes
  (Gabriel Scherer, report by whitequark)
- PR#6727: Printf.sprintf "%F" misbehavior
  (Benoît Vaugon, report by Vassili Karpov)
- PR#6747: ocamlobjinfo: missing symbol caml_plugin_header due to underscore
  (Damien Doligez, Maverick Woo)
- PR#6749: ocamlopt returns n for (n mod 1) instead of 0
  (Mark Shinwell and Jérémie Dimino)
- PR#6753: Num.quo_num and Num.mod_num incorrect for some negative arguments
  (Xavier Leroy)
- PR#6758: Ocamldoc "analyse_module: parsetree and typedtree don't match"
  (Damien Doligez, report by user 'maro')
- PR#6759: big_int_of_string incorrectly parses some hexa literals
  (Damien Doligez, report by Pierre-yves Strub)
- PR#6763: #show with -short-paths doesn't select shortest type paths
  (Jacques Garrigue, report by David Sheets)
- PR#6768: Typechecker overflow the stack on cyclic type
  (Jacques Garrigue, report by user 'darktenaibre')
- PR#6770: (duplicate of PR#6686)
- PR#6772: asmrun/signals_asm.c doesn't compile on NetBSD/i386
  (Kenji Tokudome)
- PR#6775: Digest.file leaks file descriptor on error
  (Valentin Gatien-Baron)
- PR#6779: Cross-compilers cannot link bytecode using custom primitives
  (Damien Doligez, request by whitequark)
- PR#6787: Soundness bug with polymorphic variants
  (Jacques Garrigue, with help from Leo White and Grégoire Henry,
   report by Michael O'Connor)
- PR#6790: otherlibs should be built with -g
  (Damien Doligez, report by whitequark)
- PR#6791: "%s@[", "%s@{" regression in Scanf
  (Benoît Vaugon)
- PR#6793: ocamlbuild passes nonsensical "-ocamlc ..." commands to menhir
  (Gabriel Scherer, report by Damien Doligez)
- PR#6799: include guards missing for unixsupport.h and other files
  (Andreas Hauptmann)
- PR#6810: Improve documentation of Bigarray.Genarray.map_file
  (Mark Shinwell and Daniel Bünzli)
- PR#6812: -short-paths and -no-alias-deps can create inconsistent assumptions
  (Jacques Garrigue, report by Valentin Gatien-Baron)
- PR#6817: GADT exhaustiveness breakage with modules
  (Leo White, report by Pierre Chambart)
- PR#6824: fix buffer sharing on partial application of Format.asprintf
  (Gabriel Scherer, report by Alain Frisch)
- PR#6831: Build breaks for -aspp gcc on solaris-like OSs
  (John Tibble)
- PR#6836: Assertion failure using -short-paths
  (Jacques Garrigue, report by David Sheets)
- PR#6837: Build profiling libraries on FreeBSD and NetBSD x86-64
  (Mark Shinwell, report by Michael Grünewald)
- PR#6841: Changing compilation unit name with -o breaks ocamldebug
  (Jacques Garrigue, report by Jordan Walke)
- PR#6842: export Typemod.modtype_of_package
- PR#6843: record weak dependencies even when the .cmi is missing
  (Leo White, Gabriel Scherer)
- PR#6849: Inverted pattern unification error
  (Jacques Garrigue, report by Leo White)
- PR#6857: __MODULE__ doesn't give the current module with -o
  (Jacques Garrigue, report by Valentin Gatien-Baron)
- PR#6862: Exhaustiveness check wrong for class constructor arguments
  (Jacques Garrigue)
- PR#6869: Improve comment on [Hashtbl.hash_param]
  (Mark Shinwell, report by Jun Furuse)
- PR#6870: Unsoundness when -rectypes fails to detect non-contractive type
  (Jacques Garrigue, report by Stephen Dolan)
- PR#6872: Type-directed propagation fails to disambiguate variants
  that are also exception constructors
  (Jacques Garrigue, report by Romain Beauxis)
- PR#6878: AArch64 backend generates invalid asm: conditional branch
  out of range (Mark Shinwell, report by Richard Jones, testing by Richard
  Jones and Xavier Leroy, code review by Xavier Leroy and Thomas Refis)
- PR#6879: Wrong optimization of 1 mod n
  (Mark Shinwell, report by Jean-Christophe Filliâtre)
- PR#6884: The __CYGWIN32__ #define should be replaced with __CYGWIN__
  (Adrien Nader)
- PR#6886: -no-alias-deps allows to build self-referential compilation units
  (Jacques Garrigue, report by Valentin Gatien-Baron)
- PR#6889: ast_mapper fails to rewrite class attributes
  (Sébastien Briais)
- PR#6893: ocamlbuild:  "tag not used" warning when using (p)dep
  (Gabriel Scherer, report by Christiano Haesbaert)
- GPR#143: fix getsockopt behaviour for boolean socket options
  (Anil Madhavapeddy and Andrew Ray)
- GPR#190: typo in pervasives
  (Guillaume Bury)
- Misplaced assertion in major_gc.c for no-naked-pointers mode
  (Stephen Dolan, Mark Shinwell)

Feature wishes:
- PR#6452, GPR#140: add internal suport for custom printing formats
  (Jérémie Dimino)
- PR#6641: add -g, -ocamlcflags, -ocamloptflags options to ocamlmklib
  (whitequark)
- PR#6693: also build libasmrun_shared.so and lib{asm,caml}run_pic.a
  (whitequark, review by Mark Shinwell)
- PR#6842: export Typemod.modtype_of_package
  (Jacques Garrigue, request by Jun Furuse)
- GPR#139: more versatile specification of locations of .annot
  (Christophe Troestler, review by Damien Doligez)
- GPR#171: allow custom warning printers / catchers
  (Benjamin Canou, review by Damien Doligez)
- GPR#191: Making gc.h and some part of memory.h public
  (Thomas Refis)

OCaml 4.02.1 (14 Oct 2014):
---------------------------

(Changes that can break existing programs are marked with a "*")

Standard library:
* Add optional argument ?limit to Arg.align.

Bug Fixes:
- PR#4099: Bug in Makefile.nt: won't stop on error
  (George Necula)
- PR#6181: Improve MSVC build
  (Chen Gang)
- PR#6207: Configure doesn't detect features correctly on Haiku
  (Jessica Hamilton)
- PR#6466: Non-exhaustive matching warning message for open types is confusing
  (whitequark)
- PR#6529: fix quadratic-time algorithm in Consistbl.extract.
  (Xavier Leroy, Alain Frisch, relase-worthy report by Jacques-Pascal Deplaix)
- PR#6530: Add stack overflow handling for native code (OpenBSD i386 and amd64)
  (Cristopher Zimmermann)
- PR#6533: broken semantics of %(%) when substituted by a box
  (Benoît Vaugon, report by Boris Yakobowski)
- PR#6534: legacy support for %.10s
  (Benoît Vaugon, Gabriel Scherer, report by Nick Chapman)
- PR#6536: better documentation of flag # in format strings
  (Damien Doligez, report by Nick Chapman)
- PR#6544: Bytes and CamlinternalFormat missing from threads stdlib.cma
  (Christopher Zimmermann)
- PR#6546: -dsource omits parens for `List ((`String "A")::[]) in patterns
  (Gabriel Scherer, report by whitequark)
- PR#6547: __MODULE__ aborts the compiler if the module name cannot be inferred
  (Jacques Garrigue, report by Kaustuv Chaudhuri)
- PR#6549: Debug section is sometimes not readable when using -pack
  (Hugo Heuzard, review by Gabriel Scherer)
- PR#6553: Missing command line options for ocamldoc
  (Maxence Guesdon)
- PR#6554: fix race condition when retrieving backtraces
  (Jérémie Dimino, Mark Shinwell).
- PR#6557: String.sub throws Invalid_argument("Bytes.sub")
  (Damien Doligez, report by Oliver Bandel)
- PR#6562: Fix ocamldebug module source lookup
  (Leo White)
- PR#6563: Inclusion of packs failing to run module initializers
  (Jacques Garrigue, report by Mark Shinwell)
- PR#6564: infinite loop in Mtype.remove_aliases
  (Jacques Garrigue, report by Mark Shinwell)
- PR#6565: compilation fails with Env.Error(_)
  (Jacques Garrigue and Mark Shinwell)
- PR#6566: -short-paths and signature inclusion errors
  (Jacques Garrigue, report by Mark Shinwell)
- PR#6572: Fatal error with recursive modules
  (Jacques Garrigue, report by Quentin Stievenart)
- PR#6575: Array.init evaluates callback although it should not do so
  (Alain Frisch, report by Gerd Stolpmann)
- PR#6578: Recursive module containing alias causes Segmentation fault
  (Jacques Garrigue)
- PR#6581: Some bugs in generative functors
  (Jacques Garrigue, report by Mark Shinwell)
- PR#6584: ocamldep support for "-open M"
  (Gabriel Scherer, review by Damien Doligez, report by Hezekiah M. Carty)
- PR#6588: Code generation errors for ARM
  (Mark Shinwell, Xavier Leroy)
- PR#6590: Improve Windows (MSVC and mingw) build
  (Chen Gang)
- PR#6599: ocamlbuild: add -bin-annot when using -pack
  (Christopher Zimmermann)
- PR#6602: Fatal error when tracing a function with abstract type
  (Jacques Garrigue, report by Hugo Herbelin)
- ocamlbuild: add an -ocamlmklib option to change the ocamlmklib command
  (Jérôme Vouillon)

OCaml 4.02.0 (29 Aug 2014):
---------------------------

(Changes that can break existing programs are marked with a "*")

Language features:
- Attributes and extension nodes
  (Alain Frisch)
- Generative functors (PR#5905)
  (Jacques Garrigue)
* Module aliases
  (Jacques Garrigue)
* Alternative syntax for string literals {id|...|id} (can break comments)
  (Alain Frisch)
- Separation between read-only strings (type string) and read-write byte
  sequences (type bytes). Activated by command-line option -safe-string.
  (Damien Doligez)
- PR#6318: Exception cases in pattern matching
  (Jeremy Yallop, backend by Alain Frisch)
- PR#5584: Extensible open datatypes
  (Leo White)

Build system for the OCaml distribution:
- Use -bin-annot when building.
- Use GNU make instead of portable makefiles.
- Updated build instructions for 32-bit Mac OS X on Intel hardware.

Shedding weight:
* Removed Camlp4 from the distribution, now available as third-party software.
* Removed Labltk from the distribution, now available as a third-party library.

Type system:
* PR#6235: Keep typing of pattern cases independent in principal mode
  (i.e. information from previous cases is no longer used when typing
  patterns; cf. 'PR#6235' in testsuite/test/typing-warnings/records.ml)
  (Jacques Garrigue)
- Allow opening a first-class module or applying a generative functor
  in the body of a generative functor. Allow it also in the body of
  an applicative functor if no types are created
  (Jacques Garrigue, suggestion by Leo White)
* Module aliases are now typed in a specific way, which remembers their
  identity. Compiled interfaces become smaller, but may depend on the
  original modules. This also changes the signature inferred by
  "module type of".
  (Jacques Garrigue, feedback from Leo White, Mark Shinwell and Nick Chapman)
- PR#6331: Slight change in the criterion to distinguish private
  abbreviations and private row types: create a private abbreviation for
  closed objects and fixed polymorphic variants.
  (Jacques Garrigue)
* PR#6333: Compare first class module types structurally rather than
  nominally. Value subtyping allows module subtyping as long as the internal
  representation is unchanged.
  (Jacques Garrigue)

Compilers:
- More aggressive constant propagation, including float and
  int32/int64/nativeint arithmetic.  Constant propagation for floats
  can be turned off with option -no-float-const-prop, for codes that
  change FP rounding modes at run-time.
  (Xavier Leroy)
- New back-end optimization pass: common subexpression elimination (CSE).
  (Reuses results of previous computations instead of recomputing them.)
  (Xavier Leroy)
- New back-end optimization pass: dead code elimination.
  (Removes arithmetic and load instructions whose results are unused.)
  (Xavier Leroy)
- PR#6269: Optimization of sequences of string patterns
  (Benoît Vaugon and Luc Maranget)
- Experimental native code generator for AArch64 (ARM 64 bits)
  (Xavier Leroy)
- PR#6042: Optimization of integer division and modulus by constant divisors
  (Xavier Leroy and Phil Denys)
- Add "-open" command line flag for opening a single module before typing
  (Leo White, Mark Shinwell and Nick Chapman)
* "-o" now sets module name to the output file name up to the first "."
  (it also applies when "-o" is not given, i.e. the module name is then
   the input file name up to the first ".")
  (Leo White, Mark Shinwell and Nick Chapman)
* PR#5779: better sharing of structured constants
  (Alain Frisch)
- PR#5817: new flag to keep locations in cmi files
  (Alain Frisch)
- PR#5854: issue warning 3 when referring to a value marked with
  the [@@ocaml.deprecated] attribute
  (Alain Frisch, suggestion by Pierre-Marie Pédrot)
- PR#6017: a new format implementation based on GADTs
  (Benoît Vaugon and Gabriel Scherer)
* PR#6203: Constant exception constructors no longer allocate
  (Alain Frisch)
- PR#6260: avoid unnecessary boxing in let
  (Vladimir Brankov)
- PR#6345: Better compilation of optional arguments with default values
  (Alain Frisch, review by Jacques Garrigue)
- PR#6389: ocamlopt -opaque option for incremental native compilation
  (Pierre Chambart, Gabriel Scherer)

Toplevel interactive system:
- PR#5377: New "#show_*" directives
  (ygrek, Jacques Garrigue and Alain Frisch)

Runtime system:
- New configure option "-no-naked-pointers" to improve performance by
  avoiding page table tests during block darkening and the marking phase
  of the major GC.  In this mode, all out-of-heap pointers must point at
  things that look like OCaml values: in particular they must have a valid
  header.  The colour of said headers should be black.
  (Mark Shinwell, reviews by Damien Doligez and Xavier Leroy)
- Fixed bug in native code version of [caml_raise_with_string] that could
  potentially lead to heap corruption.
  (Mark Shinwell)
* Blocks initialized by [CAMLlocal*] and [caml_alloc] are now filled with
  [Val_unit] rather than zero.
  (Mark Shinwell)
- Fixed a major performance problem on large heaps (~1GB) by making heap
  increments proportional to heap size by default
  (Damien Doligez)
- PR#4765: Structural equality treats exception specifically
  (Alain Frisch)
- PR#5009: efficient comparison/indexing of exceptions
  (Alain Frisch, request by Markus Mottl)
- PR#6075: avoid using unsafe C library functions (strcpy, strcat, sprintf)
  (Xavier Leroy, reports from user 'jfc' and Anil Madhavapeddy)
- An ISO C99-compliant C compiler and standard library is now assumed.
  (Plus special exceptions for MSVC.)  In particular, emulation code for
  64-bit integer arithmetic was removed, the C compiler must support a
  64-bit integer type.
  (Xavier Leroy)

Standard library:
* Add new modules Bytes and BytesLabels for mutable byte sequences.
  (Damien Doligez)
- PR#4986: add List.sort_uniq and Set.of_list
  (Alain Frisch)
- PR#5935: a faster version of "raise" which does not maintain the backtrace
  (Alain Frisch)
- PR#6146: support "Unix.kill pid Sys.sigkill" under Windows
  (Romain Bardou and Alain Frisch)
- PR#6148: speed improvement for Buffer
  (John Whitington)
- PR#6180: efficient creation of uninitialized float arrays
  (Alain Frisch, request by Markus Mottl)
- PR#6355: Improve documentation regarding finalisers and multithreading
  (Daniel Bünzli, Mark Shinwell)
- Trigger warning 3 for all values marked as deprecated in the documentation.
  (Damien Doligez)

OCamldoc:
- PR#6257: handle full doc comments for variant constructors and
  record fields
  (Maxence Guesdon, request by ygrek)
- PR#6274: allow doc comments on object types
  (Thomas Refis)
- PR#6310: fix ocamldoc's subscript/superscript CSS font size
  (Anil Madhavapeddy)
- PR#6425: fix generation of man pages
  (Maxence Guesdon, report by Anil Madhavapeddy)

Bug fixes:
- PR#2719: wrong scheduling of bound checks within a
  try...with Invalid_argument -> _ ...  (Xavier Leroy)
- PR#4719: Sys.executable_name wrong if executable name contains dots (Windows)
  (Alain Frisch, report by Bart Jacobs)
- PR#5406 ocamlbuild: "tag 'package' does not expect a parameter"
  (Gabriel Scherer)
- PR#5598, PR#6165: Alterations to handling of \013 in source files
  breaking other tools
  (David Allsopp and Damien Doligez)
- PR#5820: Fix camlp4 lexer roll back problem
  (Hongbo Zhang)
- PR#5946: CAMLprim taking (void) as argument
  (Benoît Vaugon)
- PR#6038: on x86-32, enforce 16-byte stack alignment for compatibility
  with recent GCC and Clang.  Win32/MSVC keeps 4-byte stack alignment.
  (Xavier Leroy)
- PR#6062: Fix a 4.01 camlp4 DELETE_RULE regression caused by commit 13047
  (Hongbo Zhang, report by Christophe Troestler)
- PR#6173: Typing error message is worse than before
  (Jacques Garrigue and John Whitington)
- PR#6174: OCaml compiler loops on an example using GADTs (-rectypes case)
  (Jacques Garrigue and Grégoire Henry, report by Chantal Keller)
- PR#6175: open! was not suppored by camlp4
  (Hongbo Zhang)
- PR#6184: ocamlbuild: `ocamlfind ocamldep` does not support -predicate
  (Jacques-Pascal Deplaix)
- PR#6194: Incorrect unused warning with first-class modules in patterns
  (Jacques Garrigue, report by Markus Mottl and Leo White)
- PR#6211: in toplevel interactive use, bad interaction between uncaught
  exceptions and multiple bindings of the form "let x = a let y = b;;".
  (Xavier Leroy)
- PR#6216: inlining of GADT matches generates invalid assembly
  (Xavier Leroy and Alain Frisch, report by Mark Shinwell)
- PR#6232: Don't use [mktemp] on platforms where [mkstemp] is available
  (Stéphane Glondu, Mark Shinwell)
- PR#6233: out-of-bounds exceptions lose their locations on ARM, PowerPC
  (Jacques-Henri Jourdan and Xavier Leroy,
   report and testing by Stéphane Glondu)
- PR#6235: Issue with type information flowing through a variant pattern
  (Jacques Garrigue, report by Hongbo Zhang)
- PR#6239: sometimes wrong stack alignment when raising exceptions
           in -g mode with backtraces active
  (Xavier Leroy, report by Yaron Minsky)
- PR#6240: Fail to expand module type abbreviation during substyping
  (Jacques Garrigue, report by Leo White)
- PR#6241: Assumed inequality between paths involving functor arguments
  (Jacques Garrigue, report by Jeremy Yallop)
- PR#6243: Make "ocamlopt -g" more resistant to ill-formed locations
  (Xavier Leroy, report by Pierre-Marie Pédrot)
- PR#6262: equality of first-class modules take module aliases into account
  (Alain Frisch and Leo White)
- PR#6268: -DMODEL_$(MODEL) not passed when building asmrun/arm.p.o
  (Peter Michael Green)
- PR#6273: fix Sys.file_exists on large files (Win32)
  (Christoph Bauer)
- PR#6275: Soundness bug related to type constraints
  (Jacques Garrigue, report by Leo White)
- PR#6293: Assert_failure with invalid package type
  (Jacques Garrigue, report by Elnatan Reisner)
- PR#6300: ocamlbuild -use-ocamlfind conflicts with -ocamlc
  (Gabriel Scherer)
- PR#6302: bytecode debug information re-read from filesystem every time
  (Jacques-Henri Jourdan)
- PR#6307: Behavior of 'module type of' w.r.t. module aliases
  (Jacques Garrigue, report by Alain Frisch)
- PR#6332: Unix.open_process fails to pass empty arguments under Windows
  (Damien Doligez, report Virgile Prevosto)
- PR#6346: Build failure with latest version of xcode on OSX
  (Jérémie Dimino)
- PR#6348: Unification failure for GADT when original definition is hidden
  (Leo White and Jacques Garrigue, report by Jeremy Yallop)
- PR#6352: Automatic removal of optional arguments and sequencing
  (Jacques Garrigue and Alain Frisch)
- PR#6361: Hashtbl.hash not terminating on some lazy values w/ recursive types
  (Xavier Leroy, report by Leo White)
- PR#6383: Exception Not_found when using object type in absent module
  (Jacques Garrigue, report by Sébastien Briais)
- PR#6384: Uncaught Not_found exception with a hidden .cmi file
  (Leo White)
- PR#6385: wrong allocation of large closures by the bytecode interpreter
  (Xavier Leroy, report by Stephen Dolan)
- PR#6394: Assertion failed in Typecore.expand_path
  (Alain Frisch and Jacques Garrigue)
- PR#6405: unsound interaction of -rectypes and GADTs
  (Jacques Garrigue, report by Gabriel Scherer and Benoît Vaugon)
- PR#6408: Optional arguments given as ~?arg instead of ?arg in message
  (Michael O'Connor)
- PR#6411: missing libgcc_s_sjlj-1.dll in mingw (add -static-libgcc)
  (Jun Furuse and Alain Frisch, Jonathan Protzenko and Adrien Nader)
- PR#6436: Typos in @deprecated text in stdlib/arrayLabels.mli
  (John Whitington)
- PR#6439: Don't use the deprecated [getpagesize] function
  (John Whitington, Mark Shinwell)
- PR#6441: undetected tail-call in some mutually-recursive functions
  (many arguments, and mutual block mixes functions and non-functions)
  (Stefan Holdermans, review by Xavier Leroy)
- PR#6443: ocaml segfault when List.fold_left is traced then executed
  (Jacques Garrigue, report by user 'Reventlov')
- PR#6451: some bugs in untypeast.ml
  (Jun Furuse, review by Alain Frisch)
- PR#6460: runtime assertion failure with large [| e1;...eN |]
  float array expressions
  (Leo White)
- PR#6463: -dtypedtree fails on class fields
  (Leo White)
- PR#6469: invalid -dsource printing of "external _pipe = ...", "Pervasives.(!)"
  (Gabriel Scherer and Damien Doligez, user 'ngunn')
- PR#6482: ocamlbuild fails when _tags file in unhygienic directory
  (Gabriel Scherer)
- PR#6502: ocamlbuild spurious warning on "use_menhir" tag
  (Xavier Leroy)
- PR#6505: Missed Type-error leads to a segfault upon record access
  (Jacques Garrigue, Jeremy Yallop, report by Christoph Höger)
- PR#6507: crash on AArch64 resulting from incorrect setting of
  [caml_bottom_of_stack].  (Richard Jones, Mark Shinwell)
- PR#6509: add -linkall flag to ocamlcommon.cma
  (Frédéric Bour)
- PR#6513: Fatal error Ctype.Unify(_) in functor type
- PR#6523: failure upon character bigarray access, and unnecessary change
  in comparison ordering (Jeremy Yallop, Mark Shinwell)
- bound-checking bug in caml_string_{get,set}{16,32,64}
  (Pierre Chambart and Gabriel Scherer, report by Nicolas Trangez)
- sometimes wrong stack alignment at out-of-bounds array access
  (Gabriel Scherer and Xavier Leroy, report by Pierre Chambart)

Features wishes:
- PR#4243: make the Makefiles parallelizable
  (Grégoire Henry and Damien Doligez)
- PR#4323: have "of_string" in Num and Big_int work with binary and
           hex representations
  (Zoe Paraskevopoulou, review by Gabriel Scherer)
- PR#4771: Clarify documentation of Dynlink.allow_only
  (Damien Doligez, report by David Allsopp)
- PR#4855: 'camlp4 -I +dir' accepted, dir is relative to 'camlp4 -where'
  (Jun Furuse and Hongbo Zhang, report by Dmitry Grebeniuk)
- PR#5201: ocamlbuild: add --norc to the bash invocation to help performances
  (Daniel Weil)
- PR#5650: Camlp4FoldGenerator doesn't handle well "abstract" types
  (Hongbo Zhang)
- PR#5808: allow simple patterns, not just identifiers, in "let p : t = ..."
  (Alain Frisch)
- PR#5851: warn when -r is disabled because no _tags file is present
  (Gabriel Scherer)
- PR#5899: a programmer-friendly access to backtrace information
  (Jacques-Henri Jourdan and Gabriel Scherer)
- PR#6000 comment 9644: add a warning for non-principal coercions to format
  (Jacques Garrigue, report by Damien Doligez)
- PR#6054: add support for M.[ foo ], M.[| foo |] etc.
  (Kaustuv Chaudhuri)
- PR#6064: GADT representation for Bigarray.kind + CAML_BA_CHAR runtime kind
  (Jeremy Yallop, review by Gabriel Scherer)
- PR#6071: Add a -noinit option to the toplevel
  (David Sheets)
- PR#6087: ocamlbuild, improve _tags parsing of escaped newlines
  (Gabriel Scherer, request by Daniel Bünzli)
- PR#6109: Typos in ocamlbuild error messages
  (Gabriel Kerneis)
- PR#6116: more efficient implementation of Digest.to_hex
  (ygrek)
- PR#6142: add cmt file support to ocamlobjinfo
  (Anil Madhavapeddy)
- PR#6166: document -ocamldoc option of ocamlbuild
  (Xavier Clerc)
- PR#6182: better message for virtual objects and class types
  (Leo White, Stephen Dolan)
- PR#6183: enhanced documentation for 'Unix.shutdown_connection'
  (Anil Madhavapeddy, report by Jun Furuse)
- PR#6187: ocamlbuild: warn when using -plugin-tag(s) without myocamlbuild.ml
  (Jacques-Pascal Deplaix)
- PR#6246: allow wildcard _ as for-loop index
  (Alain Frisch, request by ygrek)
- PR#6267: more information printed by "bt" command of ocamldebug
  (Josh Watzman)
- PR#6270: remove need for -I directives to ocamldebug in common case
  (Josh Watzman, review by Xavier Clerc and Alain Frisch)
- PR#6311: Improve signature mismatch error messages
  (Alain Frisch, suggestion by Daniel Bünzli)
- PR#6358: obey DESTDIR in install targets
  (Gabriel Scherer, request by François Berenger)
- PR#6388, PR#6424: more parsetree correctness checks for -ppx users
  (Alain Frisch, request by whitequark and Jun Furuse)
- PR#6406: Expose OCaml version in C headers
  (whitequark and Romain Calascibetta)
- PR#6446: improve "unused declaration" warnings wrt. name shadowing
  (Alain Frisch)
- PR#6495: ocamlbuild tags 'safe_string', 'unsafe_string'
  (Anil Madhavapeddy)
- PR#6497: pass context information to -ppx preprocessors
  (whitequark, Alain Frisch)
- ocamllex: user-definable refill action
  (Frédéric Bour, review by Gabriel Scherer and Luc Maranget)
- shorten syntax for functor signatures: "functor (M1:S1) (M2:S2) .. -> .."
  (Thomas Gazagnaire and Jeremy Yallop, review by Gabriel Scherer)
- make ocamldebug -I auto-detection work with ocamlbuild
  (Josh Watzman)

OCaml 4.01.0 (12 Sep 2013):
---------------------------

(Changes that can break existing programs are marked with a "*")

Other libraries:
- Labltk: updated to Tcl/Tk 8.6.

Type system:
- PR#5759: use well-disciplined type information propagation to
  disambiguate label and constructor names
  (Jacques Garrigue, Alain Frisch and Leo White)
* Propagate type information towards pattern-matching, even in the presence of
  polymorphic variants (discarding only information about possibly-present
  constructors). As a result, matching against absent constructors is no longer
  allowed for exact and fixed polymorphic variant types.
  (Jacques Garrigue)
* PR#6035: Reject multiple declarations of the same method or instance variable
  in an object
  (Alain Frisch)

Compilers:
- PR#5861: raise an error when multiple private keywords are used in type
  declarations
  (Hongbo Zhang)
- PR#5634: parsetree rewriter (-ppx flag)
  (Alain Frisch)
- ocamldep now supports -absname
  (Alain Frisch)
- PR#5768: On "unbound identifier" errors, use spell-checking to suggest names
  present in the environment
  (Gabriel Scherer)
- ocamlc has a new option -dsource to visualize the parsetree
  (Alain Frisch, Hongbo Zhang)
- tools/eqparsetree compares two parsetree ignoring location
  (Hongbo Zhang)
- ocamlopt now uses clang as assembler on OS X if available, which enables
  CFI support for OS X.
  (Benedikt Meurer)
- Added a new -short-paths option, which attempts to use the shortest
  representation for type constructors inside types, taking open modules
  into account. This can make types much more readable if your code
  uses lots of functors.
  (Jacques Garrigue)
- PR#5986: added flag -compat-32 to ocamlc, ensuring that the generated
  bytecode executable can be loaded on 32-bit hosts.
  (Xavier Leroy)
- PR#5980: warning on open statements which shadow an existing
  identifier (if it is actually used in the scope of the open); new
  open! syntax to silence it locally
  (Alain Frisch, thanks to a report of Daniel Bünzli)
* warning 3 is extended to warn about other deprecated features:
  - ISO-latin1 characters in identifiers
  - uses of the (&) and (or) operators instead of (&&) and (||)
  (Damien Doligez)
- Experimental OCAMLPARAM for ocamlc and ocamlopt
  (Fabrice Le Fessant)
- PR#5571: incorrect ordinal number in error message
  (Alain Frisch, report by John Carr)
- PR#6073: add signature to Tstr_include
  (patch by Leo White)

Standard library:
- PR#5899: expose a way to inspect the current call stack,
  Printexc.get_callstack
  (Gabriel Scherer, Jacques-Henri Jourdan, Alain Frisch)
- PR#5986: new flag Marshal.Compat_32 for the serialization functions
  (Marshal.to_*), forcing the output to be readable on 32-bit hosts.
  (Xavier Leroy)
- infix application operators |> and @@ in Pervasives
  (Fabrice Le Fessant)
- PR#6176: new Format.asprintf function with a %a formatter
  compatible with Format.fprintf (unlike Format.sprintf)
  (Pierre Weis)

Other libraries:
- PR#5568: add O_CLOEXEC flag to Unix.openfile, so that the returned
  file descriptor is created in close-on-exec mode
  (Xavier Leroy)

Runtime system:
* PR#6019: more efficient implementation of caml_modify() and caml_initialize().
  The new implementations are less lenient than the old ones: now,
  the destination pointer of caml_modify() must point within the minor or
  major heaps, and the destination pointer of caml_initialize() must
  point within the major heap.
  (Xavier Leroy, from an experiment by Brian Nigito, with feedback
  from Yaron Minsky and Gerd Stolpmann)

Internals:
- Moved debugger/envaux.ml to typing/envaux.ml to publish env_of_only_summary
  as part of compilerlibs, to be used on bin-annot files.
  (Fabrice Le Fessant)
- The test suite can now be run without installing OCaml first.
  (Damien Doligez)

Bug fixes:
- PR#3236: Document the fact that queues are not thread-safe
  (Damien Doligez)
- PR#3468: (part 1) Sys_error documentation
  (Damien Doligez)
- PR#3679: Warning display problems
  (Fabrice Le Fessant)
- PR#3963: Graphics.wait_next_event in Win32 hangs if window closed
  (Damien Doligez)
- PR#4079: Queue.copy is now tail-recursive
  (patch by Christophe Papazian)
- PR#4138: Documentation for Unix.mkdir
  (Damien Doligez)
- PR#4469: emacs mode: caml-set-compile-command is annoying with ocamlbuild
  (Daniel Bünzli)
- PR#4485: Graphics: Keyboard events incorrectly delivered in native code
  (Damien Doligez, report by Sharvil Nanavati)
- PR#4502: ocamlbuild now reliably excludes the build-dir from hygiene check
  (Gabriel Scherer, report by Romain Bardou)
- PR#4762: ?? is not used at all, but registered as a lexer token
  (Alain Frisch)
- PR#4788: wrong error message when executable file is not found for backtrace
  (Damien Doligez, report by Claudio Sacerdoti Coen)
- PR#4812: otherlibs/unix: add extern int code_of_unix_error (value error);
  (Goswin von Berdelow)
- PR#4887: input_char after close_in crashes ocaml (msvc runtime)
  (Alain Frisch and Christoph Bauer, report by ygrek)
- PR#4994: ocaml-mode doesn't work with xemacs21
  (Damien Doligez, report by Stéphane Glondu)
- PR#5098: creating module values may lead to memory leaks
  (Alain Frisch, report by Milan Stanojević)
- PR#5102: ocamlbuild fails when using an unbound variable in rule dependency
  (Xavier Clerc, report by Daniel Bünzli)
* PR#5119: camlp4 now raises a specific exception when 'DELETE_RULE' fails,
  rather than raising 'Not_found'
  (ygrek)
- PR#5121: %( %) in Format module seems to be broken
  (Pierre Weis, first patch by Valentin Gatien-Baron, report by Khoo Yit Phang)
- PR#5178: document in INSTALL how to build a 32-bit version under Linux x86-64
  (Benjamin Monate)
- PR#5212: Improve ocamlbuild error messages of _tags parser
  (ygrek)
- PR#5240: register exception printers for Unix.Unix_error and Dynlink.Error
  (Jérémie Dimino)
- PR#5300: ocamlbuild: verbose parameter should implicitly set classic display
  (Xavier Clerc, report by Robert Jakob)
- PR#5327: (Windows) Unix.select blocks if same socket listed in first and
  third arguments
  (David Allsopp, displaying impressive MSDN skills)
- PR#5343: ocaml -rectypes is unsound wrt module subtyping (was still unsound)
  (Jacques Garrigue)
- PR#5350: missing return code checks in the runtime system
  (Xavier Leroy)
- PR#5468: ocamlbuild should preserve order of parametric tags
  (Wojciech Meyer, report by Dario Texeira)
- PR#5551: Avoid repeated lookups for missing cmi files
  (Alain Frisch)
- PR#5552: unrecognized gcc option -no-cpp-precomp
  (Damien Doligez, report by Markus Mottl)
* PR#5580: missed opportunities for constant propagation
  (Xavier Leroy and John Carr)
- PR#5611: avoid clashes betwen .cmo files and output files during linking
  (Wojciech Meyer)
- PR#5662: typo in md5.c
  (Olivier Andrieu)
- PR#5673: type equality in a polymorphic field
  (Jacques Garrigue, report by Jean-Louis Giavitto)
- PR#5674: Methods call are 2 times slower with 4.00 than with 3.12
  (Jacques Garrigue, Gabriel Scherer, report by Jean-Louis Giavitto)
- PR#5694: Exception raised by type checker
  (Jacques Garrigue, report by Markus Mottl)
- PR#5695: remove warnings on sparc code emitter
  (Fabrice Le Fessant)
- PR#5697: better location for warnings on statement expressions
  (Dan Bensen)
- PR#5698: remove harcoded limit of 200000 labels in emitaux.ml
  (Fabrice Le Fessant, report by Marcin Sawicki)
- PR#5702: bytecomp/bytelibrarian lib_sharedobjs was defined but never used
  (Hongbo Zhang, Fabrice Le Fessant)
- PR#5708: catch Failure"int_of_string" in ocamldebug
  (Fabrice Le Fessant, report by user 'schommer')
- PR#5712: (9) new option -bin-annot is not documented
  (Damien Doligez, report by Hendrik Tews)
- PR#5731: instruction scheduling forgot to account for destroyed registers
  (Xavier Leroy, Benedikt Meurer, reported by Jeffrey Scofield)
- PR#5734: improved Win32 implementation of Unix.gettimeofday
  (David Allsopp)
- PR#5735: %apply and %revapply not first class citizens
  (Fabrice Le Fessant, reported by Jun Furuse)
- PR#5738: first class module patterns not handled by ocamldep
  (Fabrice Le Fessant, Jacques Garrigue, reported by Hongbo Zhang)
- PR#5739: Printf.printf "%F" (-.nan) returns -nan
  (Xavier Leroy, David Allsopp, reported by Samuel Mimram)
- PR#5741: make pprintast.ml in compiler_libs
  (Alain Frisch, Hongbo Zhang)
- PR#5747: 'unused open' warning not given when compiling with -annot
  (Alain Frisch, reported by Valentin Gatien-Baron)
- PR#5752: missing dependencies at byte-code link with mlpack
  (Wojciech Meyer, Nicholas Lucaroni)
- PR#5763: ocamlbuild does not give correct flags when running menhir
  (Gabriel Scherer, reported by Philippe Veber)
- PR#5765: ocamllex doesn't preserve line directives
  (Damien Doligez, reported by Martin Jambon)
- PR#5770: Syntax error messages involving unclosed parens are sometimes
  incorrect
  (Michel Mauny)
- PR#5772: problem with marshaling of mutually-recursive functions
  (Jacques-Henri Jourdan, reported by Cédric Pasteur)
- PR#5775: several bug fixes for tools/pprintast.ml
  (Hongbo Zhang)
- PR#5784: -dclambda option is ignored
  (Pierre Chambart)
- PR#5785: misbehaviour with abstracted structural type used as GADT index
  (Jacques Garrigue, report by Jeremy Yallop)
- PR#5787: Bad behavior of 'Unused ...' warnings in the toplevel
  (Alain Frisch)
- PR#5793: integer marshalling is inconsistent between architectures
  (Xavier Clerc, report by Pierre-Marie Pédrot)
- PR#5798: add ARM VFPv2 support for Raspbian (ocamlopt)
  (Jeffrey Scofield and Anil Madhavapeddy, patch review by Benedikt Meurer)
- PR#5802: Avoiding "let" as a value name
  (Jacques Garrigue, report by Tiphaine Turpin)
- PR#5805: Assert failure with warning 34 on pre-processed file
  (Alain Frisch, report by Tiphaine Turpin)
- PR#5806: ensure that backtrace tests are always run (testsuite)
  (Xavier Clerc, report by user 'michi')
- PR#5809: Generating .cmt files takes a long time, in case of type error
  (Alain Frisch)
- PR#5810: error in switch printing when using -dclambda
  (Pierre Chambart)
- PR#5811: Untypeast produces singleton tuples for constructor patterns
  with only one argument
  (Tiphaine Turpin)
- PR#5813: GC not called when unmarshaling repeatedly in a tight loop (ocamlopt)
  (Xavier Leroy, report by David Waern)
- PR#5814: read_cmt -annot does not report internal references
  (Alain Frisch)
- PR#5815: Multiple exceptions in signatures gives an error
  (Leo White)
- PR#5816: read_cmt -annot does not work for partial .cmt files
  (Alain Frisch)
- PR#5819: segfault when using [with] on large recursive record (ocamlopt)
  (Xavier Leroy, Damien Doligez)
- PR#5821: Wrong record field is reported as duplicate
  (Alain Frisch, report by Martin Jambon)
- PR#5824: Generate more efficient code for immediate right shifts.
  (Pierre Chambart, review by Xavier Leroy)
- PR#5825: Add a toplevel primitive to use source file wrapped with the
  coresponding module
  (Grégoire Henry, Wojciech Meyer, caml-list discussion)
- PR#5833: README.win32 can leave the wrong flexlink in the path
  (Damien Doligez, report by William Smith)
- PR#5835: nonoptional labeled arguments can be passed with '?'
  (Jacques Garrigue, report by Elnatan Reisner)
- PR#5840: improved documentation for 'Unix.lseek'
  (Xavier Clerc, report by Matej Košík)
- PR#5848: Assertion failure in type checker
  (Jacques Garrigue, Alain Frisch, report by David Waern)
- PR#5858: Assert failure during typing of class
  (Jacques Garrigue, report by Julien Signoles)
- PR#5865: assert failure when reporting undefined field label
  (Jacques Garrigue, report by Anil Madhavapeddy)
- PR#5872: Performance: Buffer.add_char is not inlined
  (Gerd Stolpmann, Damien Doligez)
- PR#5876: Uncaught exception with a typing error
  (Alain Frisch, Gabriel Scherer, report by Julien Moutinho)
- PR#5877: multiple "open" can become expensive in memory
  (Fabrice Le Fessant and Alain Frisch)
- PR#5880: 'Genlex.make_lexer' documention mentions the wrong exception
  (Xavier Clerc, report by Virgile Prevosto)
- PR#5885: Incorrect rule for compiling C stubs when shared libraries are not
  supported.
  (Jérôme Vouillon)
- PR#5891: ocamlbuild: support rectypes tag for mlpack
  (Khoo Yit Phang)
- PR#5892: GADT exhaustiveness check is broken
  (Jacques Garrigue and Leo White)
- PR#5906: GADT exhaustiveness check is still broken
  (Jacques Garrigue, report by Sébastien Briais)
- PR#5907: Undetected cycle during typecheck causes exceptions
  (Jacques Garrigue, report by Pascal Zimmer)
- PR#5910: Fix code generation bug for "mod 1" on ARM.
  (Benedikt Meurer, report by user 'jteg68')
- PR#5911: Signature substitutions fail in submodules
  (Jacques Garrigue, report by Markus Mottl)
- PR#5912: add configure option -no-cfi (for OSX 10.6.x with XCode 4.0.2)
  (Damien Doligez against XCode versions, report by Thomas Gazagnaire)
- PR#5914: Functor breaks with an equivalent argument signature
  (Jacques Garrigue, report by Markus Mottl and Grégoire Henry)
- PR#5920, PR#5957: linking failure for big bytecodes on 32bit architectures
  (Benoît Vaugon and Chet Murthy, report by Jun Furuse and Sebastien Mondet)
- PR#5928: Missing space between words in manual page for ocamlmktop
  (Damien Doligez, report by Matej Košík)
- PR#5930: ocamldep leaks temporary preprocessing files
  (Gabriel Scherer, report by Valentin Gatien-Baron)
- PR#5933: Linking is slow when there are functions with large arities
  (Valentin Gatien-Baron, review by Gabriel Scherer)
- PR#5934: integer shift by negative amount (in otherlibs/num)
  (Xavier Leroy, report by John Regehr)
- PR#5944: Bad typing performances of big variant type declaration
  (Benoît Vaugon)
- PR#5945: Mix-up of Minor_heap_min and Minor_heap_max units
  (Benoît Vaugon)
- PR#5948: GADT with polymorphic variants bug
  (Jacques Garrigue, report by Leo White)
- PR#5953: Unix.system does not handle EINTR
  (Jérémie Dimino)
- PR#5965: disallow auto-reference to a recursive module in its definition
  (Alain Frisch, report by Arthur Windler via Gabriel Scherer)
- PR#5973: Format module incorrectly parses format string
  (Pierre Weis, report by Frédéric Bour)
- PR#5974: better documentation for Str.regexp
  (Damien Doligez, report by william)
- PR#5976: crash after recovering from two stack overflows (ocamlopt on MacOS X)
  (Xavier Leroy, report by Pierre Boutillier)
- PR#5977: Build failure on raspberry pi: "input_value: integer too large"
  (Alain Frisch, report by Sylvain Le Gall)
- PR#5981: Incompatibility check assumes abstracted types are injective
  (Jacques Garrigue, report by Jeremy Yallop)
- PR#5982: caml_leave_blocking section and errno corruption
  (Jérémie Dimino)
- PR#5985: Unexpected interaction between variance and GADTs
  (Jacques Garrigue, Jeremy Yallop and Leo White and Gabriel Scherer)
- PR#5988: missing from the documentation: -impl is a valid flag for ocamlopt
  (Damien Doligez, report by Vincent Bernardoff)
- PR#5989: Assumed inequalities involving private rows
  (Jacques Garrigue, report by Jeremy Yallop)
- PR#5992: Crash when pattern-matching lazy values modifies the scrutinee
  (Luc Maranget, Leo White)
- PR#5993: Variance of private type abbreviations not checked for modules
  (Jacques Garrigue)
- PR#5997: Non-compatibility assumed for concrete types with same constructor
  (Jacques Garrigue, report by Gabriel Scherer)
- PR#6004: Type information does not flow to "inherit" parameters
  (Jacques Garrigue, report by Alain Frisch)
- PR#6005: Type unsoundness with recursive modules
  (Jacques Garrigue, report by Jérémie Dimino and Josh Berdine)
- PR#6010: Big_int.extract_big_int gives wrong results on negative arguments
  (Xavier Leroy, report by Drake Wilson via Stéphane Glondu)
- PR#6024: Format syntax for printing @ is incompatible with 3.12.1
  (Damien Doligez, report by Boris Yakobowski)
- PR#6001: Reduce the memory used by compiling Camlp4
  (Hongbo Zhang and Gabriel Scherer, report by Henri Gouraud)
- PR#6031: Camomile problem with -with-frame-pointers
  (Fabrice Le Fessant, report by Anil Madhavapeddy)
- PR#6032: better Random.self_init under Windows
  (Alain Frisch, Xavier Leroy)
- PR#6033: Matching.inline_lazy_force needs eta-expansion (command-line flags)
  (Pierre Chambart, Xavier Leroy and Luc Maranget,
   regression report by Gabriel Scherer)
- PR#6046: testsuite picks up the wrong ocamlrun dlls
  (Anil Madhavapeddy)
- PR#6056: Using 'match' prevents generalization of values
  (Jacques Garrigue, report by Elnatan Reisner)
- PR#6058: 'ocamlbuild -use-ocamlfind -tag thread -package threads t.cma' fails
  (Gabriel Scherer, report by Hezekiah M. Carty)
- PR#6069: ocamldoc: lexing: empty token
  (Maxence Guesdon, Grégoire Henry, report by ygrek)
- PR#6072: configure does not handle FreeBSD current (i.e. 10) correctly
  (Damien Doligez, report by Prashanth Mundkur)
- PR#6074: Wrong error message for failing Condition.broadcast
  (Markus Mottl)
- PR#6084: Define caml_modify and caml_initialize as weak symbols to help
  with Netmulticore
  (Xavier Leroy, Gerd Stolpmann)
- PR#6090: Module constraint + private type seems broken in ocaml 4.01.0
  (Jacques Garrigue, report by Jacques-Pascal Deplaix)
- PR#6109: Typos in ocamlbuild error messages
  (Gabriel Kerneis)
- PR#6123: Assert failure when self escapes its class
  (Jacques Garrigue, report by whitequark)
- PR#6158: Fatal error using GADTs
  (Jacques Garrigue, report by Jeremy Yallop)
- PR#6163: Assert_failure using polymorphic variants in GADTs
  (Jacques Garrigue, report by Leo White)
- PR#6164: segmentation fault on Num.power_num of 0/1
  (Fabrice Le Fessant, report by Johannes Kanig)
- PR#6210: Camlp4 location error
  (Hongbo Zhang, report by Jun Furuse)

Feature wishes:
- PR#5181: Merge common floating point constants in ocamlopt
  (Benedikt Meurer)
- PR#5243: improve the ocamlbuild API documentation in signatures.mli
  (Christophe Troestler)
- PR#5546: moving a function into an internal module slows down its use
  (Alain Frisch, report by Fabrice Le Fessant)
- PR#5597: add instruction trace option 't' to OCAMLRUNPARAM
  (Anil Madhavapeddy, Wojciech Meyer)
- PR#5676: IPv6 support under Windows
  (Jérôme Vouillon, review by Jonathan Protzenko)
- PR#5721: configure -with-frame-pointers for Linux perf profiling
  (Fabrice Le Fessant, test by Jérémie Dimino)
- PR#5722: toplevel: print full module path only for first record field
  (Jacques Garrigue, report by ygrek)
- PR#5762: Add primitives for fast access to bigarray dimensions
  (Pierre Chambart)
- PR#5769: Allow propagation of Sys.big_endian in native code
  (Pierre Chambart, stealth commit by Fabrice Le Fessant)
- PR#5771: Add primitives for reading 2, 4, 8 bytes in strings and bigarrays
  (Pierre Chambart)
- PR#5774: Add bswap primitives for amd64 and arm
  (Pierre Chambart, test by Alain Frisch)
- PR#5795: Generate sqrtsd opcode instead of external call to sqrt on amd64
  (Pierre Chambart)
- PR#5827: provide a dynamic command line parsing mechanism
  (Hongbo Zhang)
- PR#5832: patch to improve "wrong file naming" error messages
  (William Smith)
- PR#5864: Add a find operation to Set
  (François Berenger)
- PR#5886: Small changes to compile for Android
  (Jérôme Vouillon, review by Benedikt Meurer)
- PR#5902: -ppx based pre-processor executables accept arguments
  (Alain Frisch, report by Wojciech Meyer)
- PR#5986: Protect against marshaling 64-bit integers in bytecode
  (Xavier Leroy, report by Alain Frisch)
- PR#6049: support for OpenBSD/macppc platform
  (Anil Madhavapeddy, review by Benedikt Meurer)
- PR#6059: add -output-obj rules for ocamlbuild
  (Anil Madhavapeddy)
- PR#6060: ocamlbuild tags 'principal', 'strict_sequence' and 'short_paths'
  (Anil Madhavapeddy)
- ocamlbuild tag 'no_alias_deps'
  (Daniel Bünzli)

Tools:
- OCamlbuild now features a bin_annot tag to generate .cmt files.
  (Jonathan Protzenko)
- OCamlbuild now features a strict_sequence tag to trigger the
  strict-sequence option.
  (Jonathan Protzenko)
- OCamlbuild now picks the non-core tools like ocamlfind and menhir from PATH
  (Wojciech Meyer)
- PR#5884: Misc minor fixes and cleanup for emacs mode
  (Stefan Monnier)
- PR#6030: Improve performance of -annot
  (Guillaume Melquiond, Alain Frisch)


OCaml 4.00.1 (5 Oct 2012):
--------------------------

Bug fixes:
- PR#4019: better documentation of Str.matched_string
- PR#5111: ocamldoc, heading tags inside spans tags is illegal in html
- PR#5278: better error message when typing "make"
- PR#5468: ocamlbuild should preserve order of parametric tags
- PR#5563: harden Unix.select against file descriptors above FD_SETSIZE
- PR#5690: "ocamldoc ... -text README" raises exception
- PR#5700: crash with native-code stack backtraces under MacOS 10.8 x86-64
- PR#5707: AMD64 code generator: do not use r10 and r11 for parameter passing,
  as these registers can be destroyed by the dynamic loader
- PR#5712: some documentation problems
- PR#5715: configuring with -no-shared-libs breaks under cygwin
- PR#5718: false positive on 'unused constructor' warning
- PR#5719: ocamlyacc generates code that is not warning 33-compliant
- PR#5725: ocamldoc output of preformatted code
- PR#5727: emacs caml-mode indents shebang line in toplevel scripts
- PR#5729: tools/untypeast.ml creates unary Pexp_tuple
- PR#5731: instruction scheduling forgot to account for destroyed registers
- PR#5735: %apply and %revapply not first class citizens
- PR#5738: first class module patterns not handled by ocamldep
- PR#5742: missing bound checks in Array.sub
- PR#5744: ocamldoc error on "val virtual"
- PR#5757: GC compaction bug (crash)
- PR#5758: Compiler bug when matching on floats
- PR#5761: Incorrect bigarray custom block size


OCaml 4.00.0 (26 Jul 2012):
---------------------------

(Changes that can break existing programs are marked with a "*")

- The official name of the language is now OCaml.

Language features:
- Added Generalized Algebraic Data Types (GADTs) to the language.
  See chapter "Language extensions" of the reference manual for documentation.
- It is now possible to omit type annotations when packing and unpacking
  first-class modules. The type-checker attempts to infer it from the context.
  Using the -principal option guarantees forward compatibility.
- New (module M) and (module M : S) syntax in patterns, for immediate
  unpacking of a first-class module.

Compilers:
- Revised simplification of let-alias (PR#5205, PR#5288)
- Better reporting of compiler version mismatch in .cmi files
* Warning 28 is now enabled by default.
- New option -absname to use absolute paths in error messages
- Optimize away compile-time beta-redexes, e.g. (fun x y -> e) a b.
- Added option -bin-annot to dump the AST with type annotations.
- Added lots of new warnings about unused variables, opens, fields,
  constructors, etc.
* New meaning for warning 7: it is now triggered when a method is overridden
  with the "method" keyword.  Use "method!" to avoid the warning.

Native-code compiler:
- Optimized handling of partially-applied functions (PR#5287)
- Small improvements in code generated for array bounds checks (PR#5345,
  PR#5360).
* New ARM backend (PR#5433):
    . Supports both Linux/EABI (armel) and Linux/EABI+VFPv3 (armhf).
    . Added support for the Thumb-2 instruction set with average code size
      savings of 28%.
    . Added support for position-independent code, natdynlink, profiling and
      exception backtraces.
- Generation of CFI information, and filename/line number debugging (with -g)
  annotations, enabling in particular precise stack backtraces with
  the gdb debugger. Currently supported for x86 32-bits and 64-bits only.
  (PR#5487)
- New tool: ocamloptp, the equivalent of ocamlcp for the native-code compiler.

OCamldoc:
- PR#5645: ocamldoc doesn't handle module/type substitution in signatures
- PR#5544: improve HTML output (less formatting in html code)
- PR#5522: allow refering to record fields and variant constructors
- fix PR#5419 (error message in french)
- fix PR#5535 (no cross ref to class after dump+load)
* Use first class modules for custom generators, to be able to
  load various plugins incrementally adding features to the current
  generator
* PR#5507: Use Location.t structures for locations.
- fix: do not keep code when not told to keep code.

Standard library:
- Added float functions "hypot" and "copysign" (PR#3806, PR#4752, PR#5246)
* Arg: options with empty doc strings are no longer included in the usage string
  (PR#5437)
- Array: faster implementations of "blit", "copy", "sub", "append" and "concat"
  (PR#2395, PR#2787, PR#4591)
* Hashtbl:
    . Statistically-better generic hash function based on Murmur 3 (PR#5225)
    . Fixed behavior of generic hash function w.r.t. -0.0 and NaN (PR#5222)
    . Added optional "random" parameter to Hashtbl.create to randomize
      collision patterns and improve security (PR#5572, CVE-2012-0839)
    . Added "randomize" function and "R" parameter to OCAMLRUNPARAM
      to turn randomization on by default (PR#5572, CVE-2012-0839)
    . Added new functorial interface "MakeSeeded" to support randomization
      with user-provided seeded hash functions.
    . Install new header <caml/hash.h> for C code.
- Filename: on-demand (lazy) initialization of the PRNG used by "temp_file".
- Marshal: marshalling of function values (flag Marshal.Closures) now
  also works for functions that come from dynamically-loaded modules (PR#5215)
- Random:
     . More random initialization (Random.self_init()), using /dev/urandom
       when available (e.g. Linux, FreeBSD, MacOS X, Solaris)
     * Faster implementation of Random.float (changes the generated sequences)
- Format strings for formatted input/output revised to correct PR#5380
    . Consistently treat %@ as a plain @ character
    . Consistently treat %% as a plain % character
- Scanf: width and precision for floating point numbers are now handled
- Scanf: new function "unescaped" (PR#3888)
- Set and Map: more efficient implementation of "filter" and "partition"
- String: new function "map" (PR#3888)

Installation procedure:
- Compiler internals are now installed in `ocamlc -where`/compiler-libs.
  The files available there include the .cmi interfaces for all compiler
  modules, plus the following libraries:
      ocamlcommon.cma/.cmxa     modules common to ocamlc, ocamlopt, ocaml
      ocamlbytecomp.cma/.cmxa   modules for ocamlc and ocaml
      ocamloptcomp.cma/.cmxa    modules specific to ocamlopt
      ocamltoplevel.cma         modules specific to ocaml
   (PR#1804, PR#4653, frequently-asked feature).
* Some .cmi for toplevel internals that used to be installed in
  `ocamlc -where` are now to be found in  `ocamlc -where`/compiler-libs.
  Add "-I +compiler-libs" where needed.
* toplevellib.cma is no longer installed because subsumed by
  ocamlcommon.cma ocamlbytecomp.cma ocamltoplevel.cma
- Added a configuration option (-with-debug-runtime) to compile and install
  a debug version of the runtime system, and a compiler option
  (-runtime-variant) to select the debug runtime.

Bug Fixes:

- PR#1643: functions of the Lazy module whose named started with 'lazy_' have
  been deprecated, and new ones without the prefix added
- PR#3571: in Bigarrays, call msync() before unmapping to commit changes
- PR#4292: various documentation problems
- PR#4511, PR#4838: local modules remove polymorphism
* PR#4549: Filename.dirname is not handling multiple / on Unix
- PR#4688: (Windows) special floating-point values aren't converted to strings
  correctly
- PR#4697: Unix.putenv leaks memory on failure
- PR#4705: camlp4 does not allow to define types with `True or `False
- PR#4746: wrong detection of stack overflows in native code under Linux
- PR#4869: rare collisions between assembly labels for code and data
- PR#4880: "assert" constructs now show up in the exception stack backtrace
- PR#4892: Array.set could raise "out of bounds" before evaluating 3rd arg
- PR#4937: camlp4 incorrectly handles optional arguments if 'option' is
  redefined
- PR#5024: camlp4r now handles underscores in irrefutable pattern matching of
  records
- PR#5064, PR#5485: try to ensure that 4K words of stack are available
  before calling into C functions, raising a Stack_overflow exception
  otherwise.  This reduces (but does not eliminate) the risk of
  segmentation faults due to stack overflow in C code
- PR#5073: wrong location for 'Unbound record field label' error
- PR#5084: sub-sub-module building fails for native code compilation
- PR#5120: fix the output function of Camlp4.Debug.formatter
- PR#5131: compilation of custom runtime with g++ generates lots of warnings
- PR#5137: caml-types-explore does not work
- PR#5159: better documentation of type Lexing.position
- PR#5171: Map.join does more comparisons than needed
- PR#5176: emacs mode: stack overflow in regexp matcher
- PR#5179: port OCaml to mingw-w64
- PR#5211: updated Genlex documentation to state that camlp4 is mandatory for
  'parser' keyword and associated notation
- PR#5214: ocamlfind plugin invokes 'cut' utility
- PR#5218: use $(MAKE) instead of "make" in Makefiles
- PR#5224: confusing error message in non-regular type definition
- PR#5231: camlp4: fix parsing of <:str_item< type t = $x$ >>
- PR#5233: finaliser on weak array gives dangling pointers (crash)
- PR#5238, PR#5277: Sys_error when getting error location
- PR#5261, PR#5497: Ocaml source-code examples are not "copy-paste-able"
* PR#5279: executable name is not initialized properly in caml_startup_code
- PR#5290: added hash functions for channels, nats, mutexes, conditions
- PR#5291: undetected loop in class initialization
- PR#5295: OS threads: problem with caml_c_thread_unregister()
- PR#5301: camlp4r and exception equal to another one with parameters
- PR#5305: prevent ocamlbuild from complaining about links to _build/
- PR#5306: comparing to Thread.self() raises exception at runtime
- PR#5309: Queue.add is not thread/signal safe
- PR#5310: Ratio.create_ratio/create_normalized_ratio have misleading names
- PR#5311: better message for warning 23
* PR#5312: command-line arguments @reponsefile auto-expansion feature
  removed from the Windows OCaml runtime, to avoid conflicts with "-w @..."
- PR#5313: ocamlopt -g misses optimizations
- PR#5214: ocamlfind plugin invokes 'cut' utility
- PR#5316: objinfo now shows ccopts/ccobjs/force_link when applicable
- PR#5318: segfault on stack overflow when reading marshaled data
- PR#5319: %r11 clobbered by Lswitch in Windows AMD64 native-code compilation
- PR#5322: type abbreviations expanding to a universal type variable
- PR#5328: under Windows, Unix.select leaves sockets in non-blocking mode
- PR#5330: thread tag with '.top' and '.inferred.mli' targets
- PR#5331: ocamlmktop is not always a shell script
- PR#5335: Unix.environment segfaults after a call to clearenv
- PR#5338: sanitize.sh has windows style end-of-lines (mingw)
- PR#5344: some predefined exceptions need special printing
- PR#5349: Hashtbl.replace uses new key instead of reusing old key
- PR#5356: ocamlbuild handling of 'predicates' for ocamlfind
- PR#5364: wrong compilation of "((val m : SIG1) : SIG2)"
- PR#5370: ocamldep omits filename in syntax error message
- PR#5374: camlp4 creates wrong location for type definitions
- PR#5380: strange sscanf input segfault
- PR#5382: EOPNOTSUPP and ENOTSUPP different on exotic platforms
- PR#5383: build failure in Win32/MSVC
- PR#5387: camlp4: str_item and other syntactic elements with Nils are
  not very usable
- PR#5389: compaction sometimes leaves a very large heap
- PR#5393: fails to build from source on GNU/kFreeBSD because of -R link option
- PR#5394: documentation for -dtypes is missing in manpage
- PR#5397: Filename.temp_dir_name should be mutable
- PR#5410: fix printing of class application with Camlp4
- PR#5416: (Windows) Unix.(set|clear)_close_on_exec now preserves blocking mode
- PR#5435: ocamlbuild does not find .opt executables on Windows
- PR#5436: update object ids on unmarshaling
- PR#5442: camlp4: quotation issue with strings
- PR#5453: configure doesn't find X11 under Ubuntu/MultiarchSpec
- PR#5461: Double linking of bytecode modules
- PR#5463: Bigarray.*.map_file fail if empty array is requested
- PR#5465: increase stack size of ocamlopt.opt for windows
- PR#5469: private record type generated by functor loses abbreviation
- PR#5475: Wrapper script for interpreted LablTk wrongly handles command line
  parameters
- PR#5476: bug in native code compilation of let rec on float arrays
- PR#5477: use pkg-config to configure graphics on linux
- PR#5481: update camlp4 magic numbers
- PR#5482: remove bashism in test suite scripts
- PR#5495: camlp4o dies on infix definition (or)
- PR#5498: Unification with an empty object only checks the absence of
  the first method
- PR#5503: error when ocamlbuild is passed an absolute path as build directory
- PR#5509: misclassification of statically-allocated empty array that
  falls exactly at beginning of an otherwise unused data page.
- PR#5510: ocamldep has duplicate -ml{,i}-synonym options
- PR#5511: in Bigarray.reshape, unwarranted limitation on new array dimensions.
- PR#5513: Int64.div causes floating point exception (ocamlopt, x86)
- PR#5516: in Bigarray C stubs, use C99 flexible array types if possible
- PR#5518: segfault with lazy empty array
- PR#5531: Allow ocamlbuild to add ocamldoc flags through -docflag
  and -docflags switches
- PR#5538: combining -i and -annot in ocamlc
- PR#5543: in Bigarray.map_file, try to avoid using lseek() when growing file
- PR#5648: (probably fixed) test failures in tests/lib-threads
- PR#5551: repeated calls to find_in_path degrade performance
- PR#5552: Mac OS X: unrecognized gcc option "-no-cpp-precomp"
- PR#5555: add Hashtbl.reset to resize the bucket table to its initial size
- PR#5560: incompatible type for tuple pattern with -principal
- PR#5575: Random states are not marshallable across architectures
- PR#5579: camlp4: when a plugin is loaded in the toplevel,
  Token.Filter.define_filter has no effect before the first syntax error
- PR#5585: typo: "explicitely"
- PR#5587: documentation: "allows to" is not correct English
- PR#5593: remove C file when -output-obj fails
- PR#5597: register names for instrtrace primitives in embedded bytecode
- PR#5598: add backslash-space support in strings in ocamllex
- PR#5603: wrong .file debug info generated by ocamlopt -g
- PR#5604: fix permissions of files created by ocamlbuild itself
- PR#5610: new unmarshaler (from PR#5318) fails to freshen object identifiers
- PR#5614: add missing -linkall flag when compiling ocamldoc.opt
- PR#5616: move ocamlbuild documentation to the reference manual
- PR#5619: Uncaught CType.Unify exception in the compiler
- PR#5620: invalid printing of type manifest (camlp4 revised syntax)
- PR#5637: invalid printing of anonymous type parameters (camlp4 revised syntax)
- PR#5643: issues with .cfi and .loc directives generated by ocamlopt -g
- PR#5644: Stream.count broken when used with Sapp or Slazy nodes
- PR#5647: Cannot use install_printer in debugger
- PR#5651: printer for abstract data type (camlp4 revised syntax)
- PR#5654: self pattern variable location tweak
- PR#5655: ocamlbuild doesn't pass cflags when building C stubs
- PR#5657: wrong error location for abbreviated record fields
- PR#5659: ocamlmklib -L option breaks with MSVC
- PR#5661: fixes for the test suite
- PR#5668: Camlp4 produces invalid syntax for "let _ = ..."
- PR#5671: initialization of compare_ext field in caml_final_custom_operations()
- PR#5677: do not use "value" as identifier (genprintval.ml)
- PR#5687: dynlink broken when used from "output-obj" main program (bytecode)
- problem with printing of string literals in camlp4 (reported on caml-list)
- emacs mode: colorization of comments and strings now works correctly
- problem with forall and method (reported on caml-list on 2011-07-26)
- crash when using OCAMLRUNPARAM=a=X with invalid X (reported in private)

Feature wishes:
- PR#352: new option "-stdin" to make ocaml read stdin as a script
- PR#1164: better error message when mixing -a and .cmxa
- PR#1284: documentation: remove restriction on mixed streams
- PR#1496: allow configuring LIBDIR, BINDIR, and MANDIR relative to $(PREFIX)
- PR#1835: add Digest.from_hex
- PR#1898: toplevel: add option to suppress continuation prompts
- PR#4278: configure: option to disable "graph" library
- PR#4444: new String.trim function, removing leading and trailing whistespace
- PR#4549: make Filename.dirname/basename POSIX compliant
- PR#4830: add option -v to expunge.ml
- PR#4898: new Sys.big_endian boolean for machine endianness
- PR#4963, PR#5467: no extern "C" into ocaml C-stub headers
- PR#5199: tests are run only for bytecode if either native support is missing,
  or a non-empty value is set to "BYTECODE_ONLY" Makefile variable
- PR#5215: marshalling of dynlinked closure
- PR#5236: new '%revapply' primitive with the semantics 'revapply x f = f x',
    and '%apply' with semantics 'apply f x = f x'.
- PR#5255: natdynlink detection on powerpc, hurd, sparc
- PR#5295: OS threads: problem with caml_c_thread_unregister()
- PR#5297: compiler now checks existence of builtin primitives
- PR#5329: (Windows) more efficient Unix.select if all fd's are sockets
- PR#5357: warning for useless open statements
- PR#5358: first class modules don't allow "with type" declarations for types
  in sub-modules
- PR#5385: configure: emit a warning when MACOSX_DEPLOYMENT_TARGET is set
- PR#5396: ocamldep: add options -sort, -all, and -one-line
- PR#5397: Filename.temp_dir_name should be mutable
- PR#5403: give better error message when emacs is not found in PATH
- PR#5411: new directive for the toplevel: #load_rec
- PR#5420: Unix.openfile share mode (Windows)
- PR#5421: Unix: do not leak fds in various open_proc* functions
- PR#5434: implement Unix.times in win32unix (partially)
- PR#5438: new warnings for unused declarations
- PR#5439: upgrade config.guess and config.sub
- PR#5445 and others: better printing of types with user-provided names
- PR#5454: Digest.compare is missing and md5 doc update
- PR#5455: .emacs instructions, add lines to recognize ocaml scripts
- PR#5456: pa_macro: replace __LOCATION__ after macro expansion; add LOCATION_OF
- PR#5461: bytecode: emit warning when linking two modules with the same name
- PR#5478: ocamlopt assumes ar command exists
- PR#5479: Num.num_of_string may raise an exception, not reflected in the
  documentation.
- PR#5501: increase IO_BUFFER_SIZE to 64KiB
- PR#5532: improve error message when bytecode file is wrong
- PR#5555: add function Hashtbl.reset to resize the bucket table to
  its initial size.
- PR#5586: increase UNIX_BUFFER_SIZE to 64KiB
- PR#5597: register names for instrtrace primitives in embedded bytecode
- PR#5599: Add warn() tag in ocamlbuild to control -w compiler switch
- PR#5628: add #remove_directory and Topdirs.remove_directory to remove
  a directory from the load path
- PR#5636: in system threads library, issue with linking of pthread_atfork
- PR#5666: C includes don't provide a revision number
- ocamldebug: ability to inspect values that contain code pointers
- ocamldebug: new 'environment' directive to set environment variables
  for debuggee
- configure: add -no-camlp4 option

Shedding weight:
* Removed the obsolete native-code generators for Alpha, HPPA, IA64 and MIPS.
* The "DBM" library (interface with Unix DBM key-value stores) is no
  longer part of this distribution.  It now lives its own life at
  https://forge.ocamlcore.org/projects/camldbm/
* The "OCamlWin" toplevel user interface for MS Windows is no longer
  part of this distribution.  It now lives its own life at
  https://forge.ocamlcore.org/projects/ocamltopwin/

Other changes:
- Copy VERSION file to library directory when installing.


OCaml 3.12.1 (4 Jul 2011):
--------------------------

Bug fixes:
- PR#4345, PR#4767: problems with camlp4 printing of float values
- PR#4380: ocamlbuild should not use tput on windows
- PR#4487, PR#5164: multiple 'module type of' are incompatible
- PR#4552: ocamlbuild does not create symlinks when using '.itarget' file
- PR#4673, PR#5144: camlp4 fails on object copy syntax
- PR#4702: system threads: cleanup tick thread at exit
- PR#4732: camlp4 rejects polymorphic variants using keywords from macros
- PR#4778: Win32/MSVC port: rare syntax error in generated MASM assembly file
- PR#4794, PR#4959: call annotations not generated by ocamlopt
- PR#4820: revised syntax pretty printer crashes with 'Stack_overflow'
- PR#4928: wrong printing of classes and class types by camlp4
- PR#4939: camlp4 rejects patterns of the '?x:_' form
- PR#4967: ocamlbuild passes wrong switches to ocamldep through menhir
- PR#4972: mkcamlp4 does not include 'dynlink.cma'
- PR#5039: ocamlbuild should use '-linkpkg' only when linking programs
- PR#5066: ocamldoc: add -charset option used in html generator
- PR#5069: fcntl() in caml_sys_open may block, do it within blocking section
- PR#5071, PR#5129, PR#5134: inconsistencies between camlp4 and camlp4* binaries
- PR#5080, PR#5104: regression in type constructor handling by camlp4
- PR#5090: bad interaction between toplevel and camlp4
- PR#5095: ocamlbuild ignores some tags when building bytecode objects
- PR#5100: ocamlbuild always rebuilds a 'cmxs' file
- PR#5103: build and install objinfo when building with ocamlbuild
- PR#5109: crash when a parser calls a lexer that calls another parser
- PR#5110: invalid module name when using optional argument
- PR#5115: bytecode executables produced by msvc64 port crash on 32-bit versions
- PR#5117: bigarray: wrong function name without HAS_MMAP; missing include
- PR#5118: Camlp4o and integer literals
- PR#5122: camlp4 rejects lowercase identifiers for module types
- PR#5123: shift_right_big_int returns a wrong zero
- PR#5124: substitution inside a signature leads to odd printing
- PR#5128: typo in 'Camlp4ListComprehension' syntax extension
- PR#5136: obsolete function used in emacs mode
- PR#5145: ocamldoc: missing html escapes
- PR#5146: problem with spaces in multi-line string constants
- PR#5149: (partial) various documentation problems
- PR#5156: rare compiler crash with objects
- PR#5165: ocamlbuild does not pass '-thread' option to ocamlfind
- PR#5167: camlp4r loops when printing package type
- PR#5172: camlp4 support for 'module type of' construct
- PR#5175: in bigarray accesses, make sure bigarray expr is evaluated only once
- PR#5177: Gc.compact implies Gc.full_major
- PR#5182: use bytecode version of ocamldoc to generate man pages
- PR#5184: under Windows, alignment issue with bigarrays mapped from files
- PR#5188: double-free corruption in bytecode system threads
- PR#5192: mismatch between words and bytes in interpreting max_young_wosize
- PR#5202: error in documentation of atan2
- PR#5209: natdynlink incorrectly detected on BSD systems
- PR#5213: ocamlbuild should pass '-rectypes' to ocamldoc when needed
- PR#5217: ocamlfind plugin should add '-linkpkg' for toplevel
- PR#5228: document the exceptions raised by functions in 'Filename'
- PR#5229: typo in build script ('TAG_LINE' vs 'TAGLINE')
- PR#5230: error in documentation of Scanf.Scanning.open_in
- PR#5234: option -shared reverses order of -cclib options
- PR#5237: incorrect .size directives generated for x86-32 and x86-64
- PR#5244: String.compare uses polymorphic compare_val (regression of PR#4194)
- PR#5248: regression introduced while fixing PR#5118
- PR#5252: typo in docs
- PR#5258: win32unix: unix fd leak under windows
- PR#5269: (tentative fix) Wrong ext_ref entries in .annot files
- PR#5272: caml.el doesn't recognize downto as a keyword
- PR#5276: issue with ocamlc -pack and recursively-packed modules
- PR#5280: alignment constraints incorrectly autodetected on MIPS 32
- PR#5281: typo in error message
- PR#5308: unused variables not detected in "include (struct .. end)"
- camlp4 revised syntax printing bug in the toplevel (reported on caml-list)
- configure: do not define _WIN32 under cygwin
- Hardened generic comparison in the case where two custom blocks
  are compared and have different sets of custom operations.
- Hardened comparison between bigarrays in the case where the two
  bigarrays have different kinds.
- Fixed wrong autodetection of expm1() and log1p().
- don't add .exe suffix when installing the ocamlmktop shell script
- ocamldoc: minor fixes related to the display of ocamldoc options
- fixed bug with huge values in OCAMLRUNPARAM
- mismatch between declaration and definition of caml_major_collection_slice

Feature wishes:
- PR#4992: added '-ml-synonym' and '-mli-synonym' options to ocamldep
- PR#5065: added '-ocamldoc' option to ocamlbuild
- PR#5139: added possibility to add options to ocamlbuild
- PR#5158: added access to current camlp4 parsers and printers
- PR#5180: improved instruction selection for float operations on amd64
- stdlib: added a 'usage_string' function to Arg
- allow with constraints to add a type equation to a datatype definition
- ocamldoc: allow to merge '@before' tags like other ones
- ocamlbuild: allow dependency on file "_oasis"

Other changes:
- Changed default minor heap size from 32k to 256k words.
- Added new operation 'compare_ext' to custom blocks, called when
  comparing a custom block value with an unboxed integer.


Objective Caml 3.12.0 (2 Aug 2010):
-----------------------------------

(Changes that can break existing programs are marked with a "*"  )

Language features:
- Shorthand notation for records: in expressions and patterns,
    { lbl } stands for { lbl = lbl } and { M.lbl } for { M.lbl = lbl }
- Record patterns of the form { lbl = pat; _ } to mark that not all
  labels are listed, purposefully.  (See new warning below.)
- Explicit naming of a generic type; in an expression
  "fun ... (type t) ... -> e", the type t is considered abstract in its
  scope (the arguments that follow it and the body of the function),
  and then replaced by a fresh type variable. In particular, the type
  t can be used in contexts where a type variable is not allowed
  (e.g. for defining an exception in a local module).
- Explicit polymorphic types and polymorphic recursion. In let
  definitions, one can write an explicit polymorphic type just
  immediately the function name; the polymorphism will be enforced,
  and recursive calls may use the polymorphism.
  The syntax is the same as for polymorphic methods:
    "let [rec] <ident> : 'a1 ... 'an. <typexp> = ..."
- First-class packages modules.
  New kind of type expression, for packaged modules: (module PT).
  New kind of expression, to pack a module as a first-class value:
    (module MODEXPR : PT).
  New kind of module expression, to unpack a first-class value as a module:
    (val EXPR : PT).
  PT is a package type of the form "S" or
  "S with type t1 = ... and ... and type tn = ..." (S refers to a module type).
- Local opening of modules in a subexpression.
  Syntax: "let open M in e", or "M.(e)"
- In class definitions, method and instance variable override can now
  be made explicit, by writing "method!", "val!" or "inherit!" in place of
  "method", "val" and "inherit". It is an error to override an
  undefined member (or to use overriding inheritance when nothing get
  overridden). Additionally, these constructs disactivate respectively
  warnings 7 (method override, code 'M') and 13 (instance variable
  override, code 'V'). Note that, by default, warning 7 is inactive
  and warning 13 is active.
- "Destructive" substitution in signatures.
  By writing "<signature> with type t := <typeconstr>" and
  "<signature> with module M := <module-path>" one replaces "t" and "M"
  inside the signature, removing their respective fields. Among other
  uses, this allows to merge two signatures containing identically
  named fields.
* While fixing PR#4824, also corrected a gaping hole in the type checker,
  which allowed instantiating separately object parameters and instance
  variables in an interface. This hole was here since the beginning of
  ocaml, and as a result many programs using object inheritance in a non
  trivial way will need to be corrected. You can look at lablgtk2 for an
  example.

Compilers and toplevel:
- Warnings are now numbered and can be switched on and off individually.
  The old system with letters referring to sets of warnings is still
  supported.
- New warnings:
  + 9 (code 'R') to signal record patterns without "; _" where
    some labels of the record type are not listed in the pattern.
  + 28 when giving a wildcard argument to a constant constructor in
    a pattern-matching.
  + 29 when an end-of-line appears unescaped in a string constant.
  + 30 when the same constructor or record field is defined twice in
    mutually-recursive type definitions.
* The semantics of warning 7 (code 'M', method override) have changed
  (it now detects all overrides, not just repeated definitions inside
  the same class body), and it is now inactive by default.
- Better error report in case of unbound qualified identifier: if the module
  is unbound this error is reported in the first place.
- Added option '-strict-sequence' to force left hand part of sequence to have
  type unit.
- Added option '-no-app-funct' to turn applicative functors off.
  This option can help working around mysterious type incompatibilities
  caused by the incomplete comparison of applicative paths F(X).t.

Native-code compiler:
- AMD64: shorter and slightly more efficient code generated for
  float comparisons.

Standard library:
- Format: new function ikfprintf analoguous to ifprintf with a continuation
  argument.
* PR#4210, #4245: stricter range checking in string->integer conversion
  functions (int_of_string, Int32.of_string, Int64.of_string,
  Nativeint.of_string).  The decimal string corresponding to
  max_int + 1 is no longer accepted.
- Scanf: to prevent confusion when mixing Scanf scanning functions and direct
  low level input, value Scanf.stdin has been added.
* Random: changed the algorithm to produce better randomness.  Now passes the
  DieHard tests.
- Map: implement functions from Set that make sense for Map.

Other libraries:
* Str: letters that constitute a word now include digits 0-9 and
  underscore _.  This changes the interpretation of '\b' (word boundary)
  in regexps, but is more consistent with other regexp libraries. (PR#4874).

Ocamlbuild:
- Add support for native dynlink.

New tool:
- ocamlobjinfo: displays various information, esp. dependencies, for
  compiled OCaml files (.cmi, .cmo, .cma, .cmx, .cmxa, .cmxs, and bytecode
  executables).  Extends and makes more official the old objinfo tool
  that was installed by some OCaml packages.

All tools:
- PR#4857: add a -vnum option to display the version number and nothing else

Bug Fixes:
- PR#4012: Map.map and Map.mapi do not conform to specification
- PR#4478: better error messages for type definition mismatches
- PR#4683: labltk script uses fixed path on windows
- PR#4742: finalisation function raising an exception blocks other finalisations
- PR#4775: compiler crash on crazy types (temporary fix)
- PR#4824: narrowing the type of class parameters with a module specification
- PR#4862: relaxed value restriction and records
- PR#4884: optional arguments do not work when Some is redefined
- PR#4964: parenthesized names for infix functions in annot files
- PR#4970: better error message for instance variables
- PR#4975: spelling mistakes
- PR#4988: contravariance lost with ocamlc -i
- PR#5004: problem in Buffer.add_channel with very large lengths.
- PR#5008: on AMD64/MSVC port, rare float corruption during GC.
- PR#5018: wrong exception raised by Dynlink.loadfile.
- PR#5057: fatal typing error with local module + functor + polymorphic variant
- Wrong type for Obj.add_offset.
- Small problem with representation of Int32, Int64, and Nativeint constants.
- Use RTLD_LOCAL for native dynlink in private mode.

Objective Caml 3.11.2 (20 Jan 2010):
------------------------------------

Bug fixes:
- PR#4151: better documentation for min and max w.r.t. NaN
- PR#4421: ocamlbuild uses wrong compiler for C files
- PR#4710, PR#4720: ocamlbuild does not use properly configuration information
- PR#4750: under some Windows installations, high start-up times for Unix lib
- PR#4777: problem with scanf and CRLF
- PR#4783: ocamlmklib problem under Windows
- PR#4810: BSD problem with socket addresses, e.g. in Unix.getnameinfo
- PR#4813: issue with parsing of float literals by the GNU assembler
- PR#4816: problem with modules and private types
- PR#4818: missed opportunity for type-based optimization of bigarray accesses
- PR#4821: check for duplicate method names in classes
- PR#4823: build problem on Mac OS X
- PR#4836: spurious errors raised by Unix.single_write under Windows
- PR#4841, PR#4860, PR#4930: problem with ocamlopt -output-obj under Mac OS X
- PR#4847: C compiler error with ocamlc -output-obj under Win64
- PR#4856: ocamlbuild uses ocamlrun to execute a native plugin
- PR#4867, PR#4760: ocamlopt -shared fails on Mac OS X 64bit
- PR#4873: ocamlbuild ignores "thread" tag when building a custom toplevel
- PR#4890: ocamlbuild tries to use native plugin on bytecode-only arch
- PR#4896: ocamlbuild should always pass -I to tools for external libraries
- PR#4900: small bug triggering automatic compaction even if max_overhead = 1M
- PR#4902: bug in %.0F printf format
- PR#4910: problem with format concatenation
- PR#4922: ocamlbuild recompiles too many files
- PR#4923: missing \xff for scanf %S
- PR#4933: functors not handling private types correctly
- PR#4940: problem with end-of-line in DOS text mode, tentative fix
- PR#4953: problem compiling bytecode interpreter on ARM in Thumb mode.
- PR#4955: compiler crash when typing recursive type expression with constraint
- Module Printf: the simple conversion %F (without width indication) was not
           treated properly.
- Makefile: problem with cygwin, flexdll, and symbolic links
- Various build problems with ocamlbuild under Windows with msvc

Feature wishes:
- PR#9: (tentative implementation) make ocamldebug use #linenum annotations
- PR#123, PR#4477: custom exception printers
- PR#3456: Obj.double_field and Obj.set_double_field functions
- PR#4003: destination directory can be given to Filename.[open_]temp_file
- PR#4647: Buffer.blit function
- PR#4685: access to Filename.dir_sep
- PR#4703: support for debugging embedded applications
- PR#4723: "clear_rules" function to empty the set of ocamlbuild rules
- PR#4921: configure option to help cross-compilers

Objective Caml 3.11.1 (12 Jun 2009):
------------------------------------

Bug fixes:
- PR#4095: ocamldebug: strange behaviour of control-C
- PR#4403: ocamldebug: improved handling of packed modules
- PR#4650: Str.regexp_case_fold mis-handling complemented character sets [^a]
- PR#4660: Scanf.format_from_string: handling of double quote
- PR#4666: Unix.exec* failure in multithread programs under MacOS X and FreeBSD
- PR#4667: debugger out of sync with dynlink changes
- PR#4678: random "out of memory" error with systhreads
- PR#4690: issue with dynamic loading under MacOS 10.5
- PR#4692: wrong error message with options -i and -pack passed to ocamlc
- PR#4699: in otherlibs/dbm, fixed construction of dlldbm.so.
- PR#4704: error in caml_modify_generational_global_root()
- PR#4708: (ocamldoc) improved printing of infix identifiers such as "lor".
- PR#4722: typo in configure script
- PR#4729: documented the fact that PF_INET6 is not available on all platforms
- PR#4730: incorrect typing involving abbreviation "type 'a t = 'a"
- PR#4731: incorrect quoting of arguments passed to the assembler on x86-64
- PR#4735: Unix.LargeFile.fstat cannot report size over 32bits on Win32
- PR#4740: guard against possible processor error in
           {Int32,Int64,Nativeint}.{div,rem}
- PR#4745: type inference wrongly produced non-generalizable type variables.
- PR#4749: better pipe size for win32unix
- PR#4756: printf: no error reported for wrong format '%_s'
- PR#4758: scanf: handling of \<newline> by format '%S'
- PR#4766: incorrect simplification of some type abbreviations.
- PR#4768: printf: %F does not respect width and precision specifications
- PR#4769: Format.bprintf fails to flush
- PR#4775: fatal error Ctype.Unify during module type-checking (temporary fix)
- PR#4776: bad interaction between exceptions and classes
- PR#4780: labltk build problem under Windows.
- PR#4790: under Windows, map ERROR_NO_DATA Win32 error to EPIPE Unix error.
- PR#4792: bug in Big_int.big_int_of_int64 on 32-bit platforms.
- PR#4796: ocamlyacc: missing NUL termination of string
- PR#4804: bug in Big_int.int64_of_big_int on 32-bit platforms.
- PR#4805: improving compatibility with the clang C compiler
- PR#4809: issue with Unix.create_process under Win32
- PR#4814: ocamlbrowser: crash when editing comments
- PR#4816: module abbreviations remove 'private' type restrictions
- PR#4817: Object type gives error "Unbound type parameter .."
- Module Parsing: improved computation of locations when an ocamlyacc rule
                  starts with an empty nonterminal
- Type-checker: fixed wrong variance computation for private types
- x86-32 code generator, MSVC port: wrong "fld" instruction generated.
- ocamlbuild: incorrectly using the compile-time value of $OCAMLLIB
- Makefile problem when configured with -no-shared-libs
- ocamldoc: use dynamic loading in native code

Other changes:
- Improved wording of various error messages
  (contributed by Jonathan Davies, Citrix).
- Support for 64-bit mode in Solaris/x86 (PR#4670).


Objective Caml 3.11.0 (03 Dec 2008):
------------------------------------

(Changes that can break existing programs are marked with a "*"  )

Language features:
- Addition of lazy patterns: "lazy <pat>" matches suspensions whose values,
  after forcing, match the pattern <pat>.
- Introduction of private abbreviation types "type t = private <type-expr>",
  for abstracting the actual manifest type in type abbreviations.
- Subtyping is now allowed between a private abbreviation and its definition,
  and between a polymorphic method and its monomorphic instance.

Compilers:
- The file name for a compilation unit should correspond to a valid
  identifier (Otherwise dynamic linking and other things can fail, and
  a warning is emitted.)
* Revised -output-obj: the output name must now be provided; its
  extension must be one of .o/.obj, .so/.dll, or .c for the
  bytecode compiler. The compilers can now produce a shared library
  (with all the needed -ccopts/-ccobjs options) directly.
- -dtypes renamed to -annot, records (in .annot files) which function calls
  are tail calls.
- All compiler error messages now include a file name and location, for
  better interaction with Emacs' compilation mode.
- Optimized compilation of "lazy e" when the argument "e" is
  already evaluated.
- Optimized compilation of equality tests with a variant constant constructor.
- The -dllib options recorded in libraries are no longer ignored when
  -use_runtime or -use_prims is used (unless -no_auto_link is
  explicitly used).
- Check that at most one of -pack, -a, -shared, -c, -output-obj is
  given on the command line.
- Optimized compilation of private types as regular manifest types
  (e.g. abbreviation to float, float array or record types with only
   float fields).

Native-code compiler:
- New port: Mac OS X / Intel in 64-bit mode (configure with -cc "gcc -m64").
- A new option "-shared" to produce a plugin that can be dynamically
  loaded with the native version of Dynlink.
- A new option "-nodynlink" to enable optimizations valid only for code
  that is never dynlinked (no-op except for AMD64).
- More aggressive unboxing of floats and boxed integers.
- Can select which assembler and asm options to use at configuration time.

Run-time system:
- New implementation of the page table describing the heap (two-level
  array in 32 bits, sparse hashtable in 64 bits), fixes issues with address
  space randomization on 64-bit OS (PR#4448).
- New "generational" API for registering global memory roots with the GC,
  enables faster scanning of global roots.
  (The functions are caml_*_generational_global_root in <caml/memory.h>.)
- New function "caml_raise_with_args" to raise an exception with several
  arguments from C.
- Changes in implementation of dynamic linking of C code:
  under Win32, use Alain Frisch's flexdll implementation of the dlopen
  API; under MacOSX, use dlopen API instead of MacOSX bundle API.
- Programs may now choose a first-fit allocation policy instead of
  the default next-fit.  First-fit reduces fragmentation but is
  slightly slower in some cases.

Standard library:
- Parsing library: new function "set_trace" to programmatically turn
  on or off the printing of a trace during parsing.
- Printexc library: new functions "print_backtrace" and "get_backtrace"
  to obtain a stack backtrace of the most recently raised exception.
  New function "record_backtrace" to turn the exception backtrace mechanism
  on or off from within a program.
- Scanf library: fine-tuning of meta format implementation;
  fscanf behaviour revisited: only one input buffer is allocated for any
  given input channel;
  the %n conversion does not count a lookahead character as read.

Other libraries:
- Dynlink: on some platforms, the Dynlink library is now available in
  native code. The boolean Dynlink.is_native allows the program to
  know whether it has been compiled in bytecode or in native code.
- Bigarrays: added "unsafe_get" and "unsafe_set"
  (non-bound-checking versions of "get" and "set").
- Bigarrays: removed limitation "array dimension < 2^31".
- Labltk: added support for TK 8.5.
- Num: added conversions between big_int and int32, nativeint, int64.
  More efficient implementation of Num.quo_num and Num.mod_num.
- Threads: improved efficiency of mutex and condition variable operations;
  improved interaction with Unix.fork (PR#4577).
- Unix: added getsockopt_error returning type Unix.error.
  Added support for TCP_NODELAY and IPV6_ONLY socket options.
- Win32 Unix: "select" now supports all kinds of file descriptors.
  Improved emulation of "lockf" (PR#4609).

Tools:
- ocamldebug now supported under Windows (MSVC and Mingw ports),
  but without the replay feature.  (Contributed by Dmitry Bely
  and Sylvain Le Gall at OCamlCore with support from Lexifi.)
- ocamldoc: new option -no-module-constraint-filter to include functions
  hidden by signature constraint in documentation.
- ocamlmklib and ocamldep.opt now available under Windows ports.
- ocamlmklib no longer supports the -implib option.
- ocamlnat: an experimental native toplevel (not built by default).

Camlp4:
* programs linked with camlp4lib.cma now also need dynlink.cma.

Bug fixes:
- Major GC and heap compaction: fixed bug involving lazy values and
  out-of-heap pointers.
- PR#3915: updated most man pages.
- PR#4261: type-checking of recursive modules
- PR#4308: better stack backtraces for "spontaneous" exceptions such as
  Stack_overflow, Out_of_memory, etc.
- PR#4338: Str.global_substitute, Str.global_replace and the Str.*split*
  functions are now tail-recursive.
- PR#4503: fixed bug in classify_float on ARM.
- PR#4512: type-checking of recursive modules
- PR#4517: crash in ocamllex-generated lexers.
- PR#4542: problem with return value of Unix.nice.
- PR#4557: type-checking of recursive modules.
- PR#4562: strange %n semantics in scanf.
- PR#4564: add note "stack is not executable" to object files generated by
  ocamlopt (Linux/x86, Linux/AMD64).
- PR#4566: bug in Ratio.approx_ratio_fix and Num.approx_num_fix.
- PR#4582: clarified the documentation of functions in the String module.
- PR#4583: stack overflow in "ocamlopt -g" during closure conversion pass.
- PR#4585: ocamldoc and "val virtual" declarations.
- PR#4587: ocamldoc and escaped @ characters.
- PR#4605: Buffer.add_substitute was sometime wrong when target string had
           backslashes.
- PR#4614: Inconsistent declaration of CamlCBCmd in LablTk library.


Objective Caml 3.10.2 (29 Feb 2008):
------------------------------------

Bug fixes:
- PR#1217 (partial) Typo in ocamldep man page
- PR#3952 (partial) ocamlopt: allocation problems on ARM
- PR#4339 (continued) ocamlopt: problems on HPPA
- PR#4455 str.mli not installed under Windows
- PR#4473 crash when accessing float array with polymorphic method
- PR#4480 runtime would not compile without gcc extensions
- PR#4481 wrong typing of exceptions with object arguments
- PR#4490 typo in error message
- Random crash on 32-bit when major_heap_increment >= 2^22
- Big performance bug in Weak hashtables
- Small bugs in the make-package-macosx script
- Bug in typing of polymorphic variants (reported on caml-list)


Objective Caml 3.10.1 (11 Jan 2008):
------------------------------------

Bug fixes:
- PR#3830 small bugs in docs
- PR#4053 compilers: improved compilation time for large variant types
- PR#4174 ocamlopt: fixed ocamlopt -nopervasives
- PR#4199 otherlibs: documented a small problem in Unix.utimes
- PR#4280 camlp4: parsing of identifier (^)
- PR#4281 camlp4: parsing of type constraint
- PR#4285 runtime: cannot compile under AIX
- PR#4286 ocamlbuild: cannot compile under AIX and SunOS
- PR#4288 compilers: including a functor application with side effects
- PR#4295 camlp4 toplevel: synchronization after an error
- PR#4300 ocamlopt: crash with backtrace and illegal array access
- PR#4302 camlp4: list comprehension parsing problem
- PR#4304 ocamlbuild: handle -I correctly
- PR#4305 stdlib: alignment of Arg.Symbol
- PR#4307 camlp4: assertion failure
- PR#4312 camlp4: accept "let _ : int = 1"
- PR#4313 ocamlbuild: -log and missing directories
- PR#4315 camlp4: constraints in classes
- PR#4316 compilers: crash with recursive modules and Lazy
- PR#4318 ocamldoc: installation problem with Cygwin (tentative fix)
- PR#4322 ocamlopt: stack overflow under Windows
- PR#4325 compilers: wrong error message for unused var
- PR#4326 otherlibs: marshal Big_int on win64
- PR#4327 ocamlbuild: make emacs look for .annot in _build directory
- PR#4328 camlp4: stack overflow with nil nodes
- PR#4331 camlp4: guards on fun expressions
- PR#4332 camlp4: parsing of negative 32/64 bit numbers
- PR#4336 compilers: unsafe recursive modules
- PR#4337 (note) camlp4: invalid character escapes
- PR#4339 ocamlopt: problems on HP-UX (tentative fix)
- PR#4340 camlp4: wrong pretty-printing of optional arguments
- PR#4348 ocamlopt: crash on Mac Intel
- PR#4349 camlp4: bug in private type definitions
- PR#4350 compilers: type errors with records and polymorphic variants
- PR#4352 compilers: terminal recursion under Windows (tentative fix)
- PR#4354 ocamlcp: mismatch with ocaml on polymorphic let
- PR#4358 ocamlopt: float constants wrong on ARM
- PR#4360 ocamldoc: string inside comment
- PR#4365 toplevel: wrong pretty-printing of polymorphic variants
- PR#4373 otherlibs: leaks in win32unix
- PR#4374 otherlibs: threads module not initialized
- PR#4375 configure: fails to build on bytecode-only architectures
- PR#4377 runtime: finalisation of infix pointers
- PR#4378 ocamlbuild: typo in plugin.ml
- PR#4379 ocamlbuild: problem with plugins under Windows
- PR#4382 compilers: typing of polymorphic record fields
- PR#4383 compilers: including module with private type
- PR#4385 stdlib: Int32/Int64.format are unsafe
- PR#4386 otherlibs: wrong signal numbers with Unix.sigprocmask etc.
- PR#4387 ocamlbuild: build directory not used properly
- PR#4392 ocamldep: optional argument of class
- PR#4394 otherlibs: infinite loops in Str
- PR#4397 otherlibs: wrong size for flag arrays in win32unix
- PR#4402 ocamldebug: doesn't work with -rectypes
- PR#4410 ocamlbuild: problem with plugin and -build
- PR#4411 otherlibs: crash with Unix.access under Windows
- PR#4412 stdlib: marshalling broken on 64 bit architectures
- PR#4413 ocamlopt: crash on AMD64 with out-of-bound access and reraise
- PR#4417 camlp4: pretty-printing of unary minus
- PR#4419 camlp4: problem with constraint in type class
- PR#4426 compilers: problem with optional labels
- PR#4427 camlp4: wrong pretty-printing of lists of functions
- PR#4433 ocamlopt: fails to build on MacOSX 10.5
- PR#4435 compilers: crash with objects
- PR#4439 fails to build on MacOSX 10.5
- PR#4441 crash when build on sparc64 linux
- PR#4442 stdlib: crash with weak pointers
- PR#4446 configure: fails to detect X11 on MacOSX 10.5
- PR#4448 runtime: huge page table on 64-bit architectures
- PR#4450 compilers: stack overflow with recursive modules
- PR#4470 compilers: type-checking of recursive modules too restrictive
- PR#4472 configure: autodetection of libX11.so on Fedora x86_64
- printf: removed (partially implemented) positional specifications
- polymorphic < and <= comparisons: some C compiler optimizations
  were causing incorrect results when arguments are incomparable

New features:
- made configure script work on PlayStation 3
- ARM port: brought up-to-date for Debian 4.0 (Etch)
- many other small changes and bugfixes in camlp4, ocamlbuild, labltk,
  emacs files


Objective Caml 3.10.0 (18 May 2007):
------------------------------------

(Changes that can break existing programs are marked with a "*"  )

Language features:
- Added virtual instance variables in classes "val virtual v : t"
* Changed the behaviour of instance variable overriding; the new
  definition replaces the old one, rather than creating a new
  variable.

New tools:
- ocamlbuild: compilation manager for OCaml applications and libraries.
  See draft documentation at http://gallium.inria.fr/~pouillar/
* Camlp4: heavily revised implementation, new API.

New ports:
- MacOS X PowerPC 64 bits.
- MS Windows 64 bits (x64) using the Microsoft PSDK toolchain.
- MS Windows 32 bits using the Visual Studio 2005 toolchain.

Compilers:
- Faster type-checking of functor applications.
- Referencing an interface compiled with -rectypes from a module
    not compiled with -rectypes is now an error.
- Revised the "fragile matching" warning.

Native-code compiler:
- Print a stack backtrace on an uncaught exception.
  (Compile and link with ocamlopt -g; execute with OCAMLRUNPARAM=b.)
  Supported on Intel/AMD in 32 and 64 bits, PPC in 32 and 64 bits.
- Stack overflow detection on MS Windows 32 bits (courtesy O. Andrieu).
- Stack overflow detection on MacOS X PPC and Intel.
- Intel/AMD 64 bits: generate position-independent code by default.
- Fixed bug involving -for-pack and missing .cmx files (PR#4124).
- Fixed bug causing duplication of literals  (PR#4152).

Run-time system:
- C/Caml interface functions take "char const *" arguments
  instead of "char *" when appropriate.
- Faster string comparisons (fast case if strings are ==).

Standard library:
- Refined typing of format strings (type format6).
- Printf, Format: new function ifprintf that consumes its arguments
    and prints nothing (useful to print conditionally).
- Scanf:
    new function format_from_string to convert a string to a format string;
    new %r conversion to accomodate user defined scanners.
- Filename: improved Win32 implementation of Filename.quote.
- List: List.nth now tail-recursive.
- Sys: added Sys.is_directory.  Some functions (e.g. Sys.command) that
    could incorrectly raise Sys_io_blocked now raise Sys_error as intended.
- String and Char: the function ``escaped'' now escapes all the characters
    especially handled by the compiler's lexer (PR#4220).

Other libraries:
- Bigarray: mmap_file takes an optional argument specifying
    the start position of the data in the mapped file.
- Dynlink: now defines only two modules, Dynlink and Dynlinkaux (internal),
    reducing risks of name conflicts with user modules.
- Labltk under Win32: now uses Tcl/Tk 8.4 instead of 8.3 by default.
- VM threads: improved performance of I/O operations (less polling).
- Unix: new function Unix.isatty.
- Unix emulation under Win32:
    fixed incorrect error reporting in several functions (PR#4097);
    better handling of channels opened on sockets (PR#4098);
    fixed GC bug in Unix.system (PR#4112).

Documentation generator (OCamldoc):
- correctly handle '?' in value names (PR#4215)
- new option -hide-warnings not to print ocamldoc warnings

Lexer generator (ocamllex): improved error reporting.

License: fixed a typo in the "special exception" to the LGPL.


Objective Caml 3.09.3 (15 Sep 2006):
------------------------------------

Bug fixes:
- ocamldoc: -using modtype constraint to filter module elements displayed
    in doc PR#4016
- ocamldoc: error in merging of top dependencies of modules PR#4007
- ocamldoc: -dot-colors has no effect PR#3981
- ocamdloc: missing crossref in text from intro files PR#4066
- compilers: segfault with recursive modules PR#4008
- compilers: infinite loop when compiling objects PR#4018
- compilers: bad error message when signature mismatch PR#4001
- compilers: infinite loop with -rectypes PR#3999
- compilers: contravariance bug in private rows
- compilers: unsafe cast with polymorphic exception PR#4002
- native compiler: bad assembly code generated for AMD64 PR#4067
- native compiler: stack alignment problems on MacOSX/i386 PR#4036
- stdlib: crash in marshalling PR#4030
- stdlib: crash when closing a channel twice PR#4039
- stdlib: memory leak in Sys.readdir PR#4093
- C interface: better definition of CAMLreturn PR#4068
- otherlibs/unix: crash in gethostbyname PR#3043
- tools: subtle problem with unset in makefile PR#4048
- camlp4: install pa_o_fast.o PR#3812
- camlp4: install more modules PR#3689

New features:
- ocamldoc: name resolution in cross-referencing {!name}: if name is not
    found, then it is searched in the parent module/class, and in the parent
    of the parent, and so on until it is found.
- ocamldoc: new option -short-functors to use a short form to display
    functors in html generator PR#4017
- ocamlprof: added "-version" option



Objective Caml 3.09.2 (14 Apr 2006):
------------------------------------

Bug fixes:
- Makefile: problem with "make world.opt" PR#3954
- compilers: problem compiling several modules with one command line PR#3979
- compilers,ocamldoc: error message that Emacs cannot parse
- compilers: crash when printing type error PR#3968
- compilers: -dtypes wrong for monomorphic type variables PR#3894
- compilers: wrong warning on optional arguments PR#3980
- compilers: crash when wrong use of type constructor in let rec PR#3976
- compilers: better wording of "statement never returns" warning PR#3889
- runtime: inefficiency of signal handling PR#3990
- runtime: crashes with I/O in multithread programs PR#3906
- camlp4: empty file name in error messages PR#3886
- camlp4: stack overflow PR#3948
- otherlibs/labltk: ocamlbrowser ignores its command line options PR#3961
- otherlibs/unix: Unix.times wrong under Mac OS X PR#3960
- otherlibs/unix: wrong doc for execvp and execvpe PR#3973
- otherlibs/win32unix: random crash in Unix.stat PR#3998
- stdlib: update_mod not found under Windows PR#3847
- stdlib: Filename.dirname/basename wrong on Win32 PR#3933
- stdlib: incomplete documentation of Pervasives.abs PR#3967
- stdlib: Printf bugs PR#3902, PR#3955
- tools/checkstack.c: missing include
- yacc: crash when given argument "-" PR#3956

New features:
- ported to MacOS X on Intel PR#3985
- configure: added support for GNU Hurd PR#3991

Objective Caml 3.09.1 (4 Jan 2006):
-----------------------------------

Bug fixes:
- compilers: raise not_found with -principal PR#3855
- compilers: assert failure in typeclass.cml PR#3856
- compilers: assert failure in typing/ctype.ml PR#3909
- compilers: fatal error exception Ctype.Unify PR#3918
- compilers: spurious warning Y in objects PR#3868
- compilers: spurious warning Z on loop index PR#3907
- compilers: error message that emacs cannot parse
- ocamlopt: problems with -for-pack/-pack PR#3825, PR#3826, PR#3919
- ocamlopt: can't produce shared libraries on x86_64 PR#3869, PR#3924
- ocamlopt: float alignment problem on SPARC PR#3944
- ocamlopt: can't compile on MIPS PR#3936
- runtime: missing dependence for ld.conf
- runtime: missing dependence for .depend.nt PR#3880
- runtime: memory leak in caml_register_named_value PR#3940
- runtime: crash in Marshal.to_buffer PR#3879
- stdlib: Sys.time giving wrong results on Mac OS X PR#3850
- stdlib: Weak.get_copy causing random crashes in rare cases
- stdlib, debugger, labltk: use TMPDIR if set PR#3895
- stdlib: scanf bug on int32 and nativeint PR#3932
- camlp4: mkcamlp4 option parsing problem PR#3941
- camlp4: bug in pretty-printing of lazy/assert/new
- camlp4: update the unmaintained makefile for _loc name
- ocamldoc: several fixes see ocamldoc/Changes.txt
- otherlibs/str: bug in long sequences of alternatives PR#3783
- otherlibs/systhreads: deadlock in Windows PR#3910
- tools: update dumpobj to handle new event format PR#3873
- toplevel: activate warning Y in toplevel PR#3832

New features:
- otherlibs/labltk: browser uses menu bars instead of menu buttons

Objective Caml 3.09.0 (27 Oct 2006):
------------------------------------

(Changes that can break existing programs are marked with a "*"  )

Language features:
- Introduction of private row types, for abstracting the row in object
  and variant types.

Type checking:
- Polymorphic variants with at most one constructor [< `A of t] are no
  longer systematically promoted to the exact type [`A of t]. This was
  more confusing than useful, and created problems with private row
  types.

Both compilers:
- Added warnings 'Y' and 'Z' for local variables that are bound but
  never used.
- Added warning for some uses non-returning functions (e.g. raise), when they
  are passed extra arguments, or followed by extra statements.
- Pattern matching: more prudent compilation in case of guards; fixed PR#3780.
- Compilation of classes: reduction in size of generated code.
- Compilation of "module rec" definitions: fixed a bad interaction with
  structure coercion (to a more restrictive signature).

Native-code compiler (ocamlopt):
* Revised implementation of the -pack option (packing of several compilation
  units into one).  The .cmx files that are to be packed with
  "ocamlopt -pack -o P.cmx" must be compiled with "ocamlopt -for-pack P".
  In exchange for this additional constraint, ocamlopt -pack is now
  available on all platforms (no need for binutils).
* Fixed wrong evaluation order for arguments to certain inlined functions.
- Modified code generation for "let rec ... and ..." to reduce compilation
  time (which was quadratic in the number of mutually-recursive functions).
- x86 port: support tail-calls for functions with up to 21 arguments.
- AMD64 port, Linux: recover from system stack overflow.
- Sparc port: more portable handling of out-of-bound conditions
  on systems other than Solaris.

Standard library:
- Pervasives: faster implementation of close_in, close_out.
  set_binary_mode_{out,in} now working correctly under Cygwin.
- Printf: better handling of partial applications of the printf functions.
- Scanf: new function sscanf_format to read a format from a
  string. The type of the resulting format is dynamically checked and
  should be the type of the template format which is the second argument.
- Scanf: no more spurious lookahead attempt when the end of file condition
  is set and a correct token has already been read and could be returned.

Other libraries:
- System threads library: added Thread.sigmask; fixed race condition
  in signal handling.
- Bigarray library: fixed bug in Array3.of_array.
- Unix library: use canonical signal numbers in results of Unix.wait*;
  hardened Unix.establish_server against EINTR errors.

Run-time system:
- Support platforms where sizeof(void *) = 8 and sizeof(long) = 4.
- Improved and cleaned up implementation of signal handling.

Replay debugger:
- Improved handling of locations in source code.

OCamldoc:
- extensible {foo } syntax
- user can give .txt files on the command line, containing ocamldoc formatted
  text, to be able to include bigger texts out of source files
- -o option is now used by the html generator to indicate the prefix
  of generated index files (to avoid conflict when a Index module exists
  on case-insensitive file systems).

Miscellaneous:
- Configuration information is installed in `ocamlc -where`/Makefile.config
  and can be used by client Makefiles or shell scripts.

Objective Caml 3.08.4 (11 Aug 2005):
------------------------------------

New features:
- configure: find X11 config in some 64-bit Linux distribs
- ocamldoc: (**/**) can be canceled with another (**/**) PR#3665
- graphics: added resize_window
- graphics: check for invalid arguments to drawing primitives PR#3595
- ocamlbrowser: use windows subsystem on mingw

Bug fixes:
- ocamlopt: code generation problem on AMD64 PR#3640
- wrong code generated for some classes PR#3576
- fatal error when compiling some OO code PR#3745
- problem with comparison on constant constructors PR#3608
- camlp4: cryptic error message PR#3592
- camlp4: line numbers in multi-line antiquotations PR#3549
- camlp4: problem with make depend
- camlp4: parse error with :> PR#3561
- camlp4: ident conversion problem with val/contents/contents__
- camlp4: several small parsing problems PR#3688
- ocamldebug: handling of spaces in executable file name PR#3736
- emacs-mode: problem when caml-types-buffer is deleted by user PR#3704
- ocamldoc: extra backslash in ocamldoc man page PR#3687
- ocamldoc: improvements to HTML display PR#3698
- ocamldoc: escaping of @ in info files
- ocamldoc: escaping of . and \ in man pages PR#3686
- ocamldoc: better error reporting of misplaced comments
- graphics: fixed .depend file PR#3558
- graphics: segfault with threads and graphics PR#3651
- nums: several bugs: PR#3718, PR#3719, others
- nums: inline asm problems with gcc 4.0 PR#3604, PR#3637
- threads: problem with backtrace
- unix: problem with getaddrinfo PR#3565
- stdlib: documentation of Int32.rem and Int64.rem PR#3573
- stdlib: documentation of List.rev_map2 PR#3685
- stdlib: wrong order in Map.fold PR#3607
- stdlib: documentation of maximum float array length PR#3714
- better detection of cycles when using -rectypes
- missing case of module equality PR#3738
- better error messages for unbound type variables
- stack overflow while printing type error message PR#3705
- assert failure when typing some classes PR#3638
- bug in type_approx
- better error messages related to type variance checking
- yacc: avoid name capture for idents of the Parsing module


Objective Caml 3.08.3 (24 Mar 2005):
------------------------------------

New features:
- support for ocamlopt -pack under Mac OS X (PR#2634, PR#3320)
- ignore unknown warning options for forward and backward compatibility
- runtime: export caml_compare_unordered (PR#3479)
- camlp4: install argl.* files (PR#3439)
- ocamldoc: add -man-section option
- labltk: add the "solid" relief option (PR#3343)

Bug fixes:
- typing: fix unsoundness in type declaration variance inference.
    Type parameters which are constrained must now have an explicit variant
    annotation, otherwise they are invariant. This is not backward
    compatible, so this might break code which either uses subtyping or
    uses the relaxed value restriction (i.e. was not typable before 3.07)
- typing: erroneous partial match warning for polymorphic variants (PR#3424)
- runtime: handle the case of an empty command line (PR#3409, PR#3444)
- stdlib: make Sys.executable_name an absolute path in native code (PR#3303)
- runtime: fix memory leak in finalise.c
- runtime: auto-trigger compaction even if gc is called manually (PR#3392)
- stdlib: fix segfault in Obj.dup on zero-sized values (PR#3406)
- camlp4: correct parsing of the $ identifier (PR#3310, PR#3469)
- windows (MS tools): use link /lib instead of lib (PR#3333)
- windows (MS tools): change default install destination
- autoconf: better checking of SSE2 instructions (PR#3329, PR#3330)
- graphics: make close_graph close the X display as well as the window (PR#3312)
- num: fix big_int_of_string (empty string) (PR#3483)
- num: fix big bug on 64-bit architecture (PR#3299)
- str: better documentation of string_match and string_partial_match (PR#3395)
- unix: fix file descriptor leak in Unix.accept (PR#3423)
- unix: miscellaneous clean-ups
- unix: fix documentation of Unix.tm (PR#3341)
- graphics: fix problem when allocating lots of images under Windows (PR#3433)
- compiler: fix error message with -pack when .cmi is missing (PR#3028)
- cygwin: fix problem with compilation of camlheader (PR#3485)
- stdlib: Filename.basename doesn't return an empty string any more (PR#3451)
- stdlib: better documentation of Open_excl flag (PR#3450)
- ocamlcp: accept -thread option (PR#3511)
- ocamldep: handle spaces in file names (PR#3370)
- compiler: remove spurious warning in pattern-matching on variants (PR#3424)
- windows: better handling of InterpreterPath registry entry (PR#3334, PR#3432)


Objective Caml 3.08.2 (22 Nov 2004):
------------------------------------

Bug fixes:
- runtime: memory leak when unmarshalling big data structures (PR#3247)
- camlp4: incorrect line numbers in errors (PR#3188)
- emacs: xemacs-specific code, wrong call to "sit-for"
- ocamldoc: "Lexing: empty token" (PR#3173)
- unix: problem with close_process_* (PR#3191)
- unix: possible coredumps (PR#3252)
- stdlib: wrong order in Set.fold (PR#3161)
- ocamlcp: array out of bounds in profiled programs (PR#3267)
- yacc: problem with polymorphic variant types for grammar entries (PR#3033)

Misc:
- export <caml/printexc.h> for caml_format_exception (PR#3080)
- clean up caml_search_exe_in_path (maybe PR#3079)
- camlp4: new function "make_lexer" for new-style locations
- unix: added missing #includes (PR#3088)


Objective Caml 3.08.1 (19 Aug 2004):
------------------------------------

Licence:
- The emacs files are now under GPL
- Slightly relaxed some conditions of the QPL

Bug fixes:
- ld.conf now generated at compile-time instead of install-time
- fixed -pack on Windows XP (PR#2935)
- fixed Obj.tag (PR#2946)
- added support for multiple dlopen in Darwin
- run ranlib when installing camlp4 libraries (PR#2944)
- link camlp4opt with -linkall (PR#2949)
- camlp4 parsing of patterns now conforms to normal parsing (PR#3015)
- install camlp4 *.cmx files (PR#2955)
- fixed handling of linefeed in string constants in camlp4 (PR#3074)
- ocamldoc: fixed display of class parameters in HTML and LaTeX (PR#2994)
- ocamldoc: fixed display of link to class page in html (PR#2994)
- Windows toplevel GUI: assorted fixes (including PR#2932)

Misc:
- added -v option to ocamllex
- ocamldoc: new -intf and -impl options supported (PR#3036)

Objective Caml 3.08.0 (13 Jul 2004):
------------------------------------

(Changes that can break existing programs are marked with a "*"  )

Language features:
- Support for immediate objects, i.e. objects defined without going
  through a class.  (Syntax is "object <fields and methods> end".)

Type-checking:
- When typing record construction and record patterns, can omit
  the module qualification on all labels except one.  I.e.
  { M.l1 = ...; l2 = ... } is interpreted as { M.l1 = ...; M.l2 = ... }

Both compilers:
- More compact compilation of classes.
- Much more efficient handling of class definitions inside functors
  or local modules.
- Simpler representation for method tables. Objects can now be marshaled
  between identical programs with the flag Marshal.Closures.
- Improved error messages for objects and variants.
- Improved printing of inferred module signatures (toplevel and ocamlc -i).
  Recursion between type, class, class type and module definitions is now
  correctly printed.
- The -pack option now accepts compiled interfaces (.cmi files) in addition
  to compiled implementations (.cmo or .cmx).
* A compile-time error is signaled if an integer literal exceeds the
  range of representable integers.
- Fixed code generation error for "module rec" definitions.
- The combination of options -c -o sets the name of the generated
  .cmi / .cmo / .cmx files.

Bytecode compiler:
- Option -output-obj is now compatible with Dynlink and
  with embedded toplevels.

Native-code compiler:
- Division and modulus by zero correctly raise exception Division_by_zero
  (instead of causing a hardware trap).
- Improved compilation time for the register allocation phase.
- The float constant -0.0 was incorrectly treated as +0.0 on some processors.
- AMD64: fixed bugs in asm glue code for GC invocation and exception raising
  from C.
- IA64: fixed incorrect code generated for "expr mod 1".
- PowerPC: minor performance tweaks for the G4 and G5 processors.

Standard library:
* Revised handling of NaN floats in polymorphic comparisons.
  The polymorphic boolean-valued comparisons (=, <, >, etc) now treat
  NaN as uncomparable, as specified by the IEEE standard.
  The 3-valued comparison (compare) treats NaN as equal to itself
  and smaller than all other floats.  As a consequence, x == y
  no longer implies x = y but still implies compare x y = 0.
* String-to-integer conversions now fail if the result overflows
  the range of integers representable in the result type.
* All array and string access functions now raise
  Invalid_argument("index out of bounds") when a bounds check fails.
  In earlier releases, different exceptions were raised
  in bytecode and native-code.
- Module Buffer: new functions Buffer.sub, Buffer.nth
- Module Int32: new functions Int32.bits_of_float, Int32.float_of_bits.
- Module Map: new functions is_empty, compare, equal.
- Module Set: new function split.
* Module Gc: in-order finalisation, new function finalise_release.

Other libraries:
- The Num library: complete reimplementation of the C/asm lowest
  layer to work around potential licensing problems.
  Improved speed on the PowerPC and AMD64 architectures.
- The Graphics library: improved event handling under MS Windows.
- The Str library: fixed bug in "split" functions with nullable regexps.
- The Unix library:
   . Added Unix.single_write.
   . Added support for IPv6.
   . Bug fixes in Unix.closedir.
   . Allow thread switching on Unix.lockf.

Runtime System:
* Name space depollution: all global C identifiers are now prefixed
  with "caml" to avoid name clashes with other libraries.  This
  includes the "external" primitives of the standard runtime.

Ports:
- Windows ports: many improvements in the OCamlWin toplevel application
  (history, save inputs to file, etc).  Contributed by Christopher A. Watford.
- Native-code compilation supported for HPPA/Linux. Contributed by Guy Martin.
- Removed support for MacOS9.  Mac OS 9 is obsolete and the port was not
  updated since 3.05.
- Removed ocamlopt support for HPPA/Nextstep and Power/AIX.

Ocamllex:
- #line directives in the input file are now accepted.
- Added character set concatenation operator "cset1 # cset2".

Ocamlyacc:
- #line directives in the input file are now accepted.

Camlp4:
* Support for new-style locations (line numbers, not just character numbers).
- See camlp4/CHANGES and camlp4/ICHANGES for more info.


Objective Caml 3.07 (29 Sep 2003):
----------------------------------

Language features:
- Experimental support for recursive module definitions
      module rec A : SIGA = StructA and B : SIGB = StructB and ...
- Support for "private types", or more exactly concrete data types
  with private constructors or labels.  These data types can be
  de-structured normally in pattern matchings, but values of these
  types cannot be constructed directly outside of their defining module.
- Added integer literals of types int32, nativeint, int64
  (written with an 'l', 'n' or 'L' suffix respectively).

Type-checking:
- Allow polymorphic generalization of covariant parts of expansive
  expressions.  For instance, if f: unit -> 'a list, "let x = f ()"
  gives "x" the generalized type forall 'a. 'a list, instead of '_a list
  as before.
- The typing of polymorphic variants in pattern matching has changed.
  It is intended to be more regular, sticking to the principle of "closing
  only the variants which would be otherwise incomplete". Two potential
  consequences: (1) some types may be left open which were closed before,
  and the resulting type might not match the interface anymore (expected to
  be rare); (2) in some cases an incomplete match may be generated.
- Lots of bug fixes in the handling of polymorphism and recursion inside
  types.
- Added a new "-dtypes" option to ocamlc/ocamlopt, and an emacs extension
  "emacs/caml-types.el".  The compiler option saves inferred type information
  to file *.annot, and the emacs extension allows the user to look at the
  type of any subexpression in the source file.  Works even in the case
  of a type error (all the types computed up to the error are available).
  This new feature is also supported by ocamlbrowser.
- Disable "method is overridden" warning when the method was explicitly
  redefined as virtual beforehand (i.e. not through inheritance). Typing
  and semantics are unchanged.

Both compilers:
- Added option "-dtypes" to dump detailed type information to a file.
- The "-i" option no longer generates compiled files, it only prints
  the inferred types.
- The sources for the module named "Mod" can be placed either in Mod.ml or
  in mod.ml.
- Compilation of "let rec" on non-functional values: tightened some checks,
  relaxed some other checks.
- Fixed wrong code that was generated for "for i = a to max_int"
  or "for i = a downto min_int".
- An explicit interface Mod.mli can now be provided for the module obtained
  by ocamlc -pack -o Mod.cmo ... or ocamlopt -pack -o Mod.cmx ...
- Revised internal handling of source code locations, now handles
  preprocessed code better.
- Pattern-matching bug on float literals fixed.
- Minor improvements on pattern-matching over variants.
- More efficient compilation of string comparisons and the "compare" function.
- More compact code generated for arrays of constants.
- Fixed GC bug with mutable record fields of type "exn".
- Added warning "E" for "fragile patterns": pattern matchings that would
  not be flagged as partial if new constructors were added to the data type.

Bytecode compiler:
- Added option -vmthread to select the threads library with VM-level
  scheduling.  The -thread option now selects the system threads library.

Native-code compiler:
- New port: AMD64 (Opteron).
- Fixed instruction selection bug on expressions of the kind (raise Exn)(arg).
- Several bug fixes in ocamlopt -pack (tracking of imported modules,
  command line too long).
- Signal handling bug fixed.
- x86 port:
    Added -ffast-math option to use inline trigo and log functions.
    Small performance tweaks for the Pentium 4.
    Fixed illegal "imul" instruction generated by reloading phase.
- Sparc port:
    Enhanced code generation for Sparc V8 (option -march=v8) and
    Sparc V9 (option -march=v9).
    Profiling support added for Solaris.
- PowerPC port:
    Keep stack 16-aligned for compatibility with C calling conventions.

Toplevel interactive system:
- Tightened interface consistency checks between .cmi files, .cm[oa] files
  loaded by #load, and the running toplevel.
- #trace on mutually-recursive functions was broken, works again.
- Look for .ocamlinit file in home directory in addition to the current dir.

Standard library:
- Match_failure and Assert_failure exceptions now report
  (file, line, column), instead of (file, starting char, ending char).
- float_of_string, int_of_string: some ill-formed input strings were not
    rejected.
- Added format concatenation, string_of_format, format_of_string.
- Module Arg: added new option handlers Set_string, Set_int, Set_float,
    Symbol, Tuple.
- Module Format: tag handling is now turned off by default,
    use [Format.set_tags true] to activate.
- Modules Lexing and Parsing: added better handling of positions
    in source file.  Added function Lexing.flush_input.
- Module Scanf: %n and %N formats to count characters / items read so far;
    assorted bug fixes, %! to match end of input. New ``_'' special
    flag to skip reresulting value.
- Module Format: tags are not activated by default.
- Modules Set and Map: fixed bugs causing trees to become unbalanced.
- Module Printf: less restrictive typing of kprintf.
- Module Random: better seeding; functions to generate random int32, int64,
    nativeint; added support for explicit state management.
- Module Sys: added Sys.readdir for reading the contents of a directory.

Runtime system:
- output_value/input_value: fixed bug with large blocks (>= 4 Mwords)
  produced on a 64-bit platform and incorrectly read back on a 32-bit
  platform.
- Fixed memory compaction bug involving input_value.
- Added MacOS X support for dynamic linking of C libraries.
- Improved stack backtraces on uncaught exceptions.
- Fixed float alignment problem on Sparc V9 with gcc 3.2.

Other libraries:
- Dynlink:
    By default, dynamically-loaded code now has access to all
      modules defined by the program; new functions Dynlink.allow_only
      and Dynlink.prohibit implement access control.
    Fixed Dynlink problem with files generated with ocamlc -pack.
    Protect against references to modules not yet fully initialized.
- LablTK/CamlTK: added support for TCL/TK 8.4.
- Str: reimplemented regexp matching engine, now less buggy, faster,
    and LGPL instead of GPL.
- Graphics: fixed draw_rect and fill_rect bug under X11.
- System threads and bytecode threads libraries can be both installed.
- System threads: better implementation of Thread.exit.
- Bytecode threads: fixed two library initialization bugs.
- Unix: make Unix.openfile blocking to account for named pipes;
  GC bug in Unix.*stat fixed; fixed problem with Unix.dup2 on Windows.

Ocamllex:
- Can name parts of the matched input text, e.g.
    "0" (['0'-'7']+ as s) { ... s ... }

Ocamldebug:
- Handle programs that run for more than 2^30 steps.

Emacs mode:
- Added file caml-types.el to interactively display the type information
  saved by option -dtypes.

Win32 ports:
- Cygwin port: recognize \ as directory separator in addition to /
- MSVC port: ocamlopt -pack works provided GNU binutils are installed.
- Graphics library: fixed bug in Graphics.blit_image; improved event handling.

OCamldoc:
- new ty_code field for types, to keep code of a type (with option -keep-code)
- new ex_code field for types, to keep code of an exception
    (with option -keep-code)
- some fixes in html generation
- don't overwrite existing style.css file when generating HTML
- create the ocamldoc.sty file when generating LaTeX (if nonexistent)
- man pages are now installed in man/man3 rather than man/mano
- fix: empty [] in generated HTML indexes


Objective Caml 3.06 (20 Aug 2002):
----------------------------------

Type-checking:
- Apply value restriction to polymorphic record fields.

Run-time system:
- Fixed GC bug affecting lazy values.

Both compilers:
- Added option "-version" to print just the version number.
- Fixed wrong dependencies in .cmi generated with the -pack option.

Native-code compiler:
- Fixed wrong return value for inline bigarray assignments.

Libraries:
- Unix.getsockopt: make sure result is a valid boolean.

Tools:
- ocamlbrowser: improved error reporting; small Win32 fixes.

Windows ports:
- Fixed two problems with the Mingw port under Cygwin 1.3.


Objective Caml 3.05 (29 Jul 2002):
----------------------------------

Language features:
- Support for polymorphic methods and record fields.
- Allows _ separators in integer and float literals, e.g. 1_000_000.

Type-checker:
- New flag -principal to enforce principality of type inference.
- Fixed subtle typing bug with higher-order functors.
- Fixed several complexity problems; changed (again) the  behaviour of
  simple coercions.
- Fixed various bugs with objects and polymorphic variants.
- Improved some error messages.

Both compilers:
- Added option "-pack" to assemble several compilation units as one unit
  having the given units as sub-modules.
- More precise detection of unused sub-patterns in "or" patterns.
- Warnings for ill-formed \ escapes in string and character literals.
- Protect against spaces and other special characters in directory names.
- Added interface consistency check when building a .cma or .cmxa library.
- Minor reduction in code size for class initialization code.
- Added option "-nostdlib" to ignore standard library entirely.

Bytecode compiler:
- Fixed issue with ocamlc.opt and dynamic linking.

Native-code compiler:
- Added link-time check for multiply-defined module names.
- Fixed GC bug related to constant constructors of polymorphic variant types.
- Fixed compilation bug for top-level "include" statements.
- PowerPC port: work around limited range for relative branches,
  thus removing assembler failures on large functions.
- IA64 port: fixed code generation bug for 3-way constructor matching.

Toplevel interactive system:
- Can load object files given on command line before starting up.
- ocamlmktop: minimized possibility of name clashes with user-provided modules.

Run-time system:
- Minor garbage collector no longer recursive.
- Better support for lazy data in the garbage collector.
- Fixed issues with the heap compactor.
- Fixed issues with finalized Caml values.
- The type "int64" is now supported on all platforms: we use software
  emulation if the C compiler doesn't support 64-bit integers.
- Support for float formats that are neither big-endian nor little-endian
  (one known example: the ARM).
- Fixed bug in callback*_exn functions in the exception-catching case.
- Work around gcc 2.96 bug on RedHat 7.2 and Mandrake 8.0, 8.1 among others.
- Stub DLLs now installed in subdir stublibs/ of standard library dir.

Standard library:
- Protect against integer overflow in sub-string and sub-array bound checks.
- New module Complex implementing arithmetic over complex numbers.
- New module Scanf implementing format-based scanning a la scanf() in C.
- Module Arg: added alternate entry point Arg.parse_argv.
- Modules Char, Int32, Int64, Nativeint, String: added type "t" and function
  "compare" so that these modules can be used directly with e.g. Set.Make.
- Module Digest: fixed issue with Digest.file on large files (>= 1Gb);
    added Digest.to_hex.
- Module Filename: added Filename.open_temp_file to atomically create and
    open the temp file; improved security of Filename.temp_file.
- Module Genlex: allow _ as first character of an identifier.
- Module Lazy: more efficient implementation.
- Module Lexing: improved performances for very large tokens.
- Module List: faster implementation of sorting functions.
- Module Printf:
    added %S and %C formats (quoted, escaped strings and characters);
    added kprintf (calls user-specified continuation on formatted string).
- Module Queue: faster implementation (courtesy of François Pottier).
- Module Random: added Random.bool.
- Module Stack: added Stack.is_empty.
- Module Pervasives:
    added sub-module LargeFile to support files larger than 1Gb
      (file offsets are int64 rather than int);
    opening in "append" mode automatically sets "write" mode;
    files are now opened in close-on-exec mode;
    string_of_float distinguishes its output from a plain integer;
    faster implementation of input_line for long lines.
- Module Sys:
     added Sys.ocaml_version containing the OCaml version number;
     added Sys.executable_name containing the (exact) path of the
       file being executable;
     Sys.argv.(0) is now unchanged w.r.t. what was provided as 0-th argument
       by the shell.
- Module Weak: added weak hash tables.

Other libraries:
- Bigarray:
    support for bigarrays of complex numbers;
    added functions Genarray.dims,
      {Genarray,Array1,Array2,Array3}.{kind,layout}.
- Dynlink: fixed bug with loading of mixed-mode Caml/C libraries.
- LablTK:
    now supports also the CamlTK API (no labels);
    support for Activate and Deactivate events;
    support for virtual events;
    added UTF conversion;
    export the tcl interpreter as caml value, to avoid DLL dependencies.
- Unix:
    added sub-module LargeFile to support files larger than 1Gb
      (file offsets are int64 rather than int);
    added POSIX opening flags (O_NOCTTY, O_*SYNC);
    use reentrant functions for gethostbyname and gethostbyaddr when available;
    fixed bug in Unix.close_process and Unix.close_process_full;
    removed some overhead in Unix.select.

Tools:
- ocamldoc (the documentation generator) is now part of the distribution.
- Debugger: now supports the option -I +dir.
- ocamllex: supports the same identifiers as ocamlc; warns for
  bad \ escapes in strings and characters.
- ocamlbrowser:
    recenter the module boxes when showing a cross-reference;
    include the current directory in the ocaml path.

Windows port:
- Can now compile with Mingw (the GNU compilers without the Cygwin
  runtime library) in addition to MSVC.
- Toplevel GUI: wrong filenames were given to #use and #load commands;
  read_line() was buggy for short lines (2 characters or less).
- OCamlBrowser: now fully functional.
- Graphics library: fixed several bugs in event handling.
- Threads library: fixed preemption bug.
- Unix library: better handling of the underlying differences between
  sockets and regular file descriptors;
  added Unix.lockf and a better Unix.rename (thanks to Tracy Camp).
- LablTk library: fixed a bug in Fileinput


Objective Caml 3.04 (13 Dec 2001):
----------------------------------

Type-checker:
- Allowed coercing self to the type of the current class, avoiding
  an obscure error message about "Self type cannot be unified..."

Both compilers:
- Use OCAMLLIB environment variable to find standard library, falls
  back on CAMLLIB if not defined.
- Report out-of-range ASCII escapes in character or string literals
  such as "\256".

Byte-code compiler:
- The -use-runtime and -make-runtime flags are back by popular demand
  (same behavior as in 3.02).
- Dynamic loading (of the C part of mixed Caml/C libraries): arrange that
  linking in -custom mode uses the static libraries for the C parts,
  not the shared libraries, for maximal robustness and compatibility with
  3.02.

Native-code compiler:
- Fixed bug in link-time consistency checking.

Tools:
- ocamlyacc: added parser debugging support (set OCAMLRUNPARAM=p to get
  a trace of the pushdown automaton actions).
- ocamlcp: was broken in 3.03 (Sys_error), fixed.

Run-time system:
- More work on dynamic loading of the C part of mixed Caml/C libraries.
- On uncaught exception, flush output channels before printing exception
  message and backtrace.
- Corrected several errors in exception backtraces.

Standard library:
- Pervasives: integer division and modulus are now fully specified
  on negative arguments (with round-towards-zero semantics).
- Pervasives.float_of_string: now raises Failure on ill-formed input.
- Pervasives: added useful float constants max_float, min_float, epsilon_float.
- printf functions in Printf and Format: added % formats for int32, nativeint,
  int64; "*" in width and precision specifications now supported
  (contributed by Thorsten Ohl).
- Added Hashtbl.copy, Stack.copy.
- Hashtbl: revised resizing strategy to avoid quadratic behavior
  on Hashtbl.add.
- New module MoreLabels providing labelized versions of modules
  Hashtbl, Map and Set.
- Pervasives.output_value and Marshal.to_* : improved hashing strategy
  for internal data structures, avoid excessive slowness on
  quasi-linearly-allocated inputs.

Other libraries:
- Num: fixed bug in big integer exponentiation (Big_int.power_*).

Windows port:
- New GUI for interactive toplevel (Jacob Navia).
- The Graphics library is now available for stand-alone executables
  (Jacob Navia).
- Unix library: improved reporting of system error codes.
- Fixed error in "globbing" of * and ? patterns on command line.

Emacs mode: small fixes; special color highlighting for ocamldoc comments.

License: added special exception to the LGPL'ed code (libraries and
  runtime system) allowing unrestricted linking, whether static or dynamic.


Objective Caml 3.03 ALPHA (12 Oct 2001):
----------------------------------------

Language:
- Removed built-in syntactic sugar for streams and stream patterns
  [< ... >], now supported via CamlP4, which is now included in the
  distribution.
- Switched the default behaviour to labels mode (labels are compulsory),
  but allows omitting labels when a function application is complete.
  -nolabels mode is available but deprecated for programming.
  (See also scrapelabels and addlabels tools below.)
- Removed all labels in the standard libraries, except labltk.
  Labelized versions are kept for ArrayLabels, ListLabels, StringLabels
  and UnixLabels. "open StdLabels" gives access to the first three.
- Extended polymorphic variant type syntax, allowing union types and
  row abbreviations for both sub- and super-types. #t deprecated in types.
- See the Upgrading file for how to adapt to all the changes above.

Type-checker:
- Fixed obscure bug in module typing causing the type-checker to loop
  on signatures of the form
        module type M
        module A: sig module type T = sig module T: M end end
        module B: A.T
- Improved efficiency of module type-checking via lazy computation of
  certain signature summary information.
- An empty polymorphic variant type is now an error.

Both compilers:
- Fixed wrong code generated for "struct include M ... end" when M
  contains one or several "external" declarations.

Byte-code compiler:
- Protect against VM stack overflow caused by module initialization code
  with many local variables.
- Support for dynamic loading of the C part of mixed Caml/C libraries.
- Removed the -use-runtime and -make-runtime flags, obsoleted by dynamic
  loading of C libraries.

Native-code compiler:
- Attempt to recover gracefully from system stack overflow.  Currently
  works on x86 under Linux and BSD.
- Alpha: work around "as" bug in Tru64 5.1.

Toplevel environment:
- Revised printing of inferred types and evaluation results
  so that an external printer (e.g. Camlp4's) can be hooked in.

Tools:
- The CamlP4 pre-processor-pretty-printer is now included in the standard
  distribution.
- New tool ocamlmklib to help build mixed Caml/C libraries.
- New tool scrapelabels and addlabels, to either remove (non-optional)
  labels in interfaces, or automatically add them in the definitions.
  They provide easy transition from classic mode ocaml 3.02 sources,
  depending on whether you want to keep labels or not.
- ocamldep: added -pp option to handle preprocessed source files.

Run-time system:
- Support for dynamic loading of the C part of mixed Caml/C libraries.
  Currently works under Linux, FreeBSD, Windows, Tru64, Solaris and Irix.
- Implemented registration of global C roots with a skip list,
  runs much faster when there are many global C roots.
- Autoconfiguration script: fixed wrong detection of Mac OS X; problem
  with the Sparc, gcc 3.0, and float alignment fixed.

Standard library:
- Added Pervasives.flush_all to flush all opened output channels.

Other libraries:
- All libraries revised to allow dynamic loading of the C part.
- Graphics under X Windows: revised event handling, should no longer lose
    mouse events between two calls to wait_next_event(); wait_next_event()
    now interruptible by signals.
- Bigarrays: fixed bug in marshaling of big arrays.

Windows port:
- Fixed broken Unix.{get,set}sockopt*



Objective Caml 3.02 (30 Jul 2001):
----------------------------------

Both compilers:
- Fixed embarrassing bug in pattern-matching compilation
  (affected or-patterns containing variable bindings).
- More optimizations in pattern-matching compilation.

Byte-code compiler:
- Protect against VM stack overflow caused by functions with many local
  variables.

Native-code compiler:
- Removed re-sharing of string literals, causes too many surprises with
  in-place string modifications.
- Corrected wrong compilation of toplevel "include" statements.
- Fixed bug in runtime function "callbackN_exn".
- Signal handlers receive the conventional signal number as argument
  instead of the system signal number (same behavior as with the
  bytecode compiler).
- ARM port: fixed issue with immediate operand overflow in large functions.

Toplevel environment:
- User-definer printers (for #install_printer) now receive as first argument
  the pretty-printer formatter where to print their second argument.
  Old printers (with only one argument) still supported for backward
  compatibility.

Standard library:
- Module Hashtbl: added Hashtbl.fold.

Other libraries:
- Dynlink: better error reporting in add_interfaces for missing .cmi files.
- Graphics: added more drawing functions (multiple points, polygons,
    multiple lines, splines).
- Bytecode threads: the module Unix is now thread-safe, ThreadUnix is
    deprecated.  Unix.exec* now resets standard descriptors to blocking mode.
- Native threads: fixed a context-switch-during-GC problem causing
    certain C runtime functions to fail, most notably input_value.
- Unix.inet_addr_of_string: call inet_aton() when available so as to
    handle correctly the address 255.255.255.255.
- Unix: added more getsockopt and setsockopt functions to get/set
    options that have values other than booleans.
- Num: added documentation for the Big_int module.

Tools:
- ocamldep: fixed wrong dependency issue with nested modules.

Run-time system:
- Removed floating-point error at start-up on some non-IEEE platforms
  (e.g. FreeBSD prior to 4.0R).
- Stack backtrace mechanism now works for threads that terminate on
  an uncaught exception.

Auto-configuration:
- Updated config.guess and config.sub scripts, should recognize a greater
  number of recent platform.

Windows port:
- Fixed broken Unix.waitpid.  Unix.file_descr can now be compared or hashed.
- Toplevel application: issue with spaces in name of stdlib directory fixed.

MacOS 9 port:
- Removed the last traces of support for 68k


Objective Caml 3.01 (09 Mar 2001):
----------------------------------

New language features:
- Variables are allowed in "or" patterns, e.g.
     match l with [t] | [_;t] -> ... t ...
- "include <structure expression>" to re-export all components of a
  structure inside another structure.
- Variance annotation on parameters of type declarations, e.g.
    type (+'a,-'b,'c) t (covariant in 'a, contravariant in 'b, invariant in 'c)

New ports:
- Intel IA64/Itanium under Linux (including the native-code compiler).
- Cygwin under MS Windows.  This port is an alternative to the earlier
  Windows port of OCaml, which relied on MS compilers; the Cygwin
  Windows port does not need MS Visual C++ nor MASM, runs faster
  in bytecode, and has a better implementation of the Unix library,
  but currently lacks threads and COM component support.

Type-checking:
- Relaxed "monomorphic restriction" on type constructors in a
  mutually-recursive type definition, e.g. the following is again allowed
    type u = C of int t | D of string t and 'a t = ...
- Fixed name-capture bug in "include SIG" and "SIG with ..." constructs.
- Improved implicit subtypes built by (... :> ty), closer to intuition.
- Several bug fixes in type-checking of variants.
- Typing of polymorphic variants is more restrictive:
   do not allow conjunctive types inside the same pattern matching.
   a type has either an upper bound, or all its tags are in the lower bound.
  This may break some programs (this breaks lablgl-0.94).

Both compilers:
- Revised compilation of pattern matching.
- Option -I +<subdir> to search a subdirectory <subdir> of the standard
  library directory (i.e. write "ocamlc -I +labltk" instead of
  "ocamlc -I /usr/local/lib/ocaml/labltk").
- Option -warn-error to turn warnings into errors.
- Option -where to print the location of the standard library directory.
- Assertions are now type-checked even if the -noassert option is given,
  thus -noassert can no longe change the types of modules.

Bytecode compiler and bytecode interpreter:
- Print stack backtrace when a program aborts due to an uncaught exception
  (requires compilation with -g and running with ocamlrun -b or
   OCAMLRUNPARAM="b=1").

Native-code compiler:
- Better unboxing optimizations on the int32, int64, and nativeint types.
- Tail recursion preserved for functions having more parameters than
  available registers (but tail calls to other functions are still
  turned off if parameters do not fit entirely in registers).
- Fixed name-capture bug in function inlining.
- Improved spilling/reloading strategy for conditionals.
- IA32, Alpha: better alignment of branch targets.
- Removed spurious dependency on the -lcurses library.

Toplevel environment:
- Revised handling of top-level value definitions, allows reclaimation
  of definitions that are shadowed by later definitions with the same names.
  (E.g. "let x = <big list>;; let x = 1;;" allows <big list> to be reclaimed.)
- Revised the tracing facility so that for standard library functions,
  only calls from user code are traced, not calls from the system.
- Added a "*" prompt when within a comment.

Runtime system:
- Fixed portability issue on bcopy() vs memmove(), affecting Linux RedHat 7.0
  in particular.
- Structural comparisons (=, <>, <, <=, >, >=, compare) reimplemented
  so as to avoid overflowing the C stack.
- Input/output functions: arrange so that reads and writes on closed
  in_channel or out_channel raise Sys_error immediately.

Standard library:
- Module Gc: changed some counters to float in order to avoid overflow;
    added alarms
- Module Hashtbl: added Hashtbl.replace.
- Module Int64: added bits_of_float, float_of_bits (access to IEEE 754
    representation of floats).
- Module List:  List.partition now tail-rec;
    improved memory behavior of List.stable_sort.
- Module Nativeint: added Nativeint.size (number of bits in a nativeint).
- Module Obj: fixed incorrect resizing of float arrays in Obj.resize.
- Module Pervasives: added float constants "infinity", "neg_infinity", "nan";
    added a "classify_float" function to test a float for NaN, infinity, etc.
- Pervasives.input_value: fixed bug affecting shared custom objects.
- Pervasives.output_value: fixed size bug affecting "int64" values.
- Pervasives.int_of_string, {Int32,Int64,Nativeint}.of_string:
  fixed bug causing bad digits to be accepted without error.
- Module Random: added get_state and set_state to checkpoint the generator.
- Module Sys: signal handling functions are passed the system-independent
  signal number rather than the raw system signal number whenever possible.
- Module Weak: added Weak.get_copy.

Other libraries:
- Bigarray: added Bigarray.reshape to take a view of the elements of a
  bigarray with different dimensions or number of dimensions;
  fixed bug causing "get" operations to be unavailable in custom
  toplevels including Bigarray.
- Dynlink: raise an error instead of crashing when the loaded module
  refers to the not-yet-initialized module performing a dynlink operation.
- Bytecode threads: added a thread-safe version of the Marshal module;
    fixed a rare GC bug in the thread scheduler.
- POSIX threads: fixed compilation problem with threads.cmxa.
- Both thread libraries: better tail-recursion in Event.sync.
- Num library: fixed bug in square roots (Nat.sqrt_nat, Big_int.sqrt_big_int).

Tools:
- ocamldep: fixed missing dependencies on labels of record patterns and
    record construction operations

Win32 port:
- Unix.waitpid now implements the WNOHANG option.

Mac OS ports:
- Mac OS X public beta is supported.
- Int64.format works on Mac OS 8/9.


Objective Caml 3.00 (25 Apr 2000):
----------------------------------

Language:
- OCaml/OLabl merger:
  * Support for labeled and optional arguments for functions and classes.
  * Support for variant types (sum types compared by structure).
  See tutorial (chapter 2 of the OCaml manual) for more information.
- Syntactic change: "?" in stream error handlers changed to "??".
- Added exception renaming in structures (exception E = F).
- (OCaml 2.99/OLabl users only) Label syntax changed to preserve
  backward compatibility with 2.0x (labeled function application
  is f ~lbl:arg instead of f lbl:arg).  A tool is provided to help
  convert labelized programs to OCaml 3.00.

Both compilers:
- Option -labels to select commuting label mode (labels are mandatory,
  but labeled arguments can be passed in a different order than in
  the definition of the function; in default mode, labels may be omitted,
  but argument reordering is only allowed for optional arguments).
- Libraries (.cma and .cmxa files) now "remember" C libraries given
  at library construction time, and add them back at link time.
  Allows linking with e.g. just unix.cma instead of
  unix.cma -custom -cclib -lunix
- Revised printing of error messages, now use Format.fprintf; no visible
  difference for users, but could facilitate internationalization later.
- Fixed bug in unboxing of records containing only floats.
- Fixed typing bug involving applicative functors as components of modules.
- Better error message for inconsistencies between compiled interfaces.

Bytecode compiler:
- New "modular" format for bytecode executables; no visible differences
  for users, but will facilitate further extensions later.
- Fixed problems in signal handling.

Native-code compiler:
- Profiling support on x86 under FreeBSD
- Open-coding and unboxing optimizations for the new integer types
  int32, int64, nativeint, and for bigarrays.
- Fixed instruction selection bug with "raise" appearing in arguments
  of strict operators, e.g. "1 + raise E".
- Better error message when linking incomplete/incorrectly ordered set
  of .cmx files.
- Optimized scanning of global roots during GC, can reduce total running
  time by up to 8% on GC-intensive programs.

Interactive toplevel:
- Better printing of exceptions, including arguments, when possible.
- Fixed rare GC bug occurring during interpretation of scripts.
- Added consistency checks between interfaces and implementations
  during #load.

Run-time system:
- Added support for "custom" heap blocks (heap blocks carrying
  C functions for finalization, comparison, hashing, serialization
  and deserialization).
- Support for finalisation functions written in Caml.

Standard library:
- New modules Int32, Int64, Nativeint for 32-bit, 64-bit and
  platform-native integers
- Module Array: added Array.sort, Array.stable_sort.
- Module Gc: added Gc.finalise to attach Caml finalisation functions to
  arbitrary heap-allocated data.
- Module Hashtbl: do not bomb when resizing very large table.
- Module Lazy: raise Lazy.Undefined when a lazy evaluation needs itself.
- Module List: added List.sort, List.stable_sort; fixed bug in List.rev_map2.
- Module Map: added mapi (iteration with key and data).
- Module Set: added iterators for_all, exists, filter, partition.
- Module Sort: still here but deprecated in favor of new sorting functions
  in Array and List.
- Module Stack: added Stack.top
- Module String: fixed boundary condition on String.rindex_from
- Added labels on function arguments where appropriate.

New libraries and tools:
- ocamlbrowser: graphical browser for OCaml sources and compiled interfaces,
  supports cross-referencing, editing, running the toplevel.
- LablTK: GUI toolkit based on TK, using labeled and optional arguments,
  easier to use than CamlTK.
- Bigarray: large, multi-dimensional numerical arrays, facilitate
  interfacing with C/Fortran numerical code, efficient support for
  advanced array operations such as slicing and memory-mapping of files.

Other libraries:
- Bytecode threads: timer-based preemption was broken, works back again;
  fixed bug in Pervasives.input_line; exported Thread.yield.
- System threads: several GC / reentrancy bugs fixed in buffered I/O
  and Unix I/O; revised Thread.join implementation for strict POSIX
  conformance; exported Thread.yield.
- Graphics: added support for double buffering; added, current_x, current_y,
  rmoveto, rlineto, and draw_rect.
- Num: fixed bug in Num.float_of_num.
- Str: worked around potential symbol conflicts with C standard library.
- Dbm: fixed bug with Dbm.iter on empty database.

New or updated ports:
- Alpha/Digital Unix: lifted 256M limitation on total memory space
  induced by -taso
- Port to AIX 4.3 on PowerPC
- Port to HPUX 10 on HPPA
- Deprecated 680x0 / SunOS port

Macintosh port:
- Implemented the Unix and Thread libraries.
- The toplevel application does not work on 68k Macintoshes; maybe
  later if there's a demand.
- Added a new tool, ocamlmkappli, to build an application from a
  program written in O'Caml.


Objective Caml 2.04 (26 Nov 1999):
----------------------------------

- C interface: corrected inconsistent change in the CAMLparam* macros.
- Fixed internal error in ocamlc -g.
- Fixed type-checking of "S with ...", where S is a module type name
  abbreviating another module type name.
- ocamldep: fixed stdout/stderr mismatch after failing on one file.
- Random.self_init more random.
- Windows port:
  - Toplevel application: fixed spurious crash on exit.
  - Native-code compiler: fixed bug in assembling certain
    floating-point constants (masm doesn't grok 2e5, wants 2.0e5).

Objective Caml 2.03 (19 Nov 1999):
----------------------------------

New ports:
- Ported to BeOS / Intel x86 (bytecode and native-code).
- BSD / Intel x86 port now supports both a.out and ELF binary formats.
- Added support for {Net,Open}BSD / Alpha.
- Revamped Rhapsody port, now works on MacOS X server.

Syntax:
- Warning for "(*)" and "*)" outside comment.
- Removed "#line LINENO", too ambiguous with a method invocation;
  the equivalent "# LINENO" is still supported.

Typing:
- When an incomplete pattern-matching is detected, report also a
  value or value template that is not covered by the cases of
  the pattern-matching.
- Several bugs in class type matching and in type error reporting fixed.
- Added an option -rectypes to support general recursive types,
  not just those involving object types.

Bytecode compiler:
- Minor cleanups in the bytecode emitter.
- Do not remove "let x = y" bindings in -g mode; makes it easier to
  debug the code.

Native-code compiler:
- Fixed bug in grouping of allocations performed in the same basic block.
- Fixed bug in constant propagation involving expressions containing
  side-effects.
- Fixed incorrect code generation for "for" loops whose upper bound is
  a reference assigned inside the loop.
- MIPS code generator: work around a bug in the IRIX 6 assembler.

Toplevel:
- Fixed incorrect redirection of standard formatter to stderr
  while executing toplevel scripts.

Standard library:
- Added List.rev_map, List.rev_map2.
- Documentation of List functions now says which functions are
  tail-rec, and how much stack space is needed for non-tailrec functions.
- Wrong type for Printf.bprintf fixed.
- Fixed weird behavior of Printf.sprintf and Printf.bprintf in case of
  partial applications.
- Added Random.self_init, which initializes the PRNG from the system date.
- Sort.array: serious bugs fixed.
- Stream.count: fixed incorrect behavior with ocamlopt.

Run-time system and external interface:
- Fixed weird behavior of signal handlers w.r.t. signal masks and exceptions
  raised from the signal handler.
- Fixed bug in the callback*_exn() functions.

Debugger:
- Fixed wrong printing of float record fields and elements of float arrays.
- Supports identifiers starting with '_'.

Profiler:
- Handles .mli files, so ocamlcp can be used to replace ocamlc (e.g. in a
  makefile).
- Now works on programs that use stream expressions and stream parsers.

Other libraries:
- Graphics: under X11, treat all mouse buttons equally; fixed problem
  with current font reverting to the default font when the graphics
  window is resized.
- Str: fixed reentrancy bugs in Str.replace and Str.full_split.
- Bytecode threads: set standard I/O descriptors to non-blocking mode.
- OS threads: revised implementation of Thread.wait_signal.
- All threads: added Event.wrap_abort, Event.choose [].
- Unix.localtime, Unix.gmtime: check for errors.
- Unix.create_process: now supports arbitrary redirections of std descriptors.
- Added Unix.open_process_full.
- Implemented Unix.chmod under Windows.
- Big_int.square_big_int now gives the proper sign to its result.

Others:
- ocamldep: don't stop at first error, skip to next file.
- Emacs mode: updated with Garrigue and Zimmerman's snapshot of 1999/10/18.
- configure script: added -prefix option.
- Windows toplevel application: fixed problem with graphics library
  not loading properly.


Objective Caml 2.02 (04 Mar 1999):
----------------------------------

* Type system:
  - Check that all components of a signature have unique names.
  - Fixed bug in signature matching involving a type component and
    a module component, both sharing an abstract type.
  - Bug involving recursive classes constrained by a class type fixed.
  - Fixed bugs in printing class types and in printing unification errors.

* Compilation:
  - Changed compilation scheme for "{r with lbl = e}" when r has many fields
    so as to avoid code size explosion.

* Native-code compiler:
  - Better constant propagation in boolean expressions and in conditionals.
  - Removal of unused arguments during function inlining.
  - Eliminated redundant tagging/untagging in bit shifts.
  - Static allocation of closures for functions without free variables,
    reduces the size of initialization code.
  - Revised compilation scheme for definitions at top level of compilation
    units, so that top level functions have no free variables.
  - Coalesced multiple allocations of heap blocks inside one expression
    (e.g. x :: y :: z allocates the two conses in one step).
  - Ix86: better handling of large integer constants in instruction selection.
  - MIPS: fixed wrong asm generated for String.length "literal".

* Standard library:
  - Added the "ignore" primitive function, which just throws away its
    argument and returns "()".  It allows to write
    "ignore(f x); y" if "f x" doesn't have type unit and you don't
    want the warning caused by "f x; y".
  - Added the "Buffer" module (extensible string buffers).
  - Module Format: added formatting to buffers and to strings.
  - Added "mem" functions (membership test) to Hashtbl and Map.
  - Module List: added find, filter, partition.
    Renamed remove and removeq to remove_assoc and remove_assq.
  - Module Marshal: fixed bug in marshaling functions when passed functional
    values defined by mutual recursion with other functions.
  - Module Printf: added Printf.bprintf (print to extensible buffer);
    added %i format as synonymous for %d (as per the docs).
  - Module Sort: added Sort.array (Quicksort).

* Runtime system:
  - New callback functions for callbacks with arbitrary many arguments
    and for catching Caml exceptions escaping from a callback.

* The ocamldep dependency generator: now performs full parsing of the
    sources, taking into account the scope of module bindings.

* The ocamlyacc parser generator: fixed sentinel error causing wrong
    tables to be generated in some cases.

* The str library:
  - Added split_delim, full_split as variants of split that control
    more precisely what happens to delimiters.
  - Added replace_matched for separate matching and replacement operations.

* The graphics library:
  - Bypass color lookup for 16 bpp and 32 bpp direct-color displays.
  - Larger color cache.

* The thread library:
  - Bytecode threads: more clever use of non-blocking I/O, makes I/O
    operations faster.
  - POSIX threads: gcc-ism removed, should now compile on any ANSI C compiler.
  - Both: avoid memory leak in the Event module when a communication
    offer is never selected.

* The Unix library:
  - Fixed inversion of ctime and mtime in Unix.stat, Unix.fstat, Unix.lstat.
  - Unix.establish_connection: properly reclaim socket if connect fails.

* The DBM library: no longer crashes when calling Dbm.close twice.

* Emacs mode:
  - Updated with Garrigue and Zimmerman's latest version.
  - Now include an "ocamltags" script for using etags on OCaml sources.

* Win32 port:
  - Fixed end-of-line bug in ocamlcp causing problems with generated sources.


Objective Caml 2.01 (09 Dec 1998):
----------------------------------

* Typing:
  - Added warning for expressions of the form "a; b" where a does not have
    type "unit"; catches silly mistake such as
    "record.lbl = newval; ..." instead of "record.lbl <- newval; ...".
  - Typing bug in "let module" fixed.

* Compilation:
  - Fixed bug in compilation of recursive and mutually recursive classes.
  - Option -w to turn specific warnings on/off.
  - Option -cc to choose the C compiler used with ocamlc -custom and ocamlopt.

* Bytecode compiler and bytecode interpreter:
  - Intel x86: removed asm declaration causing "fixed or forbidden register
    spilled" error with egcs and gcc 2.8 (but not with gcc 2.7, go figure).
  - Revised handling of debugging information, allows faster linking with -g.

* Native-code compiler:
  - Fixed bugs in integer constant propagation.
  - Out-of-bound accesses in array and strings now raise an Invalid_argument
    exception (like the bytecode system) instead of stopping the program.
  - Corrected scheduling of bound checks.
  - Port to the StrongARM under Linux (e.g. Corel Netwinder).
  - I386: fixed bug in profiled code (ocamlopt -p).
  - Mips: switched to -n32 model under IRIX; dropped the Ultrix port.
  - Sparc: simplified the addressing modes, allows for better scheduling.
  - Fixed calling convention bug for Pervasives.modf.

* Toplevel:
  - #trace works again.
  - ocamlmktop: use matching ocamlc, not any ocamlc from the search path.

* Memory management:
  - Fixed bug in heap expansion that could cause the GC to loop.

* C interface:
  - New macros CAMLparam... and CAMLlocal... to simplify the handling
    of local roots in C code.
  - Simplified procedure for allocating and filling Caml blocks from C.
  - Declaration of string_length in <caml/mlvalues.h>.

* Standard library:
  - Module Format: added {get,set}_all_formatter_output_functions,
    formatter_of_out_channel, and the control sequence @<n> in printf.
  - Module List: added mem_assoc, mem_assq, remove, removeq.
  - Module Pervasives: added float_of_int (synonymous for float),
    int_of_float (truncate), int_of_char (Char.code), char_of_int (Char.chr),
    bool_of_string.
  - Module String: added contains, contains_from, rcontains_from.

* Unix library:
  - Unix.lockf: added F_RLOCK, F_TRLOCK; use POSIX locks whenever available.
  - Unix.tc{get,set}attr: added non-standard speeds 57600, 115200, 230400.
  - Unix.chroot: added.

* Threads:
  - Bytecode threads: improved speed of I/O scheduling.
  - Native threads: fixed a bug involving signals and exceptions
    generated from C.

* The "str" library:
  - Added Str.string_partial_match.
  - Bumped size of internal stack.

* ocamlyacc: emit correct '# lineno' directive for prelude part of .mly file.

* Emacs editing mode: updated with Jacques Garrigue's newest code.

* Windows port:
  - Added support for the "-cclib -lfoo" option (instead of
     -cclib /full/path/libfoo.lib as before).
  - Threads: fixed a bug at initialization time.

* Macintosh port: source code for Macintosh application merged in.


Objective Caml 2.00 (19 Aug 1998):
----------------------------------

* Language:
  - New class language.  See http://caml.inria.fr/ocaml/refman/
    for a tutorial (chapter 2) and for the reference manual (section 4.9).
  - Local module definitions "let module X = <module-expr> in <expr>".
  - Record copying with update "{r with lbl1 = expr1; ...}".
  - Array patterns "[|pat1; ...;patN|]" in pattern-matchings.
  - New reserved keywords: "object", "initializer".
  - No longer reserved: "closed", "protected".

* Bytecode compiler:
  - Use the same compact memory representations for float arrays, float
    records and recursive closures as the native-code compiler.
  - More type-dependent optimizations.
  - Added the -use_runtime and -make_runtime flags to build separately
    and reuse afterwards custom runtime systems
    (inspired by Fabrice Le Fessant's patch).

* Native-code compiler:
  - Cross-module constant propagation of integer constants.
  - More type-dependent optimizations.
  - More compact code generated for "let rec" over data structures.
  - Better code generated for "for" loops (test at bottom of code).
  - More aggressive scheduling of stores.
  - Added -p option for time profiling with gprof
    (fully supported on Intel x86/Linux and Alpha/Digital Unix only)
    (inspired by Aleksey Nogin's patch).
  - A case of bad spilling with high register pressure fixed.
  - Fixed GC bug when GC called from C without active Caml code.
  - Alpha: $gp handling revised to follow Alpha's standard conventions,
    allow running "atom" and "pixie" on ocamlopt-generated binaries.
  - Intel x86: use movzbl and movsbl systematically to load 8-bit and 16-bit
    quantities, no more hacks with partial registers (better for the
    Pentium Pro, worse for the Pentium).
  - PowerPC: more aggressive scheduling of return address reloading.
  - Sparc: scheduling bug related to register pairs fixed.

* Runtime system:
  - Better printing of uncaught exceptions (print a fully qualified
    name whenever possible).

* New ports:
  - Cray T3E (bytecode only) (in collaboration with CEA).
  - PowerMac under Rhapsody.
  - SparcStations under Linux.

* Standard library:
  - Added set_binary_mode_in and set_binary_mode_out in Pervasives
    to toggle open channels between text and binary modes.
  - output_value and input_value check that the given channel is in
    binary mode.
  - input_value no longer fails on very large marshalled data (> 16 Mbytes).
  - Module Arg: added option Rest.
  - Module Filename: temp_file no longer loops if temp dir doesn't exist.
  - Module List: added rev_append (tail-rec alternative to @).
  - Module Set: tell the truth about "elements" returning a sorted list;
    added min_elt, max_elt, singleton.
  - Module Sys: added Sys.time for simple measuring of CPU time.

* ocamllex:
  - Check for overflow when generating the tables for the automaton.
  - Error messages in generated .ml file now point to .mll source.
  - Added "let <id> = <regexp>" to name regular expressions
    (inspired by Christian Lindig's patch).

* ocamlyacc:
  - Better error recovery in presence of EOF tokens.
  - Error messages in generated .ml file now point to .mly source.
  - Generated .ml file now type-safe even without the generated .mli file.

* The Unix library:
  - Use float instead of int to represent Unix times (number of seconds
    from the epoch).  This fixes a year 2005 problem on 32-bit platforms.
    Functions affected: stat, lstat, fstat, time, gmtime, localtime,
    mktime, utimes.
  - Added putenv.
  - Better handling of "unknown" error codes (EUNKNOWNERR).
  - Fixed endianness bug in getservbyport.
  - win32unix (the Win32 implementation of the Unix library) now has
    the same interface as the unix implementation, this allows exchange
    of compiled .cmo and .cmi files between Unix and Win32.

* The thread libraries:
  - Bytecode threads: bug with escaping exceptions fixed.
  - System threads (POSIX, Win32): malloc/free bug fixed; signal bug fixed.
  - Both: added Thread.wait_signal to wait synchronously for signals.

* The graph library: bigger color cache.

* The str library: added Str.quote, Str.regexp_string,
  Str.regexp_string_case_fold.

* Emacs mode:
  - Fixed bug with paragraph fill.
  - Fixed bug with next-error under Emacs 20.


Objective Caml 1.07 (11 Dec 1997):
----------------------------------

* Native-code compiler:
  - Revised interface between generated code and GC, fixes serious GC
    problems with signals and native threads.
  - Added "-thread" option for compatibility with ocamlc.

* Debugger: correctly print instance variables of objects.

* Run-time system: ported to OpenBSD.

* Standard library: fixed wrong interface for Marshal.to_buffer and
  Obj.unmarshal.

* Num library: added Intel x86 optimized asm code (courtesy of
  Bernard Serpette).

* Thread libraries:
  - Native threads: fixed GC bugs and installation procedure.
  - Bytecode threads: fixed problem with "Marshal" module.
  - Both: added Event.always.

* MS Windows port: better handling of long command lines in Sys.command

Objective Caml 1.06 (18 Nov 1997):
----------------------------------

* Language:
  - Added two new keywords: "assert" (check assertion) and "lazy"
    (delay evaluation).
  - Allow identifiers to start with "_" (such identifiers are treated
    as lowercase idents).

* Objects:
  - Added "protected" methods (visible only from subclasses, can be hidden
    in class type declared in module signature).
  - Objects can be compared using generic comparison functions.
  - Fixed compilation of partial application of object constructors.

* Type system:
  - Occur-check now more strict (all recursions must traverse an object).
  - A few bugs fixed.

* Run-time system:
  - A heap compactor was implemented, so long-running programs can now
    fight fragmentation.
  - The meaning of the "space_overhead" parameter has changed.
  - The macros Push_roots and Pop_roots are superseded by Begin_roots* and
    End_roots.
  - Bytecode executable includes list of primitives used, avoids crashes
    on version mismatch.
  - Reduced startup overhead for marshalling, much faster marshalling of
    small objects.
  - New exception Stack_overflow distinct from Out_of_memory.
  - Maximum stack size configurable.
  - I/O revised for compatibility with compactor and with native threads.
  - All C code ANSIfied (new-style function declarations, etc).
  - Threaded code work on all 64-bit processors, not just Alpha/Digital Unix.
  - Better printing of uncaught exceptions.

* Both compilers:
  - Parsing: more detailed reporting of syntax errors (e.g. shows
    unmatched opening parenthesis on missing closing parenthesis).
  - Check consistency between interfaces (.cmi).
  - Revised rules for determining dependencies between modules.
  - Options "-verbose" for printing calls to C compiler, "-noassert"
    for turning assertion checks off.

* Native-code compiler:
  - Machine-dependent parts rewritten using inheritance instead of
    parameterized modules.
  - GC bug in value let rec fixed.
  - Port to Linux/Alpha.
  - Sparc: cleaned up use of %g registers, now compatible with Solaris threads.

* Top-level interactive system:
  - Can execute Caml script files given on command line.
  - Reads commands from ./.ocamlinit on startup.
  - Now thread-compatible.

* Standard library:
  - New library module: Lazy (delayed computations).
  - New library module: Marshal.  Allows marshalling to strings and
    transmission of closures between identical programs (SPMD parallelism).
  - Filename: "is_absolute" is superseded by "is_implicit" and "is_relative".
    To adapt old programs, change "is_absolute x" to "not (is_implicit x)"
    (but the new "is_relative" is NOT the opposite of the old "is_absolute").
  - Array, Hashtbl, List, Map, Queue, Set, Stack, Stream:
    the "iter" functions now take as argument a unit-returning function.
  - Format: added "printf" interface to the formatter (see the documentation).
    Revised behaviour of simple boxes: no more than one new line is output
    when consecutive break hints should lead to multiple line breaks.
  - Stream: revised implementation, renamed Parse_failure to Failure and
    Parse_error to Error (don't you love gratuitous changes?).
  - String: added index, rindex, index_from, rindex_from.
  - Array: added mapi, iteri, fold_left, fold_right, init.
  - Added Map.map, Set.subset, Printexc.to_string.

* ocamllex: lexers generated by ocamllex can now handle all characters,
  including '\000'.

* ocamlyacc: fixed bug with function closures returned by parser rules.

* Debugger:
  - Revised generation of events.
  - Break on function entrance.
  - New commands start/previous.
  - The command loadprinter now try to recursively load required
    modules.
  - Numerous small fixes.

* External libraries:
  - systhreads: can now use POSIX threads; POSIX and Win32 threads are
    now supported by the native-code compiler.
  - dbm and graph: work in native code.
  - num: fixed bug in Nat.nat_of_string.
  - str: fixed deallocation bug with case folding.
  - win32unix: use Win32 handles instead of (buggy) VC++ emulation of Unix
    file handles; added gettimeofday.

* Emacs editing mode and debugger interface updated to July '97 version.

Objective Caml 1.05 (21 Mar 1997):
----------------------------------

* Typing: fixed several bugs causing spurious type errors.

* Native-code compiler: fixed instruction selection bug causing GC to
see ill-formed pointers; fixed callbacks to support invocation from a
main program in C.

* Standard library: fixed String.lowercase; Weak now resists integers.

* Toplevel: multiple phrases without intermediate ";;" now really supported;
fixed value printing problems where the wrong printer was selected.

* Debugger: fixed printing problem with local references; revised
handling of checkpoints; various other small fixes.

* Macintosh port: fixed signed division problem in bytecomp/emitcode.ml

Objective Caml 1.04 (11 Mar 1997):
----------------------------------

* Replay debugger ported from Caml Light; added debugger support in
  compiler (option -g) and runtime system. Debugger is alpha-quality
  and needs testing.

* Parsing:
  - Support for "# linenum" directives.
  - At toplevel, allow several phrases without intermediate ";;".

* Typing:
  - Allow constraints on datatype parameters, e.g.
    type 'a foo = ... constraint 'a = 'b * 'c.
  - Fixed bug in signature matching in presence of free type variables '_a.
  - Extensive cleanup of internals of type inference.

* Native-code compilation:
  - Inlining of small functions at point of call (fairly conservative).
  - MIPS code generator ported to SGI IRIX 6.
  - Better code generated for large integer constants.
  - Check for urgent GC when allocating large objects in major heap.
  - PowerPC port: better scheduling, reduced TOC consumption.
  - HPPA port: handle long conditional branches gracefully,
    several span-dependent bugs fixed.

* Standard library:
  - More floating-point functions (all ANSI C float functions now available).
  - Hashtbl: added functorial interface (allow providing own equality
    and hash functions); rehash when resizing, avoid memory leak on
    Hashtbl.remove.
  - Added Char.uppercase, Char.lowercase, String.uppercase, String.lowercase,
    String.capitalize, String.uncapitalize.
  - New module Weak for manipulating weak pointers.
  - New module Callback for registering closures and exceptions to be
    used from C.

* Foreign interface:
  - Better support for callbacks (C calling Caml), exception raising
    from C, and main() in C. Added function to remove a global root.
  - Option -output-obj to package Caml code as a C library.

* Thread library: fixed bug in timed_read and timed_write operations;
  Lexing.from_function and Lexing.from_channel now reentrant.

* Unix interface: renamed EACCESS to EACCES (the POSIX name); added setsid;
  fixed bug in inet_addr_of_string for 64-bit platforms.

* Ocamlyacc: default error function no longer prevents error recovery.

* Ocamllex: fixed reentrancy problem w.r.t. exceptions during refill;
  fixed output problem (\r\r\n) under Win32.

* Macintosh port:
  - The makefiles are provided for compiling and installing O'Caml on
    a Macintosh with MPW 3.4.1.
  - An application with the toplevel in a window is forthcoming.

* Windows NT/95 port: updated toplevel GUI to that of Caml Light 0.73.

* Emacs editing mode and debugger interface included in distribution.


Objective Caml 1.03 (29 Oct 1996):
----------------------------------

* Typing:
  - bug with type names escaping their scope via unification with
    non-generalized type variables '_a completely fixed;
  - fixed bug in occur check : it was too restrictive;
  - fixed bug of coercion operators;
  - check that no two types of the same name are generated in a module
    (there was no check for classes);
  - "#install_printer" works again;
  - fixed bug in printing of subtyping errors;
  - in class interfaces, construct "method m" (without type) change
    the status of method m from abstract to concrete;
  - in a recursive definition of class interfaces, a class can now
    inherit from a previous class;
  - typing of a method make use of an eventual previously given type
    of this method, yielding clearer type errors.

* Compilation (ocamlc and ocamlopt):
  - fixed bug in compilation of classes.

* Native-code compilation:
  - optimization of functions taking tuples of arguments;
  - code emitter for the Motorola 680x0 processors (retrocomputing week);
  - Alpha/OSF1: generate frame descriptors, avoids crashes when e.g.
    exp() or log() cause a domain error; fixed bug with
    String.length "literal";
  - Sparc, Mips, HPPA: removed marking of scanned stack frames
    (benefits do not outweight cost).

* Standard library:
  - Arg.parse now prints documentation for command-line options;
  - I/O buffers (types in_channel and out_channel) now heap-allocated,
    avoids crashing when closing a channel several times;
  - Overflow bug in compare() fixed;
  - GC bug in raising Sys_error from I/O functions fixed;
  - Parsing.symbol_start works even for epsilon productions.

* Foreign interface: main() in C now working, fixed bug in library
  order at link time.

* Thread library: guard against calling thread functions before Thread.create.

* Unix library: fixed getsockopt, setsockopt, open_process_{in,out}.

* Perl-free, cpp-free, cholesterol-free installation procedure.


Objective Caml 1.02 (27 Sep 1996):
----------------------------------

* Typing:
  - fixed bug with type names escaping their scope via unification
    with non-generalized type variables '_a;
  - keep #class abbreviations longer;
  - faster checking of well-formed abbreviation definitions;
  - stricter checking of "with" constraints over signatures (arity
    mismatch, overriding of an already manifest type).

* Compilation (ocamlc and ocamlopt):
  - fixed bug in compilation of recursive classes;
  - [|...|] and let...rec... allowed inside definitions of recursive
    data structures;

* Bytecode compilation: fixed overflow in linker for programs with
  more than 65535 globals and constants.

* Native-code compilation:
  - ocamlopt ported to HPPA under HP/UX, Intel x86 under Solaris 2,
    PowerMacintosh under MkLinux;
  - fixed two bugs related to floating-point arrays (one with "t array"
    where t is an abstract type implemented as float, one with
    comparison between two float arrays on 32 bit platforms);
  - fixed reloading/spilling problem causing non-termination of
    register allocation;
  - fixed bugs in handling of () causing loss of tail recursion;
  - fixed reloading bug in indirect calls.

* Windows NT/95 port:
  - complete port of the threads library (Pascal Cuoq);
  - partial port of the Unix library (Pascal Cuoq);
  - expansion of *, ? and @ on the command line.

* Standard library:
  - bug in in List.exists2 fixed;
  - bug in "Random.int n" for very large n on 64-bit machines fixed;
  - module Format: added a "general purpose" type of box (open_box);
    can output on several formatters at the same time.

* The "threads" library:
  - implementation on top of native threads available for Win32 and
    POSIX 1003.1c;
  - added -thread option to select a thread-safe version of the
    standard library, the ThreadIO module is no longer needed.

* The "graph" library: avoid invalid pixmaps when doing
  open_graph/close_graph several times.

* The "dynlink" library: support for "private" (no re-export) dynamic loading.

* ocamlyacc: skip '...' character literals correctly.

* C interface: C code linked with O'Caml code can provide its own main()
  and call caml_main() later.


Objective Caml 1.01 (12 Jun 1996):
----------------------------------

* Typing: better report of type incompatibilities;
  non-generalizable type variables in a struct...end no longer flagged
  immediately as an error;
  name clashes during "open" avoided.

* Fixed bug in output_value where identical data structures
  could have different external representations; this bug caused wrong
  "inconsistent assumptions" errors when checking compatibility of
  interfaces at link-time.

* Standard library: fixed bug in Array.blit on overlapping array sections

* Unmarshaling from strings now working.

* ocamlc, ocamlopt: new flags -intf and -impl to force compilation as
  an implementation/an interface, regardless of file extension;
  overflow bug on wide-range integer pattern-matchings fixed.

* ocamlc: fixed bytecode generation bug causing problems with compilation
  units defining more than 256 values

* ocamlopt, all platforms:
  fixed GC bug in "let rec" over data structures;
  link startup file first, fixes "undefined symbol" errors with some
  libraries.

* ocamlopt, Intel x86:
  more efficient calling sequence for calling C functions;
  floating-point wars, chapter 5: don't use float stack for holding
  float pseudo-registers, stack-allocating them is just as efficient.

* ocamlopt, Alpha and Intel x86: more compact calling sequence for garbage
  collection.

* ocamllex: generated automata no longer use callbacks for refilling
  the input buffer (works better with threads); character literals
  correctly skipped inside actions.

* ocamldep: "-I" directories now searched in the right order

* Thread library: incompatibilities with callbacks, signals, and
  dynamic linking removed; scheduling bug with Thread.wait fixed.

* New "dbm" library, interfaces with NDBM.

* Object-oriented extensions:
    instance variables can now be omitted in class types;
    some error messages have been made clearer;
    several bugs fixes.

Objective Caml 1.00 (9 May 1996):
---------------------------------

* Merge of Jérôme Vouillon and Didier Rémy's object-oriented
extensions.

* All libraries: all "new" functions renamed to "create" because "new"
is now a reserved keyword.

* Compilation of "or" patterns (pat1 | pat2) completely revised to
avoid code size explosion.

* Compiler support for preprocessing source files (-pp flag).

* Library construction: flag -linkall to force linking of all units in
a library.

* Native-code compiler: port to the Sparc under NetBSD.

* Toplevel: fixed bug when tracing several times the same function
under different names.

* New format for marshaling arbitrary data structures, allows
marshaling to/from strings.

* Standard library: new module Genlex (configurable lexer for streams)

* Thread library: much better support for I/O and blocking system calls.

* Graphics library: faster reclaimation of unused pixmaps.

* Unix library: new functions {set,clear}_nonblock, {set,clear}_close_on_exec,
{set,get}itimer, inet_addr_any, {get,set}sockopt.

* Dynlink library: added support for linking libraries (.cma files).

Caml Special Light 1.15 (15 Mar 1996):
--------------------------------------

* Caml Special Light now runs under Windows NT and 95. Many thanks to
Kevin Gallo (Microsoft Research) who contributed his initial port.

* csllex now generates tables for a table-driven automaton.
The resulting lexers are smaller and run faster.

* Completely automatic configuration script.

* Typing: more stringent checking of module type definitions against
manifest module type specifications.

* Toplevel: recursive definitions of values now working.

* Native-code compiler, all platforms:
        toplevel "let"s with refutable patterns now working;
        fixed bug in assignment to float record fields;
        direct support for floating-point negation and absolute value.

* Native-code compiler, x86: fixed bug with tail calls (with more than
4 arguments) from a function with a one-word stack frame.

* Native-code compiler, Sparc: problem with -compact fixed.

* Thread library: support for non-blocking writes; scheduler revised.

* Unix library: bug in gethostbyaddr fixed; bounds checking for read,
write, etc.

Caml Special Light 1.14 (8 Feb 1996):
-------------------------------------

* cslopt ported to the PowerPC/RS6000 architecture. Better support for
AIX in the bytecode system as well.

* cslopt, all platforms: fixed bug in live range splitting around catch/exit.

* cslopt for the Intel (floating-point wars, chapter 4):
implemented Ershov's algorithm to minimize floating-point stack usage;
out-of-order pops fixed.

* Several bug fixes in callbacks and signals.

Caml Special Light 1.13 (4 Jan 1996):
-------------------------------------

* Pattern-matching compilation revised to factor out accesses inside
matched structures.

* Callbacks and signals now supported in cslopt.
Signals are only detected at allocation points, though.
Added callback functions with 2 and 3 arguments.

* More explicit error messages when a native-code program aborts due
to array or string bound violations.

* In patterns, "C _" allowed even if the constructor C has several arguments.

* && and || allowed as alternate syntax for & and or.

* cslopt for the Intel: code generation for floating-point
operations entirely redone for the third time (a pox on whomever at
Intel decided to organize the floating-point registers as a stack).

* cslopt for the Sparc: don't use Sparc V8 smul and sdiv instructions,
emulation on V7 processors is abysmal.

Caml Special Light 1.12 (30 Nov 1995):
--------------------------------------

* Fixed an embarrassing bug with references to floats.

Caml Special Light 1.11 (29 Nov 1995):
--------------------------------------

* Streams and stream parsers a la Caml Light are back (thanks to
Daniel de Rauglaudre).

* User-level concurrent threads, with low-level shared memory primitives
(locks and conditions) as well as channel-based communication primitives
with first-class synchronous events, in the style of Reppy's CML.

* The native-code compiler has been ported to the HP PA-RISC processor
running under NextStep (sorry, no HPUX, its linker keeps dumping
core on me).

* References not captured in a function are optimized into variables.

* Fixed several bugs related to exceptions.

* Floats behave a little more as specified in the IEEE standard
(believe it or not, but x < y is not the negation of x >= y).

* Lower memory consumption for the native-code compiler.

Caml Special Light 1.10 (07 Nov 1995):
--------------------------------------

* Many bug fixes (too many to list here).

* Module language: introduction of a "with module" notation over
signatures for concise sharing of all type components of a signature;
better support for concrete types in signatures.

* Native-code compiler: the Intel 386 version has been ported to
NextStep and FreeBSD, and generates better code (especially for
floats)

* Tools and libraries: the Caml Light profiler and library for
arbitrary-precision arithmetic have been ported (thanks to John
Malecki and Victor Manuel Gulias Fernandez); better docs for the Unix
and regexp libraries.

Caml Special Light 1.07 (20 Sep 1995):
--------------------------------------

* Syntax: optional ;; allowed in compilation units and structures
(back by popular demand)

* cslopt:
generic handling of float arrays fixed
direct function application when the function expr is not a path fixed
compilation of "let rec" over values fixed
multiple definitions of a value name in a module correctly handled
no calls to ranlib in Solaris

* csltop: #trace now working

* Standard library: added List.memq; documentation of Array fixed.

Caml Special Light 1.06 (12 Sep 1995):
--------------------------------------

* First public release.<|MERGE_RESOLUTION|>--- conflicted
+++ resolved
@@ -20,15 +20,13 @@
   (Jeremy Yallop, review by Gabriel Scherer, Florian Angeletti, and
    Damien Doligez)
 
-<<<<<<< HEAD
+- GPR#2110: Allow GADT constructors to introduce equations and existential types
+  under or-patterns.
+  (Thomas Refis and Leo White, review by Jacques Garrigue)
+
 - GPR#2122: Introduce local substitutions in signatures: "type t := type_expr"
   and "module M := Extended(Module).Path"
   (Thomas Refis, with help and review from Leo White, and Alain Frisch)
-=======
-- GPR#2110: Allow GADT constructors to introduce equations and existential types
-  under or-patterns.
-  (Thomas Refis and Leo White, review by Jacques Garrigue)
->>>>>>> e2338820
 
 ### Type system:
 
