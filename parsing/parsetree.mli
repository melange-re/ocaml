(***********************************************************************)
(*                                                                     *)
(*                                OCaml                                *)
(*                                                                     *)
(*            Xavier Leroy, projet Cristal, INRIA Rocquencourt         *)
(*                                                                     *)
(*  Copyright 1996 Institut National de Recherche en Informatique et   *)
(*  en Automatique.  All rights reserved.  This file is distributed    *)
(*  under the terms of the Q Public License version 1.0.               *)
(*                                                                     *)
(***********************************************************************)

(** Abstract syntax tree produced by parsing *)

open Asttypes

(** {2 Extension points} *)

type attribute = string loc * structure
      (* [@id STRUCTURE]
         [@@id STRUCTURE]
       *)

and extension = string loc * structure
      (* [%id STRUCTURE]
         [%%id STRUCTURE]
       *)

and attributes = attribute list

(** {2 Core language} *)

(* Type expressions *)

and core_type =
    {
     ptyp_desc: core_type_desc;
     ptyp_loc: Location.t;
     ptyp_attributes: attributes; (* ... [@id1] [@id2] *)
    }

and core_type_desc =
  | Ptyp_any
        (*  _ *)
  | Ptyp_var of string
        (* 'a *)
  | Ptyp_arrow of label * core_type * core_type
        (* T1 -> T2       (label = "")
           ~l:T1 -> T2    (label = "l")
           ?l:T1 -> T2    (label = "?l")
         *)
  | Ptyp_tuple of core_type list
        (* T1 * ... * Tn   (n >= 2) *)
  | Ptyp_constr of Longident.t loc * core_type list
        (* tconstr
           T tconstr
           (T1, ..., Tn) tconstr
         *)
  | Ptyp_object of (string * core_type) list * closed_flag
        (* < l1:T1; ...; ln:Tn >     (flag = Closed)
           < l1:T1; ...; ln:Tn; .. > (flag = Open)
         *)
  | Ptyp_class of Longident.t loc * core_type list
        (* #tconstr
           T #tconstr
           (T1, ..., Tn) #tconstr
         *)
  | Ptyp_alias of core_type * string
        (* T as 'a *)
  | Ptyp_variant of row_field list * closed_flag * label list option
        (* [ `A|`B ]         (flag = Closed; labels = None)
           [> `A|`B ]        (flag = Open;   labels = None)
           [< `A|`B ]        (flag = Closed; labels = Some [])
           [< `A|`B > `X `Y ](flag = Closed; labels = Some ["X";"Y"])
         *)
  | Ptyp_poly of string list * core_type
        (* 'a1 ... 'an. T

           Can only appear in the following context:

           - As the core_type of a Ppat_constraint node corresponding
             to a constraint on a let-binding: let x : 'a1 ... 'an. T
             = e ...

           - Under Cfk_virtual for methods (not values).

           - As the core_type of a Pctf_method node.

           - As the core_type of a Pexp_poly node.

           - As the pld_type field of a label_declaration.

           - As a core_type of a Ptyp_object node.
         *)

  | Ptyp_package of package_type
        (* (module S) *)
  | Ptyp_extension of extension
        (* [%id] *)

and package_type = Longident.t loc * (Longident.t loc * core_type) list
      (*
        (module S)
        (module S with type t1 = T1 and ... and tn = Tn)
       *)

and row_field =
  | Rtag of label * bool * core_type list
        (* [`A]                   ( true,  [] )
           [`A of T]              ( false, [T] )
           [`A of T1 & .. & Tn]   ( false, [T1;...Tn] )
           [`A of & T1 & .. & Tn] ( true,  [T1;...Tn] )
         *)
  | Rinherit of core_type
        (* [ T ] *)

(* Patterns *)

and pattern =
    {
     ppat_desc: pattern_desc;
     ppat_loc: Location.t;
     ppat_attributes: attributes; (* ... [@id1] [@id2] *)
    }

and pattern_desc =
  | Ppat_any
        (* _ *)
  | Ppat_var of string loc
        (* x *)
  | Ppat_alias of pattern * string loc
        (* P as 'a *)
  | Ppat_constant of constant
        (* 1, 'a', "true", 1.0, 1l, 1L, 1n *)
  | Ppat_interval of constant * constant
        (* 'a'..'z'

           Other forms of interval are recognized by the parser
           but rejected by the type-checker. *)
  | Ppat_tuple of pattern list
        (* (P1, ..., Pn)   (n >= 2) *)
  | Ppat_construct of Longident.t loc * pattern option
        (* C                None
           C P              Some P
           C (P1, ..., Pn)  Some (Ppat_tuple [P1; ...; Pn])
         *)
  | Ppat_variant of label * pattern option
        (* `A             (None)
           `A P           (Some P)
         *)
  | Ppat_record of (Longident.t loc * pattern) list * closed_flag
        (* { l1=P1; ...; ln=Pn }     (flag = Closed)
           { l1=P1; ...; ln=Pn; _}   (flag = Open)
         *)
  | Ppat_array of pattern list
        (* [| P1; ...; Pn |] *)
  | Ppat_or of pattern * pattern
        (* P1 | P2 *)
  | Ppat_constraint of pattern * core_type
        (* (P : T) *)
  | Ppat_type of Longident.t loc
        (* #tconst *)
  | Ppat_lazy of pattern
        (* lazy P *)
  | Ppat_unpack of string loc
        (* (module P)
           Note: (module P : S) is represented as Ppat_constraint(Ppat_unpack, Ptyp_package)
         *)
  | Ppat_extension of extension
        (* [%id] *)

(* Value expressions *)

and expression =
    {
     pexp_desc: expression_desc;
     pexp_loc: Location.t;
     pexp_attributes: attributes; (* ... [@id1] [@id2] *)
    }

and expression_desc =
  | Pexp_ident of Longident.t loc
        (* x
           M.x
         *)
  | Pexp_constant of constant
        (* 1, 'a', "true", 1.0, 1l, 1L, 1n *)
  | Pexp_let of rec_flag * value_binding list * expression
        (* let P1 = E1 and ... and Pn = EN in E       (flag = Nonrecursive)
           let rec P1 = E1 and ... and Pn = EN in E   (flag = Recursive)
         *)
  | Pexp_function of case list
        (* function P1 -> E1 | ... | Pn -> En *)
  | Pexp_fun of label * expression option * pattern * expression
        (* fun P -> E1                          (lab = "", None)
           fun ~l:P -> E1                       (lab = "l", None)
           fun ?l:P -> E1                       (lab = "?l", None)
           fun ?l:(P = E0) -> E1                (lab = "?l", Some E0)

           Notes:
           - If E0 is provided, lab must start with '?'.
           - "fun P1 P2 .. Pn -> E1" is represented as nested Pexp_fun.
           - "let f P = E" is represented using Pexp_fun.
         *)
  | Pexp_apply of expression * (label * expression) list
        (* E0 ~l1:E1 ... ~ln:En
           li can be empty (non labeled argument) or start with '?'
           (optional argument).
         *)
  | Pexp_match of expression * case list
        (* match E0 with P1 -> E1 | ... | Pn -> En *)
  | Pexp_try of expression * case list
        (* try E0 with P1 -> E1 | ... | Pn -> En *)
  | Pexp_tuple of expression list
        (* (E1, ..., En)   (n >= 2) *)
  | Pexp_construct of Longident.t loc * expression option
        (* C                None
           C E              Some E
           C (E1, ..., En)  Some (Pexp_tuple[E1;...;En])
        *)
  | Pexp_variant of label * expression option
        (* `A             (None)
           `A E           (Some E)
         *)
  | Pexp_record of (Longident.t loc * expression) list * expression option
        (* { l1=P1; ...; ln=Pn }     (None)
           { E0 with l1=P1; ...; ln=Pn }   (Some E0)
         *)
  | Pexp_field of expression * Longident.t loc
        (* E.l *)
  | Pexp_setfield of expression * Longident.t loc * expression
        (* E1.l <- E2 *)
  | Pexp_array of expression list
        (* [| E1; ...; En |] *)
  | Pexp_ifthenelse of expression * expression * expression option
        (* if E1 then E2 else E3 *)
  | Pexp_sequence of expression * expression
        (* E1; E2 *)
  | Pexp_while of expression * expression
        (* while E1 do E2 done *)
  | Pexp_for of
      string loc *  expression * expression * direction_flag * expression
        (* for i = E1 to E2 do E3 done      (flag = Upto)
           for i = E1 downto E2 do E3 done  (flag = Downto)
         *)
  | Pexp_constraint of expression * core_type
        (* (E : T) *)
  | Pexp_coerce of expression * core_type option * core_type
        (* (E :> T)        (None, T)
           (E : T0 :> T)   (Some T0, T)
         *)
  | Pexp_send of expression * string
        (*  E # m *)
  | Pexp_new of Longident.t loc
        (* new M.c *)
  | Pexp_setinstvar of string loc * expression
        (* x <- 2 *)
  | Pexp_override of (string loc * expression) list
        (* {< x1 = E1; ...; Xn = En >} *)
  | Pexp_letmodule of string loc * module_expr * expression
        (* let module M = ME in E *)
  | Pexp_assert of expression
        (* assert E
           Note: "assert false" is treated in a special way by the type-checker. *)
  | Pexp_lazy of expression
        (* lazy E *)
  | Pexp_poly of expression * core_type option
        (* Used for method bodies.

           Can only be used as the expression under Cfk_concrete
           for methods (not values). *)
  | Pexp_object of class_structure
        (* object ... end *)
  | Pexp_newtype of string * expression
        (* fun (type t) -> E *)
  | Pexp_pack of module_expr
<<<<<<< HEAD
        (* (module ME)

           (module ME : S) is represented as
           Pexp_constraint(Pexp_pack, Ptyp_package S) *)
  | Pexp_open of Longident.t loc * expression
        (* let open M in E *)
  | Pexp_extension of extension
        (* [%id] *)

and case =   (* (P -> E) or (P when E0 -> E) *)
    {
     pc_lhs: pattern;
     pc_guard: expression option;
     pc_rhs: expression;
    }
=======
  | Pexp_open of override_flag * Longident.t loc * expression
>>>>>>> 0fc4388d

(* Value descriptions *)

and value_description =
    {
     pval_name: string loc;
     pval_type: core_type;
     pval_prim: string list;
     pval_attributes: attributes;  (* ... [@@id1] [@@id2] *)
     pval_loc: Location.t;
    }

(*
  val x: T                            (prim = [])
  external x: T = "s1" ... "sn"       (prim = ["s1";..."sn"])

  Note: when used under Pstr_primitive, prim cannot be empty
*)

(* Type declarations *)

and type_declaration =
    {
     ptype_name: string loc;
     ptype_params: (string loc option * variance) list;
           (* ('a1,...'an) t; None represents  _*)
     ptype_cstrs: (core_type * core_type * Location.t) list;
           (* ... constraint T1=T1'  ... constraint Tn=Tn' *)
     ptype_kind: type_kind;
     ptype_private: private_flag;   (* = private ... *)
     ptype_manifest: core_type option;  (* = T *)
     ptype_attributes: attributes;   (* ... [@@id1] [@@id2] *)
     ptype_loc: Location.t;
    }

(*
  type t                     (abstract, no manifest)
  type t = T0                (abstract, manifest=T0)
  type t = C of T | ...      (variant,  no manifest)
  type t = T0 = C of T | ... (variant,  manifest=T0)
  type t = {l: T; ...}       (record,   no manifest)
  type t = T0 = {l : T; ...} (record,   manifest=T0)
*)

and type_kind =
  | Ptype_abstract
  | Ptype_variant of constructor_declaration list
  | Ptype_record of label_declaration list

and label_declaration =
    {
     pld_name: string loc;
     pld_mutable: mutable_flag;
     pld_type: core_type;
     pld_loc: Location.t;
     pld_attributes: attributes; (* l [@id1] [@id2] : T *)
    }

(*  { ...; l: T; ... }            (mutable=Immutable)
    { ...; mutable l: T; ... }    (mutable=Mutable)

    Note: T can be a Pexp_poly.
*)

and constructor_declaration =
    {
     pcd_name: string loc;
     pcd_args: core_type list;
     pcd_res: core_type option;
     pcd_loc: Location.t;
     pcd_attributes: attributes; (* C [@id1] [@id2] of ... *)
    }
(*
  | C of T1 * ... * Tn     (res = None)
  | C: T0                  (args = [], res = Some T0)
  | C: T1 * ... * Tn -> T0 (res = Some T0)
*)

(** {2 Class language} *)

(* Type expressions for the class language *)

and class_type =
    {
     pcty_desc: class_type_desc;
     pcty_loc: Location.t;
     pcty_attributes: attributes; (* ... [@id1] [@id2] *)
    }

and class_type_desc =
  | Pcty_constr of Longident.t loc * core_type list
        (* c
           ['a1, ..., 'an] c *)
  | Pcty_signature of class_signature
        (* object ... end *)
  | Pcty_arrow of label * core_type * class_type
        (* T -> CT       (label = "")
           ~l:T -> CT    (label = "l")
           ?l:T -> CT    (label = "?l")
         *)
  | Pcty_extension of extension
        (* [%id] *)

and class_signature =
    {
     pcsig_self: core_type;
     pcsig_fields: class_type_field list;
    }
(* object('selfpat) ... end
   object ... end             (self = Ptyp_any)
 *)

and class_type_field =
    {
     pctf_desc: class_type_field_desc;
     pctf_loc: Location.t;
     pctf_attributes: attributes; (* ... [@@id1] [@@id2] *)
    }

and class_type_field_desc =
  | Pctf_inherit of class_type
        (* inherit CT *)
  | Pctf_val of (string * mutable_flag * virtual_flag * core_type)
        (* val x: T *)
  | Pctf_method  of (string * private_flag * virtual_flag * core_type)
        (* method x: T

           Note: T can be a Pexp_poly.
         *)
  | Pctf_constraint  of (core_type * core_type)
        (* constraint T1 = T2 *)
  | Pctf_extension of extension
        (* [%%id] *)

and 'a class_infos =
    {
     pci_virt: virtual_flag;
     pci_params: (string loc * variance) list;
     pci_name: string loc;
     pci_expr: 'a;
     pci_loc: Location.t;
     pci_attributes: attributes;  (* ... [@@id1] [@@id2] *)
    }
(* class c = ...
   class ['a1,...,'an] c = ...
   class virtual c = ...

   Also used for "class type" declaration.
*)

and class_description = class_type class_infos

and class_type_declaration = class_type class_infos

(* Value expressions for the class language *)

and class_expr =
    {
     pcl_desc: class_expr_desc;
     pcl_loc: Location.t;
     pcl_attributes: attributes; (* ... [@id1] [@id2] *)
    }

and class_expr_desc =
  | Pcl_constr of Longident.t loc * core_type list
        (* c
           ['a1, ..., 'an] c *)
  | Pcl_structure of class_structure
        (* object ... end *)
  | Pcl_fun of label * expression option * pattern * class_expr
        (* fun P -> CE                          (lab = "", None)
           fun ~l:P -> CE                       (lab = "l", None)
           fun ?l:P -> CE                       (lab = "?l", None)
           fun ?l:(P = E0) -> CE                (lab = "?l", Some E0)
         *)
  | Pcl_apply of class_expr * (label * expression) list
        (* CE ~l1:E1 ... ~ln:En
           li can be empty (non labeled argument) or start with '?'
           (optional argument).
         *)
  | Pcl_let of rec_flag * value_binding list * class_expr
        (* let P1 = E1 and ... and Pn = EN in CE      (flag = Nonrecursive)
           let rec P1 = E1 and ... and Pn = EN in CE  (flag = Recursive)
         *)
  | Pcl_constraint of class_expr * class_type
        (* (CE : CT) *)
  | Pcl_extension of extension
        (* [%id] *)

and class_structure =
    {
     pcstr_self: pattern;
     pcstr_fields: class_field list;
    }
(* object(selfpat) ... end
   object ... end           (self = Ppat_any)
 *)

and class_field =
    {
     pcf_desc: class_field_desc;
     pcf_loc: Location.t;
     pcf_attributes: attributes; (* ... [@id1] [@id2] *)
    }

and class_field_desc =
  | Pcf_inherit of override_flag * class_expr * string option
        (* inherit CE
           inherit CE as x
           inherit! CE
           inherit! CE as x
         *)
  | Pcf_val of (string loc * mutable_flag * class_field_kind)
        (* val x = E
           val virtual x: T
         *)
  | Pcf_method of (string loc * private_flag * class_field_kind)
        (* method x = E            (E can be a Pexp_poly)
           method virtual x: T     (T can be a Ptyp_poly)
         *)
  | Pcf_constraint of (core_type * core_type)
        (* constraint T1 = T2 *)
  | Pcf_initializer of expression
        (* initializer E *)
  | Pcf_extension of extension
        (* [%id] *)

and class_field_kind =
  | Cfk_virtual of core_type
  | Cfk_concrete of override_flag * expression

and class_declaration = class_expr class_infos

(** {2 Module language} *)

(* Type expressions for the module language *)

and module_type =
    {
     pmty_desc: module_type_desc;
     pmty_loc: Location.t;
     pmty_attributes: attributes; (* ... [@id1] [@id2] *)
    }

and module_type_desc =
  | Pmty_ident of Longident.t loc
        (* S *)
  | Pmty_signature of signature
        (* sig ... end *)
  | Pmty_functor of string loc * module_type * module_type
        (* functor(X : MT1) -> MT2 *)
  | Pmty_with of module_type * with_constraint list
        (* MT with ... *)
  | Pmty_typeof of module_expr
        (* module type of ME *)
  | Pmty_extension of extension
        (* [%id] *)

and signature = signature_item list

and signature_item =
    {
     psig_desc: signature_item_desc;
     psig_loc: Location.t;
    }

and signature_item_desc =
<<<<<<< HEAD
  | Psig_value of value_description
        (*
          val x: T
          external x: T = "s1" ... "sn"
         *)
  | Psig_type of type_declaration list
        (* type t1 = ... and ... and tn = ... *)
  | Psig_exception of constructor_declaration
        (* exception C of T *)
  | Psig_module of module_declaration
        (* module X : MT *)
  | Psig_recmodule of module_declaration list
        (* module rec X1 : MT1 and ... and Xn : MTn *)
  | Psig_modtype of module_type_declaration
        (* module type S = MT
           module type S *)
  | Psig_open of Longident.t loc * attributes
        (* open X *)
  | Psig_include of module_type * attributes
        (* include MT *)
=======
    Psig_value of string loc * value_description
  | Psig_type of (string loc * type_declaration) list
  | Psig_exception of string loc * exception_declaration
  | Psig_module of string loc * module_type
  | Psig_recmodule of (string loc * module_type) list
  | Psig_modtype of string loc * modtype_declaration
  | Psig_open of override_flag * Longident.t loc
  | Psig_include of module_type
>>>>>>> 0fc4388d
  | Psig_class of class_description list
        (* class c1 : ... and ... and cn : ... *)
  | Psig_class_type of class_type_declaration list
        (* class type ct1 = ... and ... and ctn = ... *)
  | Psig_attribute of attribute
        (* [@@id]
           (not attached to another item, i.e. after ";;" or at the beginning
           of the signature) *)
  | Psig_extension of extension * attributes
        (* [%%id] *)

and module_declaration =
    {
     pmd_name: string loc;
     pmd_type: module_type;
     pmd_attributes: attributes; (* ... [@@id1] [@@id2] *)
    }
(* S : MT *)

and module_type_declaration =
    {
     pmtd_name: string loc;
     pmtd_type: module_type option;
     pmtd_attributes: attributes; (* ... [@@id1] [@@id2] *)
    }
(* S = MT
   S       (abstract module type declaration, pmtd_type = None)
*)

and with_constraint =
  | Pwith_type of Longident.t loc * type_declaration
        (* with type X.t = ...

           Note: the last component of the longident must match
           the name of the type_declaration. *)
  | Pwith_module of Longident.t loc * Longident.t loc
        (* with module X.Y = Z *)
  | Pwith_typesubst of type_declaration
        (* with type t := ... *)
  | Pwith_modsubst of string loc * Longident.t loc
        (* with module X := Z *)

(* Value expressions for the module language *)

and module_expr =
    {
     pmod_desc: module_expr_desc;
     pmod_loc: Location.t;
     pmod_attributes: attributes; (* ... [@id1] [@id2] *)
    }

and module_expr_desc =
  | Pmod_ident of Longident.t loc
        (* X *)
  | Pmod_structure of structure
        (* struct ... end *)
  | Pmod_functor of string loc * module_type * module_expr
        (* functor(X : MT1) -> ME *)
  | Pmod_apply of module_expr * module_expr
        (* ME1(ME2) *)
  | Pmod_constraint of module_expr * module_type
        (* (ME : MT) *)
  | Pmod_unpack of expression
        (* (val E) *)
  | Pmod_extension of extension
        (* [%id] *)

and structure = structure_item list

and structure_item =
    {
     pstr_desc: structure_item_desc;
     pstr_loc: Location.t;
    }

and structure_item_desc =
<<<<<<< HEAD
  | Pstr_eval of expression * attributes
        (* E *)
  | Pstr_value of rec_flag * value_binding list
        (* let P1 = E1 and ... and Pn = EN       (flag = Nonrecursive)
           let rec P1 = E1 and ... and Pn = EN   (flag = Recursive)
         *)
  | Pstr_primitive of value_description
        (* external x: T = "s1" ... "sn" *)
  | Pstr_type of type_declaration list
        (* type t1 = ... and ... and tn = ... *)
  | Pstr_exception of constructor_declaration
        (* exception C of T *)
  | Pstr_exn_rebind of string loc * Longident.t loc * attributes
        (* exception C = M.X *)
  | Pstr_module of module_binding
        (* module X = ME *)
  | Pstr_recmodule of module_binding list
        (* module rec X1 = ME1 and ... and Xn = MEn *)
  | Pstr_modtype of module_type_declaration
        (* module type S = MT *)
  | Pstr_open of Longident.t loc * attributes
        (* open X *)
=======
    Pstr_eval of expression
  | Pstr_value of rec_flag * (pattern * expression) list
  | Pstr_primitive of string loc * value_description
  | Pstr_type of (string loc * type_declaration) list
  | Pstr_exception of string loc * exception_declaration
  | Pstr_exn_rebind of string loc * Longident.t loc
  | Pstr_module of string loc * module_expr
  | Pstr_recmodule of (string loc * module_type * module_expr) list
  | Pstr_modtype of string loc * module_type
  | Pstr_open of override_flag * Longident.t loc
>>>>>>> 0fc4388d
  | Pstr_class of class_declaration list
        (* class c1 = ... and ... and cn = ... *)
  | Pstr_class_type of class_type_declaration list
        (* class type ct1 = ... and ... and ctn = ... *)
  | Pstr_include of module_expr * attributes
        (* include ME *)
  | Pstr_attribute of attribute
        (* [@@id]
           (not attached to another item, i.e. after ";;" or at the beginning
           of the structure) *)
  | Pstr_extension of extension * attributes
        (* [%%id] *)

and value_binding =
  {
    pvb_pat: pattern;
    pvb_expr: expression;
    pvb_attributes: attributes;
  }

and module_binding =
    {
     pmb_name: string loc;
     pmb_expr: module_expr;
     pmb_attributes: attributes;
    }
(* X = ME *)

(** {2 Toplevel} *)

(* Toplevel phrases *)

type toplevel_phrase =
  | Ptop_def of structure
  | Ptop_dir of string * directive_argument

and directive_argument =
  | Pdir_none
  | Pdir_string of string
  | Pdir_int of int
  | Pdir_ident of Longident.t
  | Pdir_bool of bool<|MERGE_RESOLUTION|>--- conflicted
+++ resolved
@@ -274,12 +274,11 @@
   | Pexp_newtype of string * expression
         (* fun (type t) -> E *)
   | Pexp_pack of module_expr
-<<<<<<< HEAD
         (* (module ME)
 
            (module ME : S) is represented as
            Pexp_constraint(Pexp_pack, Ptyp_package S) *)
-  | Pexp_open of Longident.t loc * expression
+  | Pexp_open of override_flag * Longident.t loc * expression
         (* let open M in E *)
   | Pexp_extension of extension
         (* [%id] *)
@@ -290,9 +289,6 @@
      pc_guard: expression option;
      pc_rhs: expression;
     }
-=======
-  | Pexp_open of override_flag * Longident.t loc * expression
->>>>>>> 0fc4388d
 
 (* Value descriptions *)
 
@@ -560,7 +556,6 @@
     }
 
 and signature_item_desc =
-<<<<<<< HEAD
   | Psig_value of value_description
         (*
           val x: T
@@ -577,20 +572,10 @@
   | Psig_modtype of module_type_declaration
         (* module type S = MT
            module type S *)
-  | Psig_open of Longident.t loc * attributes
+  | Psig_open of override_flag * Longident.t loc * attributes
         (* open X *)
   | Psig_include of module_type * attributes
         (* include MT *)
-=======
-    Psig_value of string loc * value_description
-  | Psig_type of (string loc * type_declaration) list
-  | Psig_exception of string loc * exception_declaration
-  | Psig_module of string loc * module_type
-  | Psig_recmodule of (string loc * module_type) list
-  | Psig_modtype of string loc * modtype_declaration
-  | Psig_open of override_flag * Longident.t loc
-  | Psig_include of module_type
->>>>>>> 0fc4388d
   | Psig_class of class_description list
         (* class c1 : ... and ... and cn : ... *)
   | Psig_class_type of class_type_declaration list
@@ -667,7 +652,6 @@
     }
 
 and structure_item_desc =
-<<<<<<< HEAD
   | Pstr_eval of expression * attributes
         (* E *)
   | Pstr_value of rec_flag * value_binding list
@@ -688,20 +672,8 @@
         (* module rec X1 = ME1 and ... and Xn = MEn *)
   | Pstr_modtype of module_type_declaration
         (* module type S = MT *)
-  | Pstr_open of Longident.t loc * attributes
+  | Pstr_open of override_flag * Longident.t loc * attributes
         (* open X *)
-=======
-    Pstr_eval of expression
-  | Pstr_value of rec_flag * (pattern * expression) list
-  | Pstr_primitive of string loc * value_description
-  | Pstr_type of (string loc * type_declaration) list
-  | Pstr_exception of string loc * exception_declaration
-  | Pstr_exn_rebind of string loc * Longident.t loc
-  | Pstr_module of string loc * module_expr
-  | Pstr_recmodule of (string loc * module_type * module_expr) list
-  | Pstr_modtype of string loc * module_type
-  | Pstr_open of override_flag * Longident.t loc
->>>>>>> 0fc4388d
   | Pstr_class of class_declaration list
         (* class c1 = ... and ... and cn = ... *)
   | Pstr_class_type of class_type_declaration list
