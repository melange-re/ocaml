--- conflicted
+++ resolved
@@ -615,19 +615,12 @@
       { mkstr(Pstr_module $2) }
   | MODULE REC module_bindings
       { mkstr(Pstr_recmodule(List.rev $3)) }
-<<<<<<< HEAD
   | MODULE TYPE ident post_item_attributes
       { mkstr(Pstr_modtype (Mtd.mk (mkrhs $3 3) ~attrs:$4)) }
   | MODULE TYPE ident EQUAL module_type post_item_attributes
       { mkstr(Pstr_modtype (Mtd.mk (mkrhs $3 3) ~typ:$5 ~attrs:$6)) }
-  | OPEN mod_longident post_item_attributes
-      { mkstr(Pstr_open (mkrhs $2 2, $3)) }
-=======
-  | MODULE TYPE ident EQUAL module_type
-      { mkstr(Pstr_modtype(mkrhs $3 3, $5)) }
-  | OPEN override_flag mod_longident
-      { mkstr(Pstr_open ($2, mkrhs $3 3)) }
->>>>>>> 0fc4388d
+  | OPEN override_flag mod_longident post_item_attributes
+      { mkstr(Pstr_open ($2, mkrhs $3 3, $4)) }
   | CLASS class_declarations
       { mkstr(Pstr_class (List.rev $2)) }
   | CLASS TYPE class_type_declarations
@@ -706,27 +699,15 @@
   | MODULE UIDENT module_declaration post_item_attributes
       { mksig(Psig_module (Md.mk (mkrhs $2 2) $3 ~attrs:$4)) }
   | MODULE REC module_rec_declarations
-<<<<<<< HEAD
       { mksig(Psig_recmodule (List.rev $3)) }
   | MODULE TYPE ident post_item_attributes
       { mksig(Psig_modtype (Mtd.mk (mkrhs $3 3) ~attrs:$4)) }
   | MODULE TYPE ident EQUAL module_type post_item_attributes
       { mksig(Psig_modtype (Mtd.mk (mkrhs $3 3) ~typ:$5 ~attrs:$6)) }
-  | OPEN mod_longident post_item_attributes
-      { mksig(Psig_open (mkrhs $2 2, $3)) }
+  | OPEN override_flag mod_longident post_item_attributes
+      { mksig(Psig_open ($2, mkrhs $3 3, $4)) }
   | INCLUDE module_type post_item_attributes %prec below_WITH
       { mksig(Psig_include ($2, $3)) }
-=======
-      { mksig(Psig_recmodule(List.rev $3)) }
-  | MODULE TYPE ident
-      { mksig(Psig_modtype(mkrhs $3 3, Pmodtype_abstract)) }
-  | MODULE TYPE ident EQUAL module_type
-      { mksig(Psig_modtype(mkrhs $3 3, Pmodtype_manifest $5)) }
-  | OPEN override_flag mod_longident
-      { mksig(Psig_open ($2, mkrhs $3 3)) }
-  | INCLUDE module_type
-      { mksig(Psig_include $2) }
->>>>>>> 0fc4388d
   | CLASS class_descriptions
       { mksig(Psig_class (List.rev $2)) }
   | CLASS TYPE class_type_declarations
@@ -863,7 +844,6 @@
   | override_flag mutable_flag label EQUAL seq_expr
       { mkrhs $3 3, $2, Cfk_concrete ($1, $5) }
   | override_flag mutable_flag label type_constraint EQUAL seq_expr
-<<<<<<< HEAD
       {
        let e = mkexp_constraint $6 $4 in
        mkrhs $3 3, $2, Cfk_concrete ($1, e)
@@ -882,25 +862,6 @@
   | override_flag private_flag label COLON poly_type EQUAL seq_expr
       { mkloc $3 (rhs_loc 3), $2, Cfk_concrete ($1, ghexp(Pexp_poly($7, Some $5))) }
   | override_flag private_flag label COLON TYPE lident_list
-=======
-      { let (t, t') = $4 in
-        mkrhs $3 3, $2, $1, ghexp(Pexp_constraint($6, t, t')) }
-;
-virtual_method:
-    METHOD override_flag PRIVATE VIRTUAL label COLON poly_type
-      { if $2 = Override then syntax_error ();
-        mkloc $5 (rhs_loc 5), Private, $7 }
-  | METHOD override_flag VIRTUAL private_flag label COLON poly_type
-      { if $2 = Override then syntax_error ();
-        mkloc $5 (rhs_loc 5), $4, $7 }
-;
-concrete_method :
-    METHOD override_flag private_flag label strict_binding
-      { mkloc $4 (rhs_loc 4), $3, $2, ghexp(Pexp_poly ($5, None)) }
-  | METHOD override_flag private_flag label COLON poly_type EQUAL seq_expr
-      { mkloc $4 (rhs_loc 4), $3, $2, ghexp(Pexp_poly($8,Some $6)) }
-  | METHOD override_flag private_flag label COLON TYPE lident_list
->>>>>>> 0fc4388d
     DOT core_type EQUAL seq_expr
       { let exp, poly = wrap_type_annotation $6 $8 $10 in
         mkloc $3 (rhs_loc 3), $2, Cfk_concrete ($1, ghexp(Pexp_poly(exp, Some poly))) }
@@ -1052,13 +1013,12 @@
       { $1 }
   | simple_expr simple_labeled_expr_list
       { mkexp(Pexp_apply($1, List.rev $2)) }
-<<<<<<< HEAD
   | LET ext_attributes rec_flag let_bindings IN seq_expr
       { mkexp_attrs (Pexp_let($3, List.rev $4, $6)) $2 }
   | LET MODULE ext_attributes UIDENT module_binding_body IN seq_expr
       { mkexp_attrs (Pexp_letmodule(mkrhs $4 4, $5, $7)) $3 }
-  | LET OPEN ext_attributes mod_longident IN seq_expr
-      { mkexp_attrs (Pexp_open(mkrhs $4 4, $6)) $3 }
+  | LET OPEN override_flag ext_attributes mod_longident IN seq_expr
+      { mkexp_attrs (Pexp_open($3, mkrhs $5 5, $7)) $4 }
   | FUNCTION ext_attributes opt_bar match_cases
       { mkexp_attrs (Pexp_function(List.rev $4)) $2 }
   | FUN ext_attributes labeled_simple_pattern fun_def
@@ -1071,25 +1031,6 @@
   | TRY ext_attributes seq_expr WITH opt_bar match_cases
       { mkexp_attrs (Pexp_try($3, List.rev $6)) $2 }
   | TRY ext_attributes seq_expr WITH error
-=======
-  | LET rec_flag let_bindings IN seq_expr
-      { mkexp(Pexp_let($2, List.rev $3, $5)) }
-  | LET MODULE UIDENT module_binding IN seq_expr
-      { mkexp(Pexp_letmodule(mkrhs $3 3, $4, $6)) }
-  | LET OPEN override_flag mod_longident IN seq_expr
-      { mkexp(Pexp_open($3, mkrhs $4 4, $6)) }
-  | FUNCTION opt_bar match_cases
-      { mkexp(Pexp_function("", None, List.rev $3)) }
-  | FUN labeled_simple_pattern fun_def
-      { let (l,o,p) = $2 in mkexp(Pexp_function(l, o, [p, $3])) }
-  | FUN LPAREN TYPE LIDENT RPAREN fun_def
-      { mkexp(Pexp_newtype($4, $6)) }
-  | MATCH seq_expr WITH opt_bar match_cases
-      { mkexp(Pexp_match($2, List.rev $5)) }
-  | TRY seq_expr WITH opt_bar match_cases
-      { mkexp(Pexp_try($2, List.rev $5)) }
-  | TRY seq_expr WITH error
->>>>>>> 0fc4388d
       { syntax_error() }
   | expr_comma_list %prec below_COMMA
       { mkexp(Pexp_tuple(List.rev $1)) }
@@ -1594,15 +1535,10 @@
   | label_declarations SEMI label_declaration   { $3 :: $1 }
 ;
 label_declaration:
-<<<<<<< HEAD
     mutable_flag label attributes COLON poly_type
       {
        Type.field (mkrhs $2 2) $5 ~mut:$1 ~attrs:$3 ~loc:(symbol_rloc())
       }
-=======
-    mutable_flag label COLON poly_type
-      { (mkrhs $2 2, $1, $4, symbol_rloc()) }
->>>>>>> 0fc4388d
 ;
 
 /* "with" constraints (additional type equations over signature components) */
@@ -1613,7 +1549,6 @@
 ;
 with_constraint:
     TYPE type_parameters label_longident with_type_binder core_type constraints
-<<<<<<< HEAD
       { Pwith_type
           (mkrhs $3 3,
            (Type.mk (mkrhs (Longident.last $3) 3)
@@ -1630,29 +1565,6 @@
              ~params:(List.map (fun (x, v) -> Some x, v) $2)
              ~manifest:$5
              ~loc:(symbol_rloc())) }
-=======
-      { let params, variance = List.split $2 in
-        (mkrhs $3 3,
-         Pwith_type {ptype_params = List.map (fun x -> Some x) params;
-                     ptype_cstrs = List.rev $6;
-                     ptype_kind = Ptype_abstract;
-                     ptype_manifest = Some $5;
-                     ptype_private = $4;
-                     ptype_variance = variance;
-                     ptype_loc = symbol_rloc()}) }
-    /* used label_longident instead of type_longident to disallow
-       functor applications in type path */
-  | TYPE type_parameters label COLONEQUAL core_type
-      { let params, variance = List.split $2 in
-        (mkrhs (Lident $3) 3,
-         Pwith_typesubst { ptype_params = List.map (fun x -> Some x) params;
-                           ptype_cstrs = [];
-                           ptype_kind = Ptype_abstract;
-                           ptype_manifest = Some $5;
-                           ptype_private = Public;
-                           ptype_variance = variance;
-                           ptype_loc = symbol_rloc()}) }
->>>>>>> 0fc4388d
   | MODULE mod_longident EQUAL mod_ext_longident
       { Pwith_module (mkrhs $2 2, mkrhs $4 4) }
   | MODULE UIDENT COLONEQUAL mod_ext_longident
@@ -1737,13 +1649,8 @@
   | LBRACKET tag_field RBRACKET
       { mktyp(Ptyp_variant([$2], Closed, None)) }
 /* PR#3835: this is not LR(1), would need lookahead=2
-<<<<<<< HEAD
-  | LBRACKET simple_core_type2 RBRACKET
+  | LBRACKET simple_core_type RBRACKET
       { mktyp(Ptyp_variant([$2], Closed, None)) }
-=======
-  | LBRACKET simple_core_type RBRACKET
-      { mktyp(Ptyp_variant([$2], true, None)) }
->>>>>>> 0fc4388d
 */
   | LBRACKET BAR row_field_list RBRACKET
       { mktyp(Ptyp_variant(List.rev $3, Closed, None)) }
