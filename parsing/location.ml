(***********************************************************************)
(*                                                                     *)
(*                                OCaml                                *)
(*                                                                     *)
(*            Xavier Leroy, projet Cristal, INRIA Rocquencourt         *)
(*                                                                     *)
(*  Copyright 1996 Institut National de Recherche en Informatique et   *)
(*  en Automatique.  All rights reserved.  This file is distributed    *)
(*  under the terms of the Q Public License version 1.0.               *)
(*                                                                     *)
(***********************************************************************)

open Lexing

let absname = ref false
    (* This reference should be in Clflags, but it would create an additional
       dependency and make bootstrapping Camlp4 more difficult. *)

type t = { loc_start: position; loc_end: position; loc_ghost: bool };;

let in_file name =
  let loc = {
    pos_fname = name;
    pos_lnum = 1;
    pos_bol = 0;
    pos_cnum = -1;
  } in
  { loc_start = loc; loc_end = loc; loc_ghost = true }
;;

let none = in_file "_none_";;

let curr lexbuf = {
  loc_start = lexbuf.lex_start_p;
  loc_end = lexbuf.lex_curr_p;
  loc_ghost = false
};;

let init lexbuf fname =
  lexbuf.lex_curr_p <- {
    pos_fname = fname;
    pos_lnum = 1;
    pos_bol = 0;
    pos_cnum = 0;
  }
;;

let symbol_rloc () = {
  loc_start = Parsing.symbol_start_pos ();
  loc_end = Parsing.symbol_end_pos ();
  loc_ghost = false;
};;

let symbol_gloc () = {
  loc_start = Parsing.symbol_start_pos ();
  loc_end = Parsing.symbol_end_pos ();
  loc_ghost = true;
};;

let rhs_loc n = {
  loc_start = Parsing.rhs_start_pos n;
  loc_end = Parsing.rhs_end_pos n;
  loc_ghost = false;
};;

let input_name = ref "_none_"
let input_lexbuf = ref (None : lexbuf option)

(* Terminal info *)

let status = ref Terminfo.Uninitialised

let num_loc_lines = ref 0 (* number of lines already printed after input *)

(* Highlight the locations using standout mode. *)

let highlight_terminfo ppf num_lines lb locs =
  Format.pp_print_flush ppf ();  (* avoid mixing Format and normal output *)
  (* Char 0 is at offset -lb.lex_abs_pos in lb.lex_buffer. *)
  let pos0 = -lb.lex_abs_pos in
  (* Do nothing if the buffer does not contain the whole phrase. *)
  if pos0 < 0 then raise Exit;
  (* Count number of lines in phrase *)
  let lines = ref !num_loc_lines in
  for i = pos0 to lb.lex_buffer_len - 1 do
    if lb.lex_buffer.[i] = '\n' then incr lines
  done;
  (* If too many lines, give up *)
  if !lines >= num_lines - 2 then raise Exit;
  (* Move cursor up that number of lines *)
  flush stdout; Terminfo.backup !lines;
  (* Print the input, switching to standout for the location *)
  let bol = ref false in
  print_string "# ";
  for pos = 0 to lb.lex_buffer_len - pos0 - 1 do
    if !bol then (print_string "  "; bol := false);
    if List.exists (fun loc -> pos = loc.loc_start.pos_cnum) locs then
      Terminfo.standout true;
    if List.exists (fun loc -> pos = loc.loc_end.pos_cnum) locs then
      Terminfo.standout false;
    let c = lb.lex_buffer.[pos + pos0] in
    print_char c;
    bol := (c = '\n')
  done;
  (* Make sure standout mode is over *)
  Terminfo.standout false;
  (* Position cursor back to original location *)
  Terminfo.resume !num_loc_lines;
  flush stdout

(* Highlight the location by printing it again. *)

let highlight_dumb ppf lb loc =
  (* Char 0 is at offset -lb.lex_abs_pos in lb.lex_buffer. *)
  let pos0 = -lb.lex_abs_pos in
  (* Do nothing if the buffer does not contain the whole phrase. *)
  if pos0 < 0 then raise Exit;
  let end_pos = lb.lex_buffer_len - pos0 - 1 in
  (* Determine line numbers for the start and end points *)
  let line_start = ref 0 and line_end = ref 0 in
  for pos = 0 to end_pos do
    if lb.lex_buffer.[pos + pos0] = '\n' then begin
      if loc.loc_start.pos_cnum > pos then incr line_start;
      if loc.loc_end.pos_cnum   > pos then incr line_end;
    end
  done;
  (* Print character location (useful for Emacs) *)
  Format.fprintf ppf "Characters %i-%i:@."
                 loc.loc_start.pos_cnum loc.loc_end.pos_cnum;
  (* Print the input, underlining the location *)
  Format.pp_print_string ppf "  ";
  let line = ref 0 in
  let pos_at_bol = ref 0 in
  for pos = 0 to end_pos do
    match lb.lex_buffer.[pos + pos0] with
    | '\n' ->
      if !line = !line_start && !line = !line_end then begin
        (* loc is on one line: underline location *)
        Format.fprintf ppf "@.  ";
        for _i = !pos_at_bol to loc.loc_start.pos_cnum - 1 do
          Format.pp_print_char ppf ' '
        done;
        for _i = loc.loc_start.pos_cnum to loc.loc_end.pos_cnum - 1 do
          Format.pp_print_char ppf '^'
        done
      end;
      if !line >= !line_start && !line <= !line_end then begin
        Format.fprintf ppf "@.";
        if pos < loc.loc_end.pos_cnum then Format.pp_print_string ppf "  "
      end;
      incr line;
      pos_at_bol := pos + 1
    | '\r' -> () (* discard *)
    | c ->
      if !line = !line_start && !line = !line_end then
        (* loc is on one line: print whole line *)
        Format.pp_print_char ppf c
      else if !line = !line_start then
        (* first line of multiline loc:
           print a dot for each char before loc_start *)
        if pos < loc.loc_start.pos_cnum then
          Format.pp_print_char ppf '.'
        else
          Format.pp_print_char ppf c
      else if !line = !line_end then
        (* last line of multiline loc: print a dot for each char
           after loc_end, even whitespaces *)
        if pos < loc.loc_end.pos_cnum then
          Format.pp_print_char ppf c
        else
          Format.pp_print_char ppf '.'
      else if !line > !line_start && !line < !line_end then
        (* intermediate line of multiline loc: print whole line *)
        Format.pp_print_char ppf c
  done

(* Highlight the location using one of the supported modes. *)

let rec highlight_locations ppf locs =
  match !status with
    Terminfo.Uninitialised ->
      status := Terminfo.setup stdout; highlight_locations ppf locs
  | Terminfo.Bad_term ->
      begin match !input_lexbuf with
        None -> false
      | Some lb ->
          let norepeat =
            try Sys.getenv "TERM" = "norepeat" with Not_found -> false in
          if norepeat then false else
            let loc1 = List.hd locs in
            try highlight_dumb ppf lb loc1; true
            with Exit -> false
      end
  | Terminfo.Good_term num_lines ->
      begin match !input_lexbuf with
        None -> false
      | Some lb ->
          try highlight_terminfo ppf num_lines lb locs; true
          with Exit -> false
      end

(* Print the location in some way or another *)

open Format

let absolute_path s = (* This function could go into Filename *)
  let open Filename in
  let s = if is_relative s then concat (Sys.getcwd ()) s else s in
  (* Now simplify . and .. components *)
  let rec aux s =
    let base = basename s in
    let dir = dirname s in
    if dir = s then dir
    else if base = current_dir_name then aux dir
    else if base = parent_dir_name then dirname (aux dir)
    else concat (aux dir) base
  in
  aux s

let show_filename file =
  if !absname then absolute_path file else file

let print_filename ppf file =
  Format.fprintf ppf "%s" (show_filename file)

let reset () =
  num_loc_lines := 0

let (msg_file, msg_line, msg_chars, msg_to, msg_colon) =
  ("File \"", "\", line ", ", characters ", "-", ":")

(* return file, line, char from the given position *)
let get_pos_info pos =
  (pos.pos_fname, pos.pos_lnum, pos.pos_cnum - pos.pos_bol)
;;

let print_loc ppf loc =
  let (file, line, startchar) = get_pos_info loc.loc_start in
  let endchar = loc.loc_end.pos_cnum - loc.loc_start.pos_cnum + startchar in
  if file = "//toplevel//" then begin
    if highlight_locations ppf [loc] then () else
      fprintf ppf "Characters %i-%i"
              loc.loc_start.pos_cnum loc.loc_end.pos_cnum
  end else begin
    fprintf ppf "%s%a%s%i" msg_file print_filename file msg_line line;
    if startchar >= 0 then
      fprintf ppf "%s%i%s%i" msg_chars startchar msg_to endchar
  end
;;

let print ppf loc =
  if loc.loc_start.pos_fname = "//toplevel//"
  && highlight_locations ppf [loc] then ()
  else fprintf ppf "%a%s@." print_loc loc msg_colon
;;

let print_error ppf loc =
  print ppf loc;
  fprintf ppf "Error: ";
;;

let print_error_cur_file ppf = print_error ppf (in_file !input_name);;

let print_warning loc ppf w =
  if Warnings.is_active w then begin
    let printw ppf w =
      let n = Warnings.print ppf w in
      num_loc_lines := !num_loc_lines + n
    in
    print ppf loc;
    fprintf ppf "Warning %a@." printw w;
    pp_print_flush ppf ();
    incr num_loc_lines;
  end
;;

let prerr_warning loc w = print_warning loc err_formatter w;;

let echo_eof () =
  print_newline ();
  incr num_loc_lines

type 'a loc = {
  txt : 'a;
  loc : t;
}

let mkloc txt loc = { txt ; loc }
<<<<<<< HEAD
let mknoloc txt = mkloc txt none
=======
let mknoloc txt = mkloc txt none


type error =
  {
    loc: t;
    msg: string;
    sub: error list;
    if_highlight: string; (* alternative message if locations are highlighted *)
  }

let errorf ?(loc = none) ?(sub = []) ?(if_highlight = "") =
  Printf.ksprintf (fun msg -> {loc; msg; sub; if_highlight})

let error ?(loc = none) ?(sub = []) ?(if_highlight = "") msg =
  {loc; msg; sub; if_highlight}

let error_of_exn : (exn -> error option) list ref = ref []

let register_error_of_exn f = error_of_exn := f :: !error_of_exn

let error_of_exn exn =
  let rec loop = function
    | [] -> None
    | f :: rest ->
        match f exn with
        | Some _ as r -> r
        | None -> loop rest
  in
  loop !error_of_exn

let rec report_error ppf ({loc; msg; sub; if_highlight} as err) =
  let highlighted =
    if if_highlight <> "" then
      let rec collect_locs locs {loc; sub; if_highlight; _} =
        List.fold_left collect_locs (loc :: locs) sub
      in
      let locs = collect_locs [] err in
      highlight_locations ppf locs
    else
      false
  in
  if highlighted then
    Format.pp_print_string ppf if_highlight
  else begin
    print ppf loc;
    Format.pp_print_string ppf msg;
    List.iter (fun err -> Format.fprintf ppf "@\n@[<2>%a@]" report_error err) sub
  end

let error_of_printer loc print x =
  let buf = Buffer.create 64 in
  let ppf = Format.formatter_of_buffer buf in
  pp_print_string ppf "Error: ";
  print ppf x;
  pp_print_flush ppf ();
  let msg = Buffer.contents buf in
  errorf ~loc "%s" msg

let error_of_printer_file print x =
  error_of_printer (in_file !input_name) print x

let () =
  register_error_of_exn
    (function
      | Sys_error msg ->
          Some (errorf ~loc:(in_file !input_name) "Error: I/O error: %s" msg)
      | Warnings.Errors n ->
          Some
            (errorf ~loc:(in_file !input_name)
               "Error: Some fatal warnings were triggered (%d occurrences)" n)
      | _ ->
          None
    )


let report_exception ppf exn =
  match error_of_exn exn with
  | Some err -> fprintf ppf "@[%a@]@." report_error err
  | None -> raise exn
>>>>>>> 90ff647d
<|MERGE_RESOLUTION|>--- conflicted
+++ resolved
@@ -286,9 +286,6 @@
 }
 
 let mkloc txt loc = { txt ; loc }
-<<<<<<< HEAD
-let mknoloc txt = mkloc txt none
-=======
 let mknoloc txt = mkloc txt none
 
 
@@ -368,5 +365,4 @@
 let report_exception ppf exn =
   match error_of_exn exn with
   | Some err -> fprintf ppf "@[%a@]@." report_error err
-  | None -> raise exn
->>>>>>> 90ff647d
+  | None -> raise exn