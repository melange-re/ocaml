(***********************************************************************)
(*                                                                     *)
(*                                OCaml                                *)
(*                                                                     *)
(*             Damien Doligez, projet Para, INRIA Rocquencourt         *)
(*                                                                     *)
(*  Copyright 1999 Institut National de Recherche en Informatique et   *)
(*  en Automatique.  All rights reserved.  This file is distributed    *)
(*  under the terms of the Q Public License version 1.0.               *)
(*                                                                     *)
(***********************************************************************)

open Asttypes;;
open Format;;
open Lexing;;
open Location;;
open Parsetree;;

let fmt_position with_name f l =
  let fname = if with_name then l.pos_fname else "" in
  if l.pos_lnum = -1
  then fprintf f "%s[%d]" fname l.pos_cnum
  else fprintf f "%s[%d,%d+%d]" fname l.pos_lnum l.pos_bol
               (l.pos_cnum - l.pos_bol)
;;

let fmt_location f loc =
  let p_2nd_name = loc.loc_start.pos_fname <> loc.loc_end.pos_fname in
  fprintf f "(%a..%a)" (fmt_position true) loc.loc_start
                       (fmt_position p_2nd_name) loc.loc_end;
  if loc.loc_ghost then fprintf f " ghost";
;;

let rec fmt_longident_aux f x =
  match x with
  | Longident.Lident (s) -> fprintf f "%s" s;
  | Longident.Ldot (y, s) -> fprintf f "%a.%s" fmt_longident_aux y s;
  | Longident.Lapply (y, z) ->
      fprintf f "%a(%a)" fmt_longident_aux y fmt_longident_aux z;
;;

let fmt_longident f x = fprintf f "\"%a\"" fmt_longident_aux x;;

let fmt_longident_loc f x =
  fprintf f "\"%a\" %a" fmt_longident_aux x.txt fmt_location x.loc;
;;

let fmt_string_loc f x =
  fprintf f "\"%s\" %a" x.txt fmt_location x.loc;
;;

let fmt_constant f x =
  match x with
  | Const_int (i) -> fprintf f "Const_int %d" i;
  | Const_char (c) -> fprintf f "Const_char %02x" (Char.code c);
  | Const_string (s, None) -> fprintf f "Const_string(%S,None)" s;
  | Const_string (s, Some delim) ->
      fprintf f "Const_string (%S,Some %S)" s delim;
  | Const_float (s) -> fprintf f "Const_float %s" s;
  | Const_int32 (i) -> fprintf f "Const_int32 %ld" i;
  | Const_int64 (i) -> fprintf f "Const_int64 %Ld" i;
  | Const_nativeint (i) -> fprintf f "Const_nativeint %nd" i;
;;

let fmt_mutable_flag f x =
  match x with
  | Immutable -> fprintf f "Immutable";
  | Mutable -> fprintf f "Mutable";
;;

let fmt_virtual_flag f x =
  match x with
  | Virtual -> fprintf f "Virtual";
  | Concrete -> fprintf f "Concrete";
;;

let fmt_override_flag f x =
  match x with
  | Override -> fprintf f "Override";
  | Fresh -> fprintf f "Fresh";
;;

let fmt_closed_flag f x =
  match x with
  | Closed -> fprintf f "Closed"
  | Open -> fprintf f "Open"

let fmt_rec_flag f x =
  match x with
  | Nonrecursive -> fprintf f "Nonrec";
  | Recursive -> fprintf f "Rec";
;;

let fmt_direction_flag f x =
  match x with
  | Upto -> fprintf f "Up";
  | Downto -> fprintf f "Down";
;;

let fmt_private_flag f x =
  match x with
  | Public -> fprintf f "Public";
  | Private -> fprintf f "Private";
;;

let line i f s (*...*) =
  fprintf f "%s" (String.make ((2*i) mod 72) ' ');
  fprintf f s (*...*)
;;

let list i f ppf l =
  match l with
  | [] -> line i ppf "[]\n";
  | _ :: _ ->
     line i ppf "[\n";
     List.iter (f (i+1) ppf) l;
     line i ppf "]\n";
;;

let option i f ppf x =
  match x with
  | None -> line i ppf "None\n";
  | Some x ->
      line i ppf "Some\n";
      f (i+1) ppf x;
;;

let longident_loc i ppf li = line i ppf "%a\n" fmt_longident_loc li;;
let string i ppf s = line i ppf "\"%s\"\n" s;;
let string_loc i ppf s = line i ppf "%a\n" fmt_string_loc s;;
let bool i ppf x = line i ppf "%s\n" (string_of_bool x);;
let label i ppf x = line i ppf "label=\"%s\"\n" x;;

let rec core_type i ppf x =
  line i ppf "core_type %a\n" fmt_location x.ptyp_loc;
  attributes i ppf x.ptyp_attributes;
  let i = i+1 in
  match x.ptyp_desc with
  | Ptyp_any -> line i ppf "Ptyp_any\n";
  | Ptyp_var (s) -> line i ppf "Ptyp_var %s\n" s;
  | Ptyp_arrow (l, ct1, ct2) ->
      line i ppf "Ptyp_arrow\n";
      string i ppf l;
      core_type i ppf ct1;
      core_type i ppf ct2;
  | Ptyp_tuple l ->
      line i ppf "Ptyp_tuple\n";
      list i core_type ppf l;
  | Ptyp_constr (li, l) ->
      line i ppf "Ptyp_constr %a\n" fmt_longident_loc li;
      list i core_type ppf l;
  | Ptyp_variant (l, closed, low) ->
      line i ppf "Ptyp_variant closed=%a\n" fmt_closed_flag closed;
      list i label_x_bool_x_core_type_list ppf l;
      option i (fun i -> list i string) ppf low
  | Ptyp_object (l, c) ->
      line i ppf "Ptyp_object %a\n" fmt_closed_flag c;
      let i = i + 1 in
      List.iter
        (fun (s, attrs, t) ->
          line i ppf "method %s\n" s;
          attributes i ppf attrs;
          core_type (i + 1) ppf t
        )
        l
  | Ptyp_class (li, l) ->
      line i ppf "Ptyp_class %a\n" fmt_longident_loc li;
      list i core_type ppf l
  | Ptyp_alias (ct, s) ->
      line i ppf "Ptyp_alias \"%s\"\n" s;
      core_type i ppf ct;
  | Ptyp_poly (sl, ct) ->
      line i ppf "Ptyp_poly%a\n"
        (fun ppf -> List.iter (fun x -> fprintf ppf " '%s" x)) sl;
      core_type i ppf ct;
  | Ptyp_package (s, l) ->
      line i ppf "Ptyp_package %a\n" fmt_longident_loc s;
      list i package_with ppf l;
  | Ptyp_extension (s, arg) ->
      line i ppf "Ptyp_extension \"%s\"\n" s.txt;
      payload i ppf arg

and package_with i ppf (s, t) =
  line i ppf "with type %a\n" fmt_longident_loc s;
  core_type i ppf t

and pattern i ppf x =
  line i ppf "pattern %a\n" fmt_location x.ppat_loc;
  attributes i ppf x.ppat_attributes;
  let i = i+1 in
  match x.ppat_desc with
  | Ppat_any -> line i ppf "Ppat_any\n";
  | Ppat_var (s) -> line i ppf "Ppat_var %a\n" fmt_string_loc s;
  | Ppat_alias (p, s) ->
      line i ppf "Ppat_alias %a\n" fmt_string_loc s;
      pattern i ppf p;
  | Ppat_constant (c) -> line i ppf "Ppat_constant %a\n" fmt_constant c;
  | Ppat_interval (c1, c2) ->
      line i ppf "Ppat_interval %a..%a\n" fmt_constant c1 fmt_constant c2;
  | Ppat_tuple (l) ->
      line i ppf "Ppat_tuple\n";
      list i pattern ppf l;
  | Ppat_construct (li, po) ->
      line i ppf "Ppat_construct %a\n" fmt_longident_loc li;
      option i pattern ppf po;
  | Ppat_variant (l, po) ->
      line i ppf "Ppat_variant \"%s\"\n" l;
      option i pattern ppf po;
  | Ppat_record (l, c) ->
      line i ppf "Ppat_record %a\n" fmt_closed_flag c;
      list i longident_x_pattern ppf l;
  | Ppat_array (l) ->
      line i ppf "Ppat_array\n";
      list i pattern ppf l;
  | Ppat_or (p1, p2) ->
      line i ppf "Ppat_or\n";
      pattern i ppf p1;
      pattern i ppf p2;
  | Ppat_lazy p ->
      line i ppf "Ppat_lazy\n";
      pattern i ppf p;
  | Ppat_constraint (p, ct) ->
      line i ppf "Ppat_constraint\n";
      pattern i ppf p;
      core_type i ppf ct;
  | Ppat_type (li) ->
      line i ppf "Ppat_type\n";
      longident_loc i ppf li
  | Ppat_unpack s ->
      line i ppf "Ppat_unpack %a\n" fmt_string_loc s;
  | Ppat_exception p ->
      line i ppf "Ppat_exception\n";
      pattern i ppf p
  | Ppat_extension (s, arg) ->
      line i ppf "Ppat_extension \"%s\"\n" s.txt;
      payload i ppf arg

and expression i ppf x =
  line i ppf "expression %a\n" fmt_location x.pexp_loc;
  attributes i ppf x.pexp_attributes;
  let i = i+1 in
  match x.pexp_desc with
  | Pexp_ident (li) -> line i ppf "Pexp_ident %a\n" fmt_longident_loc li;
  | Pexp_constant (c) -> line i ppf "Pexp_constant %a\n" fmt_constant c;
  | Pexp_let (rf, l, e) ->
      line i ppf "Pexp_let %a\n" fmt_rec_flag rf;
      list i value_binding ppf l;
      expression i ppf e;
  | Pexp_function l ->
      line i ppf "Pexp_function\n";
      list i case ppf l;
  | Pexp_fun (l, eo, p, e) ->
      line i ppf "Pexp_fun \"%s\"\n" l;
      option i expression ppf eo;
      pattern i ppf p;
      expression i ppf e;
  | Pexp_apply (e, l) ->
      line i ppf "Pexp_apply\n";
      expression i ppf e;
      list i label_x_expression ppf l;
  | Pexp_match (e, l) ->
      line i ppf "Pexp_match\n";
      expression i ppf e;
      list i case ppf l;
  | Pexp_try (e, l) ->
      line i ppf "Pexp_try\n";
      expression i ppf e;
      list i case ppf l;
  | Pexp_tuple (l) ->
      line i ppf "Pexp_tuple\n";
      list i expression ppf l;
  | Pexp_construct (li, eo) ->
      line i ppf "Pexp_construct %a\n" fmt_longident_loc li;
      option i expression ppf eo;
  | Pexp_variant (l, eo) ->
      line i ppf "Pexp_variant \"%s\"\n" l;
      option i expression ppf eo;
  | Pexp_record (l, eo) ->
      line i ppf "Pexp_record\n";
      list i longident_x_expression ppf l;
      option i expression ppf eo;
  | Pexp_field (e, li) ->
      line i ppf "Pexp_field\n";
      expression i ppf e;
      longident_loc i ppf li;
  | Pexp_setfield (e1, li, e2) ->
      line i ppf "Pexp_setfield\n";
      expression i ppf e1;
      longident_loc i ppf li;
      expression i ppf e2;
  | Pexp_array (l) ->
      line i ppf "Pexp_array\n";
      list i expression ppf l;
  | Pexp_ifthenelse (e1, e2, eo) ->
      line i ppf "Pexp_ifthenelse\n";
      expression i ppf e1;
      expression i ppf e2;
      option i expression ppf eo;
  | Pexp_sequence (e1, e2) ->
      line i ppf "Pexp_sequence\n";
      expression i ppf e1;
      expression i ppf e2;
  | Pexp_while (e1, e2) ->
      line i ppf "Pexp_while\n";
      expression i ppf e1;
      expression i ppf e2;
  | Pexp_for (p, e1, e2, df, e3) ->
      line i ppf "Pexp_for %a\n" fmt_direction_flag df;
      pattern i ppf p;
      expression i ppf e1;
      expression i ppf e2;
      expression i ppf e3;
  | Pexp_constraint (e, ct) ->
      line i ppf "Pexp_constraint\n";
      expression i ppf e;
      core_type i ppf ct;
  | Pexp_coerce (e, cto1, cto2) ->
      line i ppf "Pexp_coerce\n";
      expression i ppf e;
      option i core_type ppf cto1;
      core_type i ppf cto2;
  | Pexp_send (e, s) ->
      line i ppf "Pexp_send \"%s\"\n" s;
      expression i ppf e;
  | Pexp_new (li) -> line i ppf "Pexp_new %a\n" fmt_longident_loc li;
  | Pexp_setinstvar (s, e) ->
      line i ppf "Pexp_setinstvar %a\n" fmt_string_loc s;
      expression i ppf e;
  | Pexp_override (l) ->
      line i ppf "Pexp_override\n";
      list i string_x_expression ppf l;
  | Pexp_letmodule (s, me, e) ->
      line i ppf "Pexp_letmodule %a\n" fmt_string_loc s;
      module_expr i ppf me;
      expression i ppf e;
  | Pexp_assert (e) ->
      line i ppf "Pexp_assert\n";
      expression i ppf e;
  | Pexp_lazy (e) ->
      line i ppf "Pexp_lazy\n";
      expression i ppf e;
  | Pexp_poly (e, cto) ->
      line i ppf "Pexp_poly\n";
      expression i ppf e;
      option i core_type ppf cto;
  | Pexp_object s ->
      line i ppf "Pexp_object\n";
      class_structure i ppf s
  | Pexp_newtype (s, e) ->
      line i ppf "Pexp_newtype \"%s\"\n" s;
      expression i ppf e
  | Pexp_pack me ->
      line i ppf "Pexp_pack\n";
      module_expr i ppf me
  | Pexp_open (ovf, m, e) ->
      line i ppf "Pexp_open %a \"%a\"\n" fmt_override_flag ovf
        fmt_longident_loc m;
      expression i ppf e
  | Pexp_extension (s, arg) ->
      line i ppf "Pexp_extension \"%s\"\n" s.txt;
      payload i ppf arg

and value_description i ppf x =
  line i ppf "value_description %a %a\n" fmt_string_loc
       x.pval_name fmt_location x.pval_loc;
  attributes i ppf x.pval_attributes;
  core_type (i+1) ppf x.pval_type;
  list (i+1) string ppf x.pval_prim

and type_parameter i ppf (x, _variance) = core_type i ppf x

and type_declaration i ppf x =
  line i ppf "type_declaration %a %a\n" fmt_string_loc x.ptype_name
       fmt_location x.ptype_loc;
  attributes i ppf x.ptype_attributes;
  let i = i+1 in
  line i ppf "ptype_params =\n";
  list (i+1) type_parameter ppf x.ptype_params;
  line i ppf "ptype_cstrs =\n";
  list (i+1) core_type_x_core_type_x_location ppf x.ptype_cstrs;
  line i ppf "ptype_kind =\n";
  type_kind (i+1) ppf x.ptype_kind;
  line i ppf "ptype_private = %a\n" fmt_private_flag x.ptype_private;
  line i ppf "ptype_manifest =\n";
  option (i+1) core_type ppf x.ptype_manifest

and attributes i ppf l =
  let i = i + 1 in
  List.iter
    (fun (s, arg) ->
      line i ppf "attribute \"%s\"\n" s.txt;
      payload (i + 1) ppf arg;
    )
    l

and payload i ppf = function
  | PStr x -> structure i ppf x
  | PTyp x -> core_type i ppf x
  | PPat (x, None) -> pattern i ppf x
  | PPat (x, Some g) ->
    pattern i ppf x;
    line i ppf "<when>\n";
    expression (i + 1) ppf g


and type_kind i ppf x =
  match x with
  | Ptype_abstract ->
      line i ppf "Ptype_abstract\n"
  | Ptype_variant l ->
      line i ppf "Ptype_variant\n";
      list (i+1) constructor_decl ppf l;
  | Ptype_record l ->
      line i ppf "Ptype_record\n";
      list (i+1) label_decl ppf l;
  | Ptype_open ->
      line i ppf "Ptype_open\n";

and type_extension i ppf x =
  line i ppf "type_extension\n";
  attributes i ppf x.ptyext_attributes;
  let i = i+1 in
  line i ppf "ptyext_path = %a\n" fmt_longident_loc x.ptyext_path;
  line i ppf "ptyext_params =\n";
  list (i+1) type_parameter ppf x.ptyext_params;
  line i ppf "ptyext_constructors =\n";
  list (i+1) extension_constructor ppf x.ptyext_constructors;
  line i ppf "ptyext_private = %a\n" fmt_private_flag x.ptyext_private;

and extension_constructor i ppf x =
  line i ppf "extension_constructor %a\n" fmt_location x.pext_loc;
  attributes i ppf x.pext_attributes;
  let i = i + 1 in
  line i ppf "pext_name = \"%s\"\n" x.pext_name.txt;
  line i ppf "pext_kind =\n";
  extension_constructor_kind (i + 1) ppf x.pext_kind;

and extension_constructor_kind i ppf x =
  match x with
      Pext_decl(a, r) ->
        line i ppf "Pext_decl\n";
        list (i+1) core_type ppf a;
        option (i+1) core_type ppf r;
    | Pext_rebind li ->
        line i ppf "Pext_rebind\n";
        line (i+1) ppf "%a\n" fmt_longident_loc li;

and class_type i ppf x =
  line i ppf "class_type %a\n" fmt_location x.pcty_loc;
  attributes i ppf x.pcty_attributes;
  let i = i+1 in
  match x.pcty_desc with
  | Pcty_constr (li, l) ->
      line i ppf "Pcty_constr %a\n" fmt_longident_loc li;
      list i core_type ppf l;
  | Pcty_signature (cs) ->
      line i ppf "Pcty_signature\n";
      class_signature i ppf cs;
  | Pcty_arrow (l, co, cl) ->
      line i ppf "Pcty_arrow \"%s\"\n" l;
      core_type i ppf co;
      class_type i ppf cl;
  | Pcty_extension (s, arg) ->
      line i ppf "Pcty_extension \"%s\"\n" s.txt;
      payload i ppf arg

and class_signature i ppf cs =
  line i ppf "class_signature\n";
  core_type (i+1) ppf cs.pcsig_self;
  list (i+1) class_type_field ppf cs.pcsig_fields;

and class_type_field i ppf x =
  line i ppf "class_type_field %a\n" fmt_location x.pctf_loc;
  let i = i+1 in
  attributes i ppf x.pctf_attributes;
  match x.pctf_desc with
  | Pctf_inherit (ct) ->
      line i ppf "Pctf_inherit\n";
      class_type i ppf ct;
  | Pctf_val (s, mf, vf, ct) ->
      line i ppf "Pctf_val \"%s\" %a %a\n" s fmt_mutable_flag mf
           fmt_virtual_flag vf;
      core_type (i+1) ppf ct;
  | Pctf_method (s, pf, vf, ct) ->
      line i ppf "Pctf_method \"%s\" %a %a\n" s fmt_private_flag pf
           fmt_virtual_flag vf;
      core_type (i+1) ppf ct;
  | Pctf_constraint (ct1, ct2) ->
      line i ppf "Pctf_constraint\n";
      core_type (i+1) ppf ct1;
      core_type (i+1) ppf ct2;
  | Pctf_attribute (s, arg) ->
      line i ppf "Pctf_attribute \"%s\"\n" s.txt;
      payload i ppf arg
  | Pctf_extension (s, arg) ->
      line i ppf "Pctf_extension \"%s\"\n" s.txt;
     payload i ppf arg

and class_description i ppf x =
  line i ppf "class_description %a\n" fmt_location x.pci_loc;
  attributes i ppf x.pci_attributes;
  let i = i+1 in
  line i ppf "pci_virt = %a\n" fmt_virtual_flag x.pci_virt;
  line i ppf "pci_params =\n";
  list (i+1) type_parameter ppf x.pci_params;
  line i ppf "pci_name = %a\n" fmt_string_loc x.pci_name;
  line i ppf "pci_expr =\n";
  class_type (i+1) ppf x.pci_expr;

and class_type_declaration i ppf x =
  line i ppf "class_type_declaration %a\n" fmt_location x.pci_loc;
  attributes i ppf x.pci_attributes;
  let i = i+1 in
  line i ppf "pci_virt = %a\n" fmt_virtual_flag x.pci_virt;
  line i ppf "pci_params =\n";
  list (i+1) type_parameter ppf x.pci_params;
  line i ppf "pci_name = %a\n" fmt_string_loc x.pci_name;
  line i ppf "pci_expr =\n";
  class_type (i+1) ppf x.pci_expr;

and class_expr i ppf x =
  line i ppf "class_expr %a\n" fmt_location x.pcl_loc;
  attributes i ppf x.pcl_attributes;
  let i = i+1 in
  match x.pcl_desc with
  | Pcl_constr (li, l) ->
      line i ppf "Pcl_constr %a\n" fmt_longident_loc li;
      list i core_type ppf l;
  | Pcl_structure (cs) ->
      line i ppf "Pcl_structure\n";
      class_structure i ppf cs;
  | Pcl_fun (l, eo, p, e) ->
      line i ppf "Pcl_fun\n";
      label i ppf l;
      option i expression ppf eo;
      pattern i ppf p;
      class_expr i ppf e;
  | Pcl_apply (ce, l) ->
      line i ppf "Pcl_apply\n";
      class_expr i ppf ce;
      list i label_x_expression ppf l;
  | Pcl_let (rf, l, ce) ->
      line i ppf "Pcl_let %a\n" fmt_rec_flag rf;
      list i value_binding ppf l;
      class_expr i ppf ce;
  | Pcl_constraint (ce, ct) ->
      line i ppf "Pcl_constraint\n";
      class_expr i ppf ce;
      class_type i ppf ct;
  | Pcl_extension (s, arg) ->
      line i ppf "Pcl_extension \"%s\"\n" s.txt;
      payload i ppf arg

and class_structure i ppf { pcstr_self = p; pcstr_fields = l } =
  line i ppf "class_structure\n";
  pattern (i+1) ppf p;
  list (i+1) class_field ppf l;

and class_field i ppf x =
  line i ppf "class_field %a\n" fmt_location x.pcf_loc;
  let i = i + 1 in
  attributes i ppf x.pcf_attributes;
  match x.pcf_desc with
  | Pcf_inherit (ovf, ce, so) ->
      line i ppf "Pcf_inherit %a\n" fmt_override_flag ovf;
      class_expr (i+1) ppf ce;
      option (i+1) string ppf so;
  | Pcf_val (s, mf, k) ->
      line i ppf "Pcf_val %a\n" fmt_mutable_flag mf;
      line (i+1) ppf "%a\n" fmt_string_loc s;
      class_field_kind (i+1) ppf k
  | Pcf_method (s, pf, k) ->
      line i ppf "Pcf_method %a\n" fmt_private_flag pf;
      line (i+1) ppf "%a\n" fmt_string_loc s;
      class_field_kind (i+1) ppf k
  | Pcf_constraint (ct1, ct2) ->
      line i ppf "Pcf_constraint\n";
      core_type (i+1) ppf ct1;
      core_type (i+1) ppf ct2;
  | Pcf_initializer (e) ->
      line i ppf "Pcf_initializer\n";
      expression (i+1) ppf e;
  | Pcf_attribute (s, arg) ->
      line i ppf "Pcf_attribute \"%s\"\n" s.txt;
      payload i ppf arg
  | Pcf_extension (s, arg) ->
      line i ppf "Pcf_extension \"%s\"\n" s.txt;
      payload i ppf arg

and class_field_kind i ppf = function
  | Cfk_concrete (o, e) ->
      line i ppf "Concrete %a\n" fmt_override_flag o;
      expression i ppf e
  | Cfk_virtual t ->
      line i ppf "Virtual\n";
      core_type i ppf t

and class_declaration i ppf x =
  line i ppf "class_declaration %a\n" fmt_location x.pci_loc;
  attributes i ppf x.pci_attributes;
  let i = i+1 in
  line i ppf "pci_virt = %a\n" fmt_virtual_flag x.pci_virt;
  line i ppf "pci_params =\n";
  list (i+1) type_parameter ppf x.pci_params;
  line i ppf "pci_name = %a\n" fmt_string_loc x.pci_name;
  line i ppf "pci_expr =\n";
  class_expr (i+1) ppf x.pci_expr;

and module_type i ppf x =
  line i ppf "module_type %a\n" fmt_location x.pmty_loc;
  attributes i ppf x.pmty_attributes;
  let i = i+1 in
  match x.pmty_desc with
  | Pmty_ident li -> line i ppf "Pmty_ident %a\n" fmt_longident_loc li;
  | Pmty_alias li -> line i ppf "Pmty_alias %a\n" fmt_longident_loc li;
  | Pmty_signature (s) ->
      line i ppf "Pmty_signature\n";
      signature i ppf s;
  | Pmty_functor (s, mt1, mt2) ->
      line i ppf "Pmty_functor %a\n" fmt_string_loc s;
      Misc.may (module_type i ppf) mt1;
      module_type i ppf mt2;
  | Pmty_with (mt, l) ->
      line i ppf "Pmty_with\n";
      module_type i ppf mt;
      list i with_constraint ppf l;
  | Pmty_typeof m ->
      line i ppf "Pmty_typeof\n";
      module_expr i ppf m;
  | Pmty_extension (s, arg) ->
      line i ppf "Pmod_extension \"%s\"\n" s.txt;
      payload i ppf arg

and signature i ppf x = list i signature_item ppf x

and signature_item i ppf x =
  line i ppf "signature_item %a\n" fmt_location x.psig_loc;
  let i = i+1 in
  match x.psig_desc with
  | Psig_value vd ->
      line i ppf "Psig_value\n";
      value_description i ppf vd;
  | Psig_type (l) ->
      line i ppf "Psig_type\n";
      list i type_declaration ppf l;
  | Psig_typext te ->
      line i ppf "Psig_typext\n";
      type_extension i ppf te
  | Psig_exception ext ->
      line i ppf "Psig_exception\n";
      extension_constructor i ppf ext;
  | Psig_module pmd ->
      line i ppf "Psig_module %a\n" fmt_string_loc pmd.pmd_name;
      attributes i ppf pmd.pmd_attributes;
      module_type i ppf pmd.pmd_type
  | Psig_recmodule decls ->
      line i ppf "Psig_recmodule\n";
      list i module_declaration ppf decls;
  | Psig_modtype x ->
      line i ppf "Psig_modtype %a\n" fmt_string_loc x.pmtd_name;
      attributes i ppf x.pmtd_attributes;
      modtype_declaration i ppf x.pmtd_type
  | Psig_open od ->
      line i ppf "Psig_open %a %a\n"
        fmt_override_flag od.popen_override
        fmt_longident_loc od.popen_lid;
      attributes i ppf od.popen_attributes
  | Psig_include incl ->
      line i ppf "Psig_include\n";
      module_type i ppf incl.pincl_mod;
      attributes i ppf incl.pincl_attributes
  | Psig_class (l) ->
      line i ppf "Psig_class\n";
      list i class_description ppf l;
  | Psig_class_type (l) ->
      line i ppf "Psig_class_type\n";
      list i class_type_declaration ppf l;
  | Psig_extension ((s, arg), attrs) ->
      line i ppf "Psig_extension \"%s\"\n" s.txt;
      attributes i ppf attrs;
      payload i ppf arg
  | Psig_attribute (s, arg) ->
      line i ppf "Psig_attribute \"%s\"\n" s.txt;
      payload i ppf arg

and modtype_declaration i ppf = function
  | None -> line i ppf "#abstract"
  | Some mt -> module_type (i+1) ppf mt

and with_constraint i ppf x =
  match x with
  | Pwith_type (lid, td) ->
      line i ppf "Pwith_type %a\n" fmt_longident_loc lid;
      type_declaration (i+1) ppf td;
  | Pwith_typesubst (td) ->
      line i ppf "Pwith_typesubst\n";
      type_declaration (i+1) ppf td;
  | Pwith_module (lid1, lid2) ->
      line i ppf "Pwith_module %a = %a\n"
        fmt_longident_loc lid1
        fmt_longident_loc lid2;
  | Pwith_modsubst (s, li) ->
      line i ppf "Pwith_modsubst %a = %a\n"
        fmt_string_loc s
        fmt_longident_loc li;

and module_expr i ppf x =
  line i ppf "module_expr %a\n" fmt_location x.pmod_loc;
  attributes i ppf x.pmod_attributes;
  let i = i+1 in
  match x.pmod_desc with
  | Pmod_ident (li) -> line i ppf "Pmod_ident %a\n" fmt_longident_loc li;
  | Pmod_structure (s) ->
      line i ppf "Pmod_structure\n";
      structure i ppf s;
  | Pmod_functor (s, mt, me) ->
      line i ppf "Pmod_functor %a\n" fmt_string_loc s;
      Misc.may (module_type i ppf) mt;
      module_expr i ppf me;
  | Pmod_apply (me1, me2) ->
      line i ppf "Pmod_apply\n";
      module_expr i ppf me1;
      module_expr i ppf me2;
  | Pmod_constraint (me, mt) ->
      line i ppf "Pmod_constraint\n";
      module_expr i ppf me;
      module_type i ppf mt;
  | Pmod_unpack (e) ->
      line i ppf "Pmod_unpack\n";
      expression i ppf e;
  | Pmod_extension (s, arg) ->
      line i ppf "Pmod_extension \"%s\"\n" s.txt;
      payload i ppf arg

and structure i ppf x = list i structure_item ppf x

and structure_item i ppf x =
  line i ppf "structure_item %a\n" fmt_location x.pstr_loc;
  let i = i+1 in
  match x.pstr_desc with
  | Pstr_eval (e, attrs) ->
      line i ppf "Pstr_eval\n";
      attributes i ppf attrs;
      expression i ppf e;
  | Pstr_value (rf, l) ->
      line i ppf "Pstr_value %a\n" fmt_rec_flag rf;
      list i value_binding ppf l;
  | Pstr_primitive vd ->
      line i ppf "Pstr_primitive\n";
      value_description i ppf vd;
  | Pstr_type l ->
      line i ppf "Pstr_type\n";
      list i type_declaration ppf l;
  | Pstr_typext te ->
      line i ppf "Pstr_typext\n";
      type_extension i ppf te
  | Pstr_exception ext ->
      line i ppf "Pstr_exception\n";
      extension_constructor i ppf ext;
  | Pstr_module x ->
      line i ppf "Pstr_module\n";
      module_binding i ppf x
  | Pstr_recmodule bindings ->
      line i ppf "Pstr_recmodule\n";
      list i module_binding ppf bindings;
  | Pstr_modtype x ->
      line i ppf "Pstr_modtype %a\n" fmt_string_loc x.pmtd_name;
      attributes i ppf x.pmtd_attributes;
      modtype_declaration i ppf x.pmtd_type
  | Pstr_open od ->
      line i ppf "Pstr_open %a %a\n"
        fmt_override_flag od.popen_override
        fmt_longident_loc od.popen_lid;
      attributes i ppf od.popen_attributes
  | Pstr_class (l) ->
      line i ppf "Pstr_class\n";
      list i class_declaration ppf l;
  | Pstr_class_type (l) ->
      line i ppf "Pstr_class_type\n";
      list i class_type_declaration ppf l;
  | Pstr_include incl ->
      line i ppf "Pstr_include";
      attributes i ppf incl.pincl_attributes;
      module_expr i ppf incl.pincl_mod
  | Pstr_extension ((s, arg), attrs) ->
      line i ppf "Pstr_extension \"%s\"\n" s.txt;
      attributes i ppf attrs;
      payload i ppf arg
  | Pstr_attribute (s, arg) ->
      line i ppf "Pstr_attribute \"%s\"\n" s.txt;
      payload i ppf arg

and module_declaration i ppf pmd =
  string_loc i ppf pmd.pmd_name;
  attributes i ppf pmd.pmd_attributes;
  module_type (i+1) ppf pmd.pmd_type;

and module_binding i ppf x =
  string_loc i ppf x.pmb_name;
  attributes i ppf x.pmb_attributes;
  module_expr (i+1) ppf x.pmb_expr

and core_type_x_core_type_x_location i ppf (ct1, ct2, l) =
  line i ppf "<constraint> %a\n" fmt_location l;
  core_type (i+1) ppf ct1;
  core_type (i+1) ppf ct2;

and constructor_decl i ppf
                     {pcd_name; pcd_args; pcd_res; pcd_loc; pcd_attributes} =
  line i ppf "%a\n" fmt_location pcd_loc;
  line (i+1) ppf "%a\n" fmt_string_loc pcd_name;
<<<<<<< HEAD
  begin match pcd_args with
  | Pcstr_tuple l -> list (i+1) core_type ppf l;
  | Pcstr_record l -> list (i+1) label_decl ppf l
  end;
=======
  attributes i ppf pcd_attributes;
  list (i+1) core_type ppf pcd_args;
>>>>>>> 50e1fdf7
  option (i+1) core_type ppf pcd_res

and label_decl i ppf {pld_name; pld_mutable; pld_type; pld_loc; pld_attributes}=
  line i ppf "%a\n" fmt_location pld_loc;
  attributes i ppf pld_attributes;
  line (i+1) ppf "%a\n" fmt_mutable_flag pld_mutable;
  line (i+1) ppf "%a" fmt_string_loc pld_name;
  core_type (i+1) ppf pld_type

and longident_x_pattern i ppf (li, p) =
  line i ppf "%a\n" fmt_longident_loc li;
  pattern (i+1) ppf p;

and case i ppf {pc_lhs; pc_guard; pc_rhs} =
  line i ppf "<case>\n";
  pattern (i+1) ppf pc_lhs;
  begin match pc_guard with
  | None -> ()
  | Some g -> line (i+1) ppf "<when>\n"; expression (i + 2) ppf g
  end;
  expression (i+1) ppf pc_rhs;

and value_binding i ppf x =
  line i ppf "<def>\n";
  attributes (i+1) ppf x.pvb_attributes;
  pattern (i+1) ppf x.pvb_pat;
  expression (i+1) ppf x.pvb_expr

and string_x_expression i ppf (s, e) =
  line i ppf "<override> %a\n" fmt_string_loc s;
  expression (i+1) ppf e;

and longident_x_expression i ppf (li, e) =
  line i ppf "%a\n" fmt_longident_loc li;
  expression (i+1) ppf e;

and label_x_expression i ppf (l,e) =
  line i ppf "<label> \"%s\"\n" l;
  expression (i+1) ppf e;

and label_x_bool_x_core_type_list i ppf x =
  match x with
    Rtag (l, attrs, b, ctl) ->
      line i ppf "Rtag \"%s\" %s\n" l (string_of_bool b);
      attributes (i+1) ppf attrs;
      list (i+1) core_type ppf ctl
  | Rinherit (ct) ->
      line i ppf "Rinherit\n";
      core_type (i+1) ppf ct
;;

let rec toplevel_phrase i ppf x =
  match x with
  | Ptop_def (s) ->
      line i ppf "Ptop_def\n";
      structure (i+1) ppf s;
  | Ptop_dir (s, da) ->
      line i ppf "Ptop_dir \"%s\"\n" s;
      directive_argument i ppf da;

and directive_argument i ppf x =
  match x with
  | Pdir_none -> line i ppf "Pdir_none\n"
  | Pdir_string (s) -> line i ppf "Pdir_string \"%s\"\n" s;
  | Pdir_int (i) -> line i ppf "Pdir_int %d\n" i;
  | Pdir_ident (li) -> line i ppf "Pdir_ident %a\n" fmt_longident li;
  | Pdir_bool (b) -> line i ppf "Pdir_bool %s\n" (string_of_bool b);
;;

let interface ppf x = list 0 signature_item ppf x;;

let implementation ppf x = list 0 structure_item ppf x;;

let top_phrase ppf x = toplevel_phrase 0 ppf x;;<|MERGE_RESOLUTION|>--- conflicted
+++ resolved
@@ -439,7 +439,7 @@
   match x with
       Pext_decl(a, r) ->
         line i ppf "Pext_decl\n";
-        list (i+1) core_type ppf a;
+        constructor_arguments (i+1) ppf a;
         option (i+1) core_type ppf r;
     | Pext_rebind li ->
         line i ppf "Pext_rebind\n";
@@ -809,16 +809,13 @@
                      {pcd_name; pcd_args; pcd_res; pcd_loc; pcd_attributes} =
   line i ppf "%a\n" fmt_location pcd_loc;
   line (i+1) ppf "%a\n" fmt_string_loc pcd_name;
-<<<<<<< HEAD
-  begin match pcd_args with
-  | Pcstr_tuple l -> list (i+1) core_type ppf l;
-  | Pcstr_record l -> list (i+1) label_decl ppf l
-  end;
-=======
   attributes i ppf pcd_attributes;
-  list (i+1) core_type ppf pcd_args;
->>>>>>> 50e1fdf7
+  constructor_arguments (i+1) ppf pcd_args;
   option (i+1) core_type ppf pcd_res
+
+and constructor_arguments i ppf = function
+  | Pcstr_tuple l -> list i core_type ppf l;
+  | Pcstr_record l -> list i label_decl ppf l
 
 and label_decl i ppf {pld_name; pld_mutable; pld_type; pld_loc; pld_attributes}=
   line i ppf "%a\n" fmt_location pld_loc;
