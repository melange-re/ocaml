(***********************************************************************)
(*                                                                     *)
(*                                OCaml                                *)
(*                                                                     *)
(*            Xavier Leroy, projet Cristal, INRIA Rocquencourt         *)
(*                                                                     *)
(*  Copyright 1996 Institut National de Recherche en Informatique et   *)
(*  en Automatique.  All rights reserved.  This file is distributed    *)
(*  under the terms of the Q Public License version 1.0.               *)
(*                                                                     *)
(***********************************************************************)

(* The lexer definition *)

{
open Lexing
open Misc
open Parser

type error =
  | Illegal_character of char
  | Illegal_escape of string
  | Unterminated_comment of Location.t
  | Unterminated_string
  | Unterminated_string_in_comment of Location.t * Location.t
  | Keyword_as_label of string
  | Literal_overflow of string
  | Invalid_literal of string
;;

exception Error of error * Location.t;;

(* The table of keywords *)

let keyword_table =
  create_hashtable 149 [
    "and", AND;
    "as", AS;
    "assert", ASSERT;
    "begin", BEGIN;
    "class", CLASS;
    "constraint", CONSTRAINT;
    "do", DO;
    "done", DONE;
    "downto", DOWNTO;
    "else", ELSE;
    "end", END;
    "exception", EXCEPTION;
    "external", EXTERNAL;
    "false", FALSE;
    "for", FOR;
    "fun", FUN;
    "function", FUNCTION;
    "functor", FUNCTOR;
    "if", IF;
    "in", IN;
    "include", INCLUDE;
    "inherit", INHERIT;
    "initializer", INITIALIZER;
    "lazy", LAZY;
    "let", LET;
    "match", MATCH;
    "method", METHOD;
    "module", MODULE;
    "mutable", MUTABLE;
    "new", NEW;
    "nonrec", NONREC;
    "object", OBJECT;
    "of", OF;
    "open", OPEN;
    "or", OR;
(*  "parser", PARSER; *)
    "private", PRIVATE;
    "rec", REC;
    "sig", SIG;
    "struct", STRUCT;
    "then", THEN;
    "to", TO;
    "true", TRUE;
    "try", TRY;
    "type", TYPE;
    "val", VAL;
    "virtual", VIRTUAL;
    "when", WHEN;
    "while", WHILE;
    "with", WITH;

    "lor", INFIXOP3("lor"); (* Should be INFIXOP2 *)
    "lxor", INFIXOP3("lxor"); (* Should be INFIXOP2 *)
    "mod", INFIXOP3("mod");
    "land", INFIXOP3("land");
    "lsl", INFIXOP4("lsl");
    "lsr", INFIXOP4("lsr");
    "asr", INFIXOP4("asr")
]

(* To buffer string literals *)

let initial_string_buffer = Bytes.create 256
let string_buff = ref initial_string_buffer
let string_index = ref 0

let reset_string_buffer () =
  string_buff := initial_string_buffer;
  string_index := 0

let store_string_char c =
  if !string_index >= Bytes.length !string_buff then begin
    let new_buff = Bytes.create (Bytes.length (!string_buff) * 2) in
    Bytes.blit !string_buff 0 new_buff 0 (Bytes.length !string_buff);
    string_buff := new_buff
  end;
  Bytes.unsafe_set !string_buff !string_index c;
  incr string_index

let store_string s =
  for i = 0 to String.length s - 1 do
    store_string_char s.[i];
  done

let store_lexeme lexbuf =
  store_string (Lexing.lexeme lexbuf)

let get_stored_string () =
  let s = Bytes.sub_string !string_buff 0 !string_index in
  string_buff := initial_string_buffer;
  s

(* To store the position of the beginning of a string and comment *)
let string_start_loc = ref Location.none;;
let comment_start_loc = ref [];;
let in_comment () = !comment_start_loc <> [];;
let is_in_string = ref false
let in_string () = !is_in_string
let print_warnings = ref true

let with_comment_buffer comment lexbuf =
  let start_loc = Location.curr lexbuf  in
  comment_start_loc := [start_loc];
  reset_string_buffer ();
  let end_loc = comment lexbuf in
  let s = get_stored_string () in
  reset_string_buffer ();
  let loc = { start_loc with Location.loc_end = end_loc.Location.loc_end } in
  s, loc

(* To translate escape sequences *)

let char_for_backslash = function
  | 'n' -> '\010'
  | 'r' -> '\013'
  | 'b' -> '\008'
  | 't' -> '\009'
  | c   -> c

let char_for_decimal_code lexbuf i =
  let c = 100 * (Char.code(Lexing.lexeme_char lexbuf i) - 48) +
           10 * (Char.code(Lexing.lexeme_char lexbuf (i+1)) - 48) +
                (Char.code(Lexing.lexeme_char lexbuf (i+2)) - 48) in
  if (c < 0 || c > 255) then
    if in_comment ()
    then 'x'
    else raise (Error(Illegal_escape (Lexing.lexeme lexbuf),
                      Location.curr lexbuf))
  else Char.chr c

let char_for_hexadecimal_code lexbuf i =
  let d1 = Char.code (Lexing.lexeme_char lexbuf i) in
  let val1 = if d1 >= 97 then d1 - 87
             else if d1 >= 65 then d1 - 55
             else d1 - 48
  in
  let d2 = Char.code (Lexing.lexeme_char lexbuf (i+1)) in
  let val2 = if d2 >= 97 then d2 - 87
             else if d2 >= 65 then d2 - 55
             else d2 - 48
  in
  Char.chr (val1 * 16 + val2)

(* To convert integer literals, allowing max_int + 1 (PR#4210) *)

let cvt_int_literal s =
  - int_of_string ("-" ^ s)
let cvt_int32_literal s =
  Int32.neg (Int32.of_string ("-" ^ String.sub s 0 (String.length s - 1)))
let cvt_int64_literal s =
  Int64.neg (Int64.of_string ("-" ^ String.sub s 0 (String.length s - 1)))
let cvt_nativeint_literal s =
  Nativeint.neg (Nativeint.of_string ("-" ^ String.sub s 0
                                                       (String.length s - 1)))

(* recover the name from a LABEL or OPTLABEL token *)

let get_label_name lexbuf =
  let s = Lexing.lexeme lexbuf in
  let name = String.sub s 1 (String.length s - 2) in
  if Hashtbl.mem keyword_table name then
    raise (Error(Keyword_as_label name, Location.curr lexbuf));
  name
;;

(* Update the current location with file name and line number. *)

let update_loc lexbuf file line absolute chars =
  let pos = lexbuf.lex_curr_p in
  let new_file = match file with
                 | None -> pos.pos_fname
                 | Some s -> s
  in
  lexbuf.lex_curr_p <- { pos with
    pos_fname = new_file;
    pos_lnum = if absolute then line else pos.pos_lnum + line;
    pos_bol = pos.pos_cnum - chars;
  }
;;

let preprocessor = ref None

let escaped_newlines = ref false

(* Warn about Latin-1 characters used in idents *)

let warn_latin1 lexbuf =
  Location.prerr_warning (Location.curr lexbuf)
    (Warnings.Deprecated "ISO-Latin1 characters in identifiers")
;;

let comment_list = ref []

let add_comment com =
  comment_list := com :: !comment_list

let add_docstring_comment ds =
  let com =
    ("*" ^ Docstrings.docstring_body ds, Docstrings.docstring_loc ds)
  in
    add_comment com

let comments () = List.rev !comment_list

(* Error report *)

open Format

let report_error ppf = function
  | Illegal_character c ->
      fprintf ppf "Illegal character (%s)" (Char.escaped c)
  | Illegal_escape s ->
      fprintf ppf "Illegal backslash escape in string or character (%s)" s
  | Unterminated_comment _ ->
      fprintf ppf "Comment not terminated"
  | Unterminated_string ->
      fprintf ppf "String literal not terminated"
  | Unterminated_string_in_comment (_, loc) ->
      fprintf ppf "This comment contains an unterminated string literal@.\
                   %aString literal begins here"
              Location.print_error loc
  | Keyword_as_label kwd ->
      fprintf ppf "`%s' is a keyword, it cannot be used as label name" kwd
  | Literal_overflow ty ->
      fprintf ppf "Integer literal exceeds the range of representable \
                   integers of type %s" ty
  | Invalid_literal s ->
      fprintf ppf "Invalid literal %s" s

let () =
  Location.register_error_of_exn
    (function
      | Error (err, loc) ->
          Some (Location.error_of_printer loc report_error err)
      | _ ->
          None
    )

}

let newline = ('\013'* '\010')
let blank = [' ' '\009' '\012']
let lowercase = ['a'-'z' '_']
let uppercase = ['A'-'Z']
let identchar = ['A'-'Z' 'a'-'z' '_' '\'' '0'-'9']
let lowercase_latin1 = ['a'-'z' '\223'-'\246' '\248'-'\255' '_']
let uppercase_latin1 = ['A'-'Z' '\192'-'\214' '\216'-'\222']
let identchar_latin1 =
  ['A'-'Z' 'a'-'z' '_' '\192'-'\214' '\216'-'\246' '\248'-'\255' '\'' '0'-'9']
let symbolchar =
  ['!' '$' '%' '&' '*' '+' '-' '.' '/' ':' '<' '=' '>' '?' '@' '^' '|' '~']
let decimal_literal =
  ['0'-'9'] ['0'-'9' '_']*
let hex_literal =
  '0' ['x' 'X'] ['0'-'9' 'A'-'F' 'a'-'f']['0'-'9' 'A'-'F' 'a'-'f' '_']*
let oct_literal =
  '0' ['o' 'O'] ['0'-'7'] ['0'-'7' '_']*
let bin_literal =
  '0' ['b' 'B'] ['0'-'1'] ['0'-'1' '_']*
let int_literal =
  decimal_literal | hex_literal | oct_literal | bin_literal
let float_literal =
  ['0'-'9'] ['0'-'9' '_']*
  ('.' ['0'-'9' '_']* )?
  (['e' 'E'] ['+' '-']? ['0'-'9'] ['0'-'9' '_']*)?
let hex_float_literal =
  '0' ['x' 'X'] 
  ['0'-'9' 'A'-'F' 'a'-'f']['0'-'9' 'A'-'F' 'a'-'f' '_']*
  ('.' ['0'-'9' 'A'-'F' 'a'-'f' '_']*)?
  (['p' 'P'] ['+' '-']? ['0'-'9'] ['0'-'9' '_']*)?

rule token = parse
  | "\\" newline {
      if not !escaped_newlines then
        raise (Error(Illegal_character (Lexing.lexeme_char lexbuf 0),
                     Location.curr lexbuf));
      update_loc lexbuf None 1 false 0;
      token lexbuf }
  | newline
      { update_loc lexbuf None 1 false 0;
        EOL }
  | blank +
      { token lexbuf }
  | "_"
      { UNDERSCORE }
  | "~"
      { TILDE }
  | "~" lowercase identchar * ':'
      { LABEL (get_label_name lexbuf) }
  | "~" lowercase_latin1 identchar_latin1 * ':'
      { warn_latin1 lexbuf; LABEL (get_label_name lexbuf) }
  | "?"
      { QUESTION }
  | "?" lowercase identchar * ':'
      { OPTLABEL (get_label_name lexbuf) }
  | "?" lowercase_latin1 identchar_latin1 * ':'
      { warn_latin1 lexbuf; OPTLABEL (get_label_name lexbuf) }
  | lowercase identchar *
      { let s = Lexing.lexeme lexbuf in
        try Hashtbl.find keyword_table s
        with Not_found -> LIDENT s }
  | lowercase_latin1 identchar_latin1 *
      { warn_latin1 lexbuf; LIDENT (Lexing.lexeme lexbuf) }
  | uppercase identchar *
      { UIDENT(Lexing.lexeme lexbuf) }       (* No capitalized keywords *)
  | uppercase_latin1 identchar_latin1 *
      { warn_latin1 lexbuf; UIDENT(Lexing.lexeme lexbuf) }
  | int_literal
      { try
          INT (cvt_int_literal (Lexing.lexeme lexbuf))
        with Failure _ ->
          raise (Error(Literal_overflow "int", Location.curr lexbuf))
      }
  | float_literal | hex_float_literal
      { FLOAT (Lexing.lexeme lexbuf) }
  | int_literal "l"
      { try
          INT32 (cvt_int32_literal (Lexing.lexeme lexbuf))
        with Failure _ ->
          raise (Error(Literal_overflow "int32", Location.curr lexbuf)) }
  | int_literal "L"
      { try
          INT64 (cvt_int64_literal (Lexing.lexeme lexbuf))
        with Failure _ ->
          raise (Error(Literal_overflow "int64", Location.curr lexbuf)) }
  | int_literal "n"
      { try
          NATIVEINT (cvt_nativeint_literal (Lexing.lexeme lexbuf))
        with Failure _ ->
          raise (Error(Literal_overflow "nativeint", Location.curr lexbuf)) }
<<<<<<< HEAD
  | (float_literal | int_literal) identchar+
      { raise (Error(Invalid_literal (Lexing.lexeme lexbuf),
                     Location.curr lexbuf)) }
=======
  | (float_literal | hex_float_literal | int_literal) identchar+
      { raise (Error(Invalid_literal (Lexing.lexeme lexbuf), Location.curr lexbuf)) }
>>>>>>> 72289340
  | "\""
      { reset_string_buffer();
        is_in_string := true;
        let string_start = lexbuf.lex_start_p in
        string_start_loc := Location.curr lexbuf;
        string lexbuf;
        is_in_string := false;
        lexbuf.lex_start_p <- string_start;
        STRING (get_stored_string(), None) }
  | "{" lowercase* "|"
      { reset_string_buffer();
        let delim = Lexing.lexeme lexbuf in
        let delim = String.sub delim 1 (String.length delim - 2) in
        is_in_string := true;
        let string_start = lexbuf.lex_start_p in
        string_start_loc := Location.curr lexbuf;
        quoted_string delim lexbuf;
        is_in_string := false;
        lexbuf.lex_start_p <- string_start;
        STRING (get_stored_string(), Some delim) }
  | "\'" newline "\'"
      { update_loc lexbuf None 1 false 1;
        CHAR (Lexing.lexeme_char lexbuf 1) }
  | "\'" [^ '\\' '\'' '\010' '\013'] "\'"
      { CHAR(Lexing.lexeme_char lexbuf 1) }
  | "\'\\" ['\\' '\'' '\"' 'n' 't' 'b' 'r' ' '] "\'"
      { CHAR(char_for_backslash (Lexing.lexeme_char lexbuf 2)) }
  | "\'\\" ['0'-'9'] ['0'-'9'] ['0'-'9'] "\'"
      { CHAR(char_for_decimal_code lexbuf 2) }
  | "\'\\" 'x' ['0'-'9' 'a'-'f' 'A'-'F'] ['0'-'9' 'a'-'f' 'A'-'F'] "\'"
      { CHAR(char_for_hexadecimal_code lexbuf 3) }
  | "\'\\" _
      { let l = Lexing.lexeme lexbuf in
        let esc = String.sub l 1 (String.length l - 1) in
        raise (Error(Illegal_escape esc, Location.curr lexbuf))
      }
  | "(*"
      { let s, loc = with_comment_buffer comment lexbuf in
        COMMENT (s, loc) }
  | "(**"
      { let s, loc = with_comment_buffer comment lexbuf in
        DOCSTRING (Docstrings.docstring s loc) }
  | "(**" ('*'+) as stars
      { let s, loc =
          with_comment_buffer
            (fun lexbuf ->
               store_string ("*" ^ stars);
               comment lexbuf)
            lexbuf
        in
        COMMENT (s, loc) }
  | "(*)"
      { if !print_warnings then
          Location.prerr_warning (Location.curr lexbuf) Warnings.Comment_start;
        let s, loc = with_comment_buffer comment lexbuf in
        COMMENT (s, loc) }
  | "(*" ('*'*) as stars "*)"
      { COMMENT (stars, Location.curr lexbuf) }
  | "*)"
      { let loc = Location.curr lexbuf in
        Location.prerr_warning loc Warnings.Comment_not_end;
        lexbuf.Lexing.lex_curr_pos <- lexbuf.Lexing.lex_curr_pos - 1;
        let curpos = lexbuf.lex_curr_p in
        lexbuf.lex_curr_p <- { curpos with pos_cnum = curpos.pos_cnum - 1 };
        STAR
      }
  | "#" [' ' '\t']* (['0'-'9']+ as num) [' ' '\t']*
        ("\"" ([^ '\010' '\013' '\"' ] * as name) "\"")?
        [^ '\010' '\013'] * newline
      { update_loc lexbuf name (int_of_string num) true 0;
        token lexbuf
      }
  | "#"  { SHARP }
  | "&"  { AMPERSAND }
  | "&&" { AMPERAMPER }
  | "`"  { BACKQUOTE }
  | "\'"  { QUOTE }
  | "("  { LPAREN }
  | ")"  { RPAREN }
  | "*"  { STAR }
  | ","  { COMMA }
  | "->" { MINUSGREATER }
  | "."  { DOT }
  | ".." { DOTDOT }
  | ":"  { COLON }
  | "::" { COLONCOLON }
  | ":=" { COLONEQUAL }
  | ":>" { COLONGREATER }
  | ";"  { SEMI }
  | ";;" { SEMISEMI }
  | "<"  { LESS }
  | "<-" { LESSMINUS }
  | "="  { EQUAL }
  | "["  { LBRACKET }
  | "[|" { LBRACKETBAR }
  | "[<" { LBRACKETLESS }
  | "[>" { LBRACKETGREATER }
  | "]"  { RBRACKET }
  | "{"  { LBRACE }
  | "{<" { LBRACELESS }
  | "|"  { BAR }
  | "||" { BARBAR }
  | "|]" { BARRBRACKET }
  | ">"  { GREATER }
  | ">]" { GREATERRBRACKET }
  | "}"  { RBRACE }
  | ">}" { GREATERRBRACE }
  | "[@" { LBRACKETAT }
  | "[%" { LBRACKETPERCENT }
  | "[%%" { LBRACKETPERCENTPERCENT }
  | "[@@" { LBRACKETATAT }
  | "[@@@" { LBRACKETATATAT }
  | "!"  { BANG }
  | "!=" { INFIXOP0 "!=" }
  | "+"  { PLUS }
  | "+." { PLUSDOT }
  | "+=" { PLUSEQ }
  | "-"  { MINUS }
  | "-." { MINUSDOT }

  | "!" symbolchar +
            { PREFIXOP(Lexing.lexeme lexbuf) }
  | ['~' '?'] symbolchar +
            { PREFIXOP(Lexing.lexeme lexbuf) }
  | ['=' '<' '>' '|' '&' '$'] symbolchar *
            { INFIXOP0(Lexing.lexeme lexbuf) }
  | ['@' '^'] symbolchar *
            { INFIXOP1(Lexing.lexeme lexbuf) }
  | ['+' '-'] symbolchar *
            { INFIXOP2(Lexing.lexeme lexbuf) }
  | "**" symbolchar *
            { INFIXOP4(Lexing.lexeme lexbuf) }
  | '%'     { PERCENT }
  | ['*' '/' '%'] symbolchar *
            { INFIXOP3(Lexing.lexeme lexbuf) }
  | '#' (symbolchar | '#') +
            { SHARPOP(Lexing.lexeme lexbuf) }
  | eof { EOF }
  | _
      { raise (Error(Illegal_character (Lexing.lexeme_char lexbuf 0),
                     Location.curr lexbuf))
      }

and comment = parse
    "(*"
      { comment_start_loc := (Location.curr lexbuf) :: !comment_start_loc;
        store_lexeme lexbuf;
        comment lexbuf;
      }
  | "*)"
      { match !comment_start_loc with
        | [] -> assert false
        | [_] -> comment_start_loc := []; Location.curr lexbuf
        | _ :: l -> comment_start_loc := l;
                  store_lexeme lexbuf;
                  comment lexbuf;
       }
  | "\""
      {
        string_start_loc := Location.curr lexbuf;
        store_string_char '\"';
        is_in_string := true;
        begin try string lexbuf
        with Error (Unterminated_string, str_start) ->
          match !comment_start_loc with
          | [] -> assert false
          | loc :: _ ->
            let start = List.hd (List.rev !comment_start_loc) in
            comment_start_loc := [];
            raise (Error (Unterminated_string_in_comment (start, str_start),
                          loc))
        end;
        is_in_string := false;
        store_string_char '\"';
        comment lexbuf }
  | "{" lowercase* "|"
      {
        let delim = Lexing.lexeme lexbuf in
        let delim = String.sub delim 1 (String.length delim - 2) in
        string_start_loc := Location.curr lexbuf;
        store_lexeme lexbuf;
        is_in_string := true;
        begin try quoted_string delim lexbuf
        with Error (Unterminated_string, str_start) ->
          match !comment_start_loc with
          | [] -> assert false
          | loc :: _ ->
            let start = List.hd (List.rev !comment_start_loc) in
            comment_start_loc := [];
            raise (Error (Unterminated_string_in_comment (start, str_start),
                          loc))
        end;
        is_in_string := false;
        store_string_char '|';
        store_string delim;
        store_string_char '}';
        comment lexbuf }

  | "\'\'"
      { store_lexeme lexbuf; comment lexbuf }
  | "\'" newline "\'"
      { update_loc lexbuf None 1 false 1;
        store_lexeme lexbuf;
        comment lexbuf
      }
  | "\'" [^ '\\' '\'' '\010' '\013' ] "\'"
      { store_lexeme lexbuf; comment lexbuf }
  | "\'\\" ['\\' '\"' '\'' 'n' 't' 'b' 'r' ' '] "\'"
      { store_lexeme lexbuf; comment lexbuf }
  | "\'\\" ['0'-'9'] ['0'-'9'] ['0'-'9'] "\'"
      { store_lexeme lexbuf; comment lexbuf }
  | "\'\\" 'x' ['0'-'9' 'a'-'f' 'A'-'F'] ['0'-'9' 'a'-'f' 'A'-'F'] "\'"
      { store_lexeme lexbuf; comment lexbuf }
  | eof
      { match !comment_start_loc with
        | [] -> assert false
        | loc :: _ ->
          let start = List.hd (List.rev !comment_start_loc) in
          comment_start_loc := [];
          raise (Error (Unterminated_comment start, loc))
      }
  | newline
      { update_loc lexbuf None 1 false 0;
        store_lexeme lexbuf;
        comment lexbuf
      }
  | _
      { store_lexeme lexbuf; comment lexbuf }

and string = parse
    '\"'
      { () }
  | '\\' newline ([' ' '\t'] * as space)
      { update_loc lexbuf None 1 false (String.length space);
        string lexbuf
      }
  | '\\' ['\\' '\'' '\"' 'n' 't' 'b' 'r' ' ']
      { store_string_char(char_for_backslash(Lexing.lexeme_char lexbuf 1));
        string lexbuf }
  | '\\' ['0'-'9'] ['0'-'9'] ['0'-'9']
      { store_string_char(char_for_decimal_code lexbuf 1);
         string lexbuf }
  | '\\' 'x' ['0'-'9' 'a'-'f' 'A'-'F'] ['0'-'9' 'a'-'f' 'A'-'F']
      { store_string_char(char_for_hexadecimal_code lexbuf 2);
         string lexbuf }
  | '\\' _
      { if in_comment ()
        then string lexbuf
        else begin
(*  Should be an error, but we are very lax.
          raise (Error (Illegal_escape (Lexing.lexeme lexbuf),
                        Location.curr lexbuf))
*)
          let loc = Location.curr lexbuf in
          Location.prerr_warning loc Warnings.Illegal_backslash;
          store_string_char (Lexing.lexeme_char lexbuf 0);
          store_string_char (Lexing.lexeme_char lexbuf 1);
          string lexbuf
        end
      }
  | newline
      { if not (in_comment ()) then
          Location.prerr_warning (Location.curr lexbuf) Warnings.Eol_in_string;
        update_loc lexbuf None 1 false 0;
        store_lexeme lexbuf;
        string lexbuf
      }
  | eof
      { is_in_string := false;
        raise (Error (Unterminated_string, !string_start_loc)) }
  | _
      { store_string_char(Lexing.lexeme_char lexbuf 0);
        string lexbuf }

and quoted_string delim = parse
  | newline
      { update_loc lexbuf None 1 false 0;
        store_lexeme lexbuf;
        quoted_string delim lexbuf
      }
  | eof
      { is_in_string := false;
        raise (Error (Unterminated_string, !string_start_loc)) }
  | "|" lowercase* "}"
      {
        let edelim = Lexing.lexeme lexbuf in
        let edelim = String.sub edelim 1 (String.length edelim - 2) in
        if delim = edelim then ()
        else (store_lexeme lexbuf; quoted_string delim lexbuf)
      }
  | _
      { store_string_char(Lexing.lexeme_char lexbuf 0);
        quoted_string delim lexbuf }

and skip_sharp_bang = parse
  | "#!" [^ '\n']* '\n' [^ '\n']* "\n!#\n"
       { update_loc lexbuf None 3 false 0 }
  | "#!" [^ '\n']* '\n'
       { update_loc lexbuf None 1 false 0 }
  | "" { () }

{

  let token_with_comments lexbuf =
    match !preprocessor with
    | None -> token lexbuf
    | Some (_init, preprocess) -> preprocess token lexbuf

  type newline_state =
    | NoLine (* There have been no blank lines yet. *)
    | NewLine
        (* There have been no blank lines, and the previous
           token was a newline. *)
    | BlankLine (* There have been blank lines. *)

  type doc_state =
    | Initial  (* There have been no docstrings yet *)
    | After of docstring list
        (* There have been docstrings, none of which were
           preceeded by a blank line *)
    | Before of docstring list * docstring list * docstring list
        (* There have been docstrings, some of which were
           preceeded by a blank line *)

  and docstring = Docstrings.docstring

  let token lexbuf =
    let post_pos = lexeme_end_p lexbuf in
    let attach lines docs pre_pos =
      let open Docstrings in
        match docs, lines with
        | Initial, _ -> ()
        | After a, (NoLine | NewLine) ->
            set_post_docstrings post_pos (List.rev a);
            set_pre_docstrings pre_pos a;
        | After a, BlankLine ->
            set_post_docstrings post_pos (List.rev a);
            set_pre_extra_docstrings pre_pos (List.rev a)
        | Before(a, f, b), (NoLine | NewLine) ->
            set_post_docstrings post_pos (List.rev a);
            set_post_extra_docstrings post_pos
              (List.rev_append f (List.rev b));
            set_floating_docstrings pre_pos (List.rev f);
            set_pre_extra_docstrings pre_pos (List.rev a);
            set_pre_docstrings pre_pos b
        | Before(a, f, b), BlankLine ->
            set_post_docstrings post_pos (List.rev a);
            set_post_extra_docstrings post_pos
              (List.rev_append f (List.rev b));
            set_floating_docstrings pre_pos
              (List.rev_append f (List.rev b));
            set_pre_extra_docstrings pre_pos (List.rev a)
    in
    let rec loop lines docs lexbuf =
      match token_with_comments lexbuf with
      | COMMENT (s, loc) ->
          add_comment (s, loc);
          let lines' =
            match lines with
            | NoLine -> NoLine
            | NewLine -> NoLine
            | BlankLine -> BlankLine
          in
          loop lines' docs lexbuf
      | EOL ->
          let lines' =
            match lines with
            | NoLine -> NewLine
            | NewLine -> BlankLine
            | BlankLine -> BlankLine
          in
          loop lines' docs lexbuf
      | DOCSTRING doc ->
          add_docstring_comment doc;
          let docs' =
            match docs, lines with
            | Initial, (NoLine | NewLine) -> After [doc]
            | Initial, BlankLine -> Before([], [], [doc])
            | After a, (NoLine | NewLine) -> After (doc :: a)
            | After a, BlankLine -> Before (a, [], [doc])
            | Before(a, f, b), (NoLine | NewLine) -> Before(a, f, doc :: b)
            | Before(a, f, b), BlankLine -> Before(a, b @ f, [doc])
          in
          loop NoLine docs' lexbuf
      | tok ->
          attach lines docs (lexeme_start_p lexbuf);
          tok
    in
      loop NoLine Initial lexbuf

  let init () =
    is_in_string := false;
    comment_start_loc := [];
    comment_list := [];
    match !preprocessor with
    | None -> ()
    | Some (init, _preprocess) -> init ()

  let set_preprocessor init preprocess =
    escaped_newlines := true;
    preprocessor := Some (init, preprocess)

}<|MERGE_RESOLUTION|>--- conflicted
+++ resolved
@@ -364,14 +364,9 @@
           NATIVEINT (cvt_nativeint_literal (Lexing.lexeme lexbuf))
         with Failure _ ->
           raise (Error(Literal_overflow "nativeint", Location.curr lexbuf)) }
-<<<<<<< HEAD
-  | (float_literal | int_literal) identchar+
+  | (float_literal | hex_float_literal | int_literal) identchar+
       { raise (Error(Invalid_literal (Lexing.lexeme lexbuf),
                      Location.curr lexbuf)) }
-=======
-  | (float_literal | hex_float_literal | int_literal) identchar+
-      { raise (Error(Invalid_literal (Lexing.lexeme lexbuf), Location.curr lexbuf)) }
->>>>>>> 72289340
   | "\""
       { reset_string_buffer();
         is_in_string := true;
