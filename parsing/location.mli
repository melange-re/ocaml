--- conflicted
+++ resolved
@@ -74,9 +74,6 @@
         Otherwise, returns the filename unchanged. *)
 
 
-<<<<<<< HEAD
-val absname: bool ref
-=======
 val absname: bool ref
 
 
@@ -111,5 +108,4 @@
 val report_error: formatter -> error -> unit
 
 val report_exception: formatter -> exn -> unit
-  (* Reraise the exception if it is unknown. *)
->>>>>>> 90ff647d
+  (* Reraise the exception if it is unknown. *)