(***********************************************************************)
(*                                                                     *)
(*                                OCaml                                *)
(*                                                                     *)
(*            Xavier Leroy, projet Cristal, INRIA Rocquencourt         *)
(*                                                                     *)
(*  Copyright 1996 Institut National de Recherche en Informatique et   *)
(*  en Automatique.  All rights reserved.  This file is distributed    *)
(*  under the terms of the Q Public License version 1.0.               *)
(*                                                                     *)
(***********************************************************************)

(* $Id$ *)

(* Inclusion checks for the module language *)

open Misc
open Path
open Types
open Typedtree

type symptom =
    Missing_field of Ident.t
  | Value_descriptions of Ident.t * value_description * value_description
  | Type_declarations of Ident.t * type_declaration
        * type_declaration * Includecore.type_mismatch list
  | Exception_declarations of
      Ident.t * exception_declaration * exception_declaration
  | Module_types of module_type * module_type
  | Modtype_infos of Ident.t * modtype_declaration * modtype_declaration
  | Modtype_permutation
  | Interface_mismatch of string * string
  | Class_type_declarations of
      Ident.t * cltype_declaration * cltype_declaration *
      Ctype.class_match_failure list
  | Class_declarations of
      Ident.t * class_declaration * class_declaration *
      Ctype.class_match_failure list
  | Unbound_modtype_path of Path.t

type pos =
    Module of Ident.t | Modtype of Ident.t | Arg of Ident.t | Body of Ident.t
type error = pos list * symptom

exception Error of error list

(* All functions "blah env x1 x2" check that x1 is included in x2,
   i.e. that x1 is the type of an implementation that fulfills the
   specification x2. If not, Error is raised with a backtrace of the error. *)

(* Inclusion between value descriptions *)

let value_descriptions env cxt subst id vd1 vd2 =
  let vd2 = Subst.value_description subst vd2 in
  try
    Includecore.value_descriptions env vd1 vd2
  with Includecore.Dont_match ->
    raise(Error[cxt, Value_descriptions(id, vd1, vd2)])

(* Inclusion between type declarations *)

let type_declarations env cxt subst id decl1 decl2 =
  let decl2 = Subst.type_declaration subst decl2 in
  let err = Includecore.type_declarations env id decl1 decl2 in
  if err <> [] then raise(Error[cxt, Type_declarations(id, decl1, decl2, err)])

(* Inclusion between exception declarations *)

let exception_declarations env cxt subst id decl1 decl2 =
  let decl2 = Subst.exception_declaration subst decl2 in
  if Includecore.exception_declarations env decl1 decl2
  then ()
  else raise(Error[cxt, Exception_declarations(id, decl1, decl2)])

(* Inclusion between class declarations *)

let class_type_declarations env cxt subst id decl1 decl2 =
  let decl2 = Subst.cltype_declaration subst decl2 in
  match Includeclass.class_type_declarations env decl1 decl2 with
    []     -> ()
  | reason ->
      raise(Error[cxt, Class_type_declarations(id, decl1, decl2, reason)])

let class_declarations env cxt subst id decl1 decl2 =
  let decl2 = Subst.class_declaration subst decl2 in
  match Includeclass.class_declarations env decl1 decl2 with
    []     -> ()
  | reason -> raise(Error[cxt, Class_declarations(id, decl1, decl2, reason)])

(* Expand a module type identifier when possible *)

exception Dont_match

let expand_module_path env cxt path =
  try
    Env.find_modtype_expansion path env
  with Not_found ->
    raise(Error[cxt, Unbound_modtype_path path])

(* Extract name, kind and ident from a signature item *)

type field_desc =
    Field_value of string
  | Field_type of string
  | Field_exception of string
  | Field_module of string
  | Field_modtype of string
  | Field_class of string
  | Field_classtype of string

let item_ident_name = function
    Tsig_value(id, _) -> (id, Field_value(Ident.name id))
  | Tsig_type(id, _, _) -> (id, Field_type(Ident.name id))
  | Tsig_exception(id, _) -> (id, Field_exception(Ident.name id))
  | Tsig_module(id, _, _) -> (id, Field_module(Ident.name id))
  | Tsig_modtype(id, _) -> (id, Field_modtype(Ident.name id))
  | Tsig_class(id, _, _) -> (id, Field_class(Ident.name id))
  | Tsig_cltype(id, _, _) -> (id, Field_classtype(Ident.name id))

(* Simplify a structure coercion *)

let simplify_structure_coercion cc =
  let rec is_identity_coercion pos = function
  | [] ->
      true
  | (n, c) :: rem ->
      n = pos && c = Tcoerce_none && is_identity_coercion (pos + 1) rem in
  if is_identity_coercion 0 cc
  then Tcoerce_none
  else Tcoerce_structure cc

(* Inclusion between module types.
   Return the restriction that transforms a value of the smaller type
   into a value of the bigger type. *)

let rec modtypes env cxt subst mty1 mty2 =
  try
    try_modtypes env cxt subst mty1 mty2
  with
    Dont_match ->
      raise(Error[cxt, Module_types(mty1, Subst.modtype subst mty2)])
  | Error reasons ->
      raise(Error((cxt, Module_types(mty1, Subst.modtype subst mty2))
                  :: reasons))

and try_modtypes env cxt subst mty1 mty2 =
  match (mty1, mty2) with
    (_, Tmty_ident p2) ->
      try_modtypes2 env cxt mty1 (Subst.modtype subst mty2)
  | (Tmty_ident p1, _) ->
      try_modtypes env cxt subst (expand_module_path env cxt p1) mty2
  | (Tmty_signature sig1, Tmty_signature sig2) ->
      signatures env cxt subst sig1 sig2
  | (Tmty_functor(param1, arg1, res1), Tmty_functor(param2, arg2, res2)) ->
      let arg2' = Subst.modtype subst arg2 in
      let cc_arg = modtypes env (Arg param1::cxt) Subst.identity arg2' arg1 in
      let cc_res =
        modtypes (Env.add_module param1 arg2' env) (Body param1::cxt)
          (Subst.add_module param2 (Pident param1) subst) res1 res2 in
      begin match (cc_arg, cc_res) with
          (Tcoerce_none, Tcoerce_none) -> Tcoerce_none
        | _ -> Tcoerce_functor(cc_arg, cc_res)
      end
  | (_, _) ->
      raise Dont_match

and try_modtypes2 env cxt mty1 mty2 =
  (* mty2 is an identifier *)
  match (mty1, mty2) with
    (Tmty_ident p1, Tmty_ident p2) when Path.same p1 p2 ->
      Tcoerce_none
  | (_, Tmty_ident p2) ->
      try_modtypes env cxt Subst.identity mty1 (expand_module_path env cxt p2)
  | (_, _) ->
      assert false

(* Inclusion between signatures *)

and signatures env cxt subst sig1 sig2 =
  (* Environment used to check inclusion of components *)
  let new_env =
    Env.add_signature sig1 env in
  (* Build a table of the components of sig1, along with their positions.
     The table is indexed by kind and name of component *)
  let rec build_component_table pos tbl = function
      [] -> tbl
    | item :: rem ->
        let (id, name) = item_ident_name item in
        let nextpos =
          match item with
            Tsig_value(_,{val_kind = Val_prim _})
          | Tsig_type(_,_,_)
          | Tsig_modtype(_,_)
          | Tsig_cltype(_,_,_) -> pos
          | Tsig_value(_,_)
          | Tsig_exception(_,_)
          | Tsig_module(_,_,_)
          | Tsig_class(_, _,_) -> pos+1 in
        build_component_table nextpos
                              (Tbl.add name (id, item, pos) tbl) rem in
  let comps1 =
    build_component_table 0 Tbl.empty sig1 in
  (* Pair each component of sig2 with a component of sig1,
     identifying the names along the way.
     Return a coercion list indicating, for all run-time components
     of sig2, the position of the matching run-time components of sig1
     and the coercion to be applied to it. *)
  let rec pair_components subst paired unpaired = function
      [] ->
        begin match unpaired with
            [] -> signature_components new_env cxt subst (List.rev paired)
          | _  -> raise(Error unpaired)
        end
    | item2 :: rem ->
        let (id2, name2) = item_ident_name item2 in
        let name2, report =
          match item2, name2 with
            Tsig_type (_, {type_manifest=None}, _), Field_type s
            when let l = String.length s in
            l >= 4 && String.sub s (l-4) 4 = "#row" ->
              (* Do not report in case of failure,
                 as the main type will generate an error *)
              Field_type (String.sub s 0 (String.length s - 4)), false
          | _ -> name2, true
        in
        begin try
          let (id1, item1, pos1) = Tbl.find name2 comps1 in
          let new_subst =
            match item2 with
              Tsig_type _ ->
                Subst.add_type id2 (Pident id1) subst
            | Tsig_module _ ->
                Subst.add_module id2 (Pident id1) subst
            | Tsig_modtype _ ->
                Subst.add_modtype id2 (Tmty_ident (Pident id1)) subst
            | Tsig_value _ | Tsig_exception _ | Tsig_class _ | Tsig_cltype _ ->
                subst
          in
          pair_components new_subst
            ((item1, item2, pos1) :: paired) unpaired rem
        with Not_found ->
          let unpaired =
            if report then (cxt, Missing_field id2) :: unpaired else unpaired in
          pair_components subst paired unpaired rem
        end in
  (* Do the pairing and checking, and return the final coercion *)
  simplify_structure_coercion (pair_components subst [] [] sig2)

(* Inclusion between signature components *)

and signature_components env cxt subst = function
    [] -> []
  | (Tsig_value(id1, valdecl1), Tsig_value(id2, valdecl2), pos) :: rem ->
      let cc = value_descriptions env cxt subst id1 valdecl1 valdecl2 in
      begin match valdecl2.val_kind with
        Val_prim p -> signature_components env cxt subst rem
      | _ -> (pos, cc) :: signature_components env cxt subst rem
      end
  | (Tsig_type(id1, tydecl1, _), Tsig_type(id2, tydecl2, _), pos) :: rem ->
      type_declarations env cxt subst id1 tydecl1 tydecl2;
      signature_components env cxt subst rem
  | (Tsig_exception(id1, excdecl1), Tsig_exception(id2, excdecl2), pos)
    :: rem ->
      exception_declarations env cxt subst id1 excdecl1 excdecl2;
      (pos, Tcoerce_none) :: signature_components env cxt subst rem
  | (Tsig_module(id1, mty1, _), Tsig_module(id2, mty2, _), pos) :: rem ->
      let cc =
        modtypes env (Module id1::cxt) subst
          (Mtype.strengthen env mty1 (Pident id1)) mty2 in
      (pos, cc) :: signature_components env cxt subst rem
  | (Tsig_modtype(id1, info1), Tsig_modtype(id2, info2), pos) :: rem ->
      modtype_infos env cxt subst id1 info1 info2;
      signature_components env cxt subst rem
  | (Tsig_class(id1, decl1, _), Tsig_class(id2, decl2, _), pos) :: rem ->
      class_declarations env cxt subst id1 decl1 decl2;
      (pos, Tcoerce_none) :: signature_components env cxt subst rem
  | (Tsig_cltype(id1, info1, _), Tsig_cltype(id2, info2, _), pos) :: rem ->
      class_type_declarations env cxt subst id1 info1 info2;
      signature_components env cxt subst rem
  | _ ->
      assert false

(* Inclusion between module type specifications *)

and modtype_infos env cxt subst id info1 info2 =
  let info2 = Subst.modtype_declaration subst info2 in
  let cxt' = Modtype id :: cxt in
  try
    match (info1, info2) with
      (Tmodtype_abstract, Tmodtype_abstract) -> ()
    | (Tmodtype_manifest mty1, Tmodtype_abstract) -> ()
    | (Tmodtype_manifest mty1, Tmodtype_manifest mty2) ->
        check_modtype_equiv env cxt' mty1 mty2
    | (Tmodtype_abstract, Tmodtype_manifest mty2) ->
        check_modtype_equiv env cxt' (Tmty_ident(Pident id)) mty2
  with Error reasons ->
    raise(Error((cxt, Modtype_infos(id, info1, info2)) :: reasons))

and check_modtype_equiv env cxt mty1 mty2 =
  match
    (modtypes env cxt Subst.identity mty1 mty2,
     modtypes env cxt Subst.identity mty2 mty1)
  with
    (Tcoerce_none, Tcoerce_none) -> ()
  | (_, _) -> raise(Error [cxt, Modtype_permutation])

(* Simplified inclusion check between module types (for Env) *)

let check_modtype_inclusion env mty1 path1 mty2 =
  try
    ignore(modtypes env [] Subst.identity
                    (Mtype.strengthen env mty1 path1) mty2)
  with Error reasons ->
    raise Not_found

let _ = Env.check_modtype_inclusion := check_modtype_inclusion

(* Check that an implementation of a compilation unit meets its
   interface. *)

let compunit impl_name impl_sig intf_name intf_sig =
  try
    signatures Env.initial [] Subst.identity impl_sig intf_sig
  with Error reasons ->
    raise(Error(([], Interface_mismatch(impl_name, intf_name)) :: reasons))

(* Hide the context and substitution parameters to the outside world *)

let modtypes env mty1 mty2 = modtypes env [] Subst.identity mty1 mty2
let signatures env sig1 sig2 = signatures env [] Subst.identity sig1 sig2
let type_declarations env id decl1 decl2 =
  type_declarations env [] Subst.identity id decl1 decl2

(* Error report *)

open Format
open Printtyp

let show_locs ppf loc1 loc2 =
  if loc2.Location.loc_start <> Lexing.dummy_pos then begin
    fprintf ppf "@.";
    Location.print ppf loc2;
    fprintf ppf "Expected declaration"
  end;
  if loc1.Location.loc_start <> Lexing.dummy_pos then begin
    fprintf ppf "@.";
    Location.print ppf loc1;
    fprintf ppf "Actual declaration"
  end

let include_err ppf = function
  | Missing_field id ->
      fprintf ppf "The field `%a' is required but not provided" ident id
  | Value_descriptions(id, d1, d2) ->
      fprintf ppf
       "@[<hv 2>Values do not match:@ \
        %a@;<1 -2>is not included in@ %a@]"
       (value_description id) d1 (value_description id) d2;
      show_locs ppf d1.val_loc d2.val_loc;
  | Type_declarations(id, d1, d2, errs) ->
<<<<<<< HEAD
      fprintf ppf "@[@[<hv>%s:@;<1 2>%a@ %s@;<1 2>%a@]%a@]"
        "Type declarations do not match"
        (type_declaration id) d1
        "is not included in"
        (type_declaration id) d2
        (Includecore.report_type_mismatch
           "the first" "the second" "declaration") errs
=======
      fprintf ppf
        "@[<hv 2>Type declarations do not match:@ %a@;<1 -2>is not included in@ %a@]"
        (type_declaration id) d1
        (type_declaration id) d2;
      show_locs ppf d1.type_loc d2.type_loc;
      List.iter
        (fun err -> fprintf ppf "@.%s."
            (Includecore.report_type_mismatch "the first" "the second" err))
        errs;
>>>>>>> 674af5ff
  | Exception_declarations(id, d1, d2) ->
      fprintf ppf
       "@[<hv 2>Exception declarations do not match:@ \
        %a@;<1 -2>is not included in@ %a@]"
      (exception_declaration id) d1
      (exception_declaration id) d2
  | Module_types(mty1, mty2)->
      fprintf ppf
       "@[<hv 2>Modules do not match:@ \
        %a@;<1 -2>is not included in@ %a@]"
      modtype mty1
      modtype mty2
  | Modtype_infos(id, d1, d2) ->
      fprintf ppf
       "@[<hv 2>Module type declarations do not match:@ \
        %a@;<1 -2>does not match@ %a@]"
      (modtype_declaration id) d1
      (modtype_declaration id) d2
  | Modtype_permutation ->
      fprintf ppf "Illegal permutation of structure fields"
  | Interface_mismatch(impl_name, intf_name) ->
      fprintf ppf "@[The implementation %s@ does not match the interface %s:"
       impl_name intf_name
  | Class_type_declarations(id, d1, d2, reason) ->
      fprintf ppf
       "@[<hv 2>Class type declarations do not match:@ \
        %a@;<1 -2>does not match@ %a@]@ %a"
      (Printtyp.cltype_declaration id) d1
      (Printtyp.cltype_declaration id) d2
      Includeclass.report_error reason
  | Class_declarations(id, d1, d2, reason) ->
      fprintf ppf
       "@[<hv 2>Class declarations do not match:@ \
        %a@;<1 -2>does not match@ %a@]@ %a"
      (Printtyp.class_declaration id) d1
      (Printtyp.class_declaration id) d2
      Includeclass.report_error reason
  | Unbound_modtype_path path ->
      fprintf ppf "Unbound module type %a" Printtyp.path path

let rec context ppf = function
    Module id :: rem ->
      fprintf ppf "@[<2>module %a%a@]" ident id args rem
  | Modtype id :: rem ->
      fprintf ppf "@[<2>module type %a =@ %a@]" ident id context_mty rem
  | Body x :: rem ->
      fprintf ppf "functor (%a) ->@ %a" ident x context_mty rem
  | Arg x :: rem ->
      fprintf ppf "functor (%a : %a) -> ..." ident x context_mty rem
  | [] ->
      fprintf ppf "<here>"
and context_mty ppf = function
    (Module _ | Modtype _) :: _ as rem ->
      fprintf ppf "@[<2>sig@ %a@;<1 -2>end@]" context rem
  | cxt -> context ppf cxt
and args ppf = function
    Body x :: rem ->
      fprintf ppf "(%a)%a" ident x args rem
  | Arg x :: rem ->
      fprintf ppf "(%a :@ %a) : ..." ident x context_mty rem
  | cxt ->
      fprintf ppf " :@ %a" context_mty cxt

let path_of_context = function
    Module id :: rem ->
      let rec subm path = function
          [] -> path
        | Module id :: rem -> subm (Pdot (path, Ident.name id, -1)) rem
        | _ -> assert false
      in subm (Pident id) rem
  | _ -> assert false

let context ppf cxt =
  if cxt = [] then () else
  if List.for_all (function Module _ -> true | _ -> false) cxt then
    fprintf ppf "In module %a:@ " path (path_of_context cxt)
  else
    fprintf ppf "@[<hv 2>At position@ %a@]@ " context cxt

let include_err ppf (cxt, err) =
  fprintf ppf "@[<v>%a%a@]" context (List.rev cxt) include_err err

let buffer = ref ""
let is_big obj =
  let size = !Clflags.error_size in
  size > 0 &&
  begin
    if String.length !buffer < size then buffer := String.create size;
    try ignore (Marshal.to_buffer !buffer 0 size obj []); false
    with _ -> true
  end

let report_error ppf errs =
  if errs = [] then () else
  let (errs , err) = split_last errs in
  let pe = ref true in
  let include_err' ppf err =
    if not (is_big err) then fprintf ppf "%a@ " include_err err
    else if !pe then (fprintf ppf "...@ "; pe := false)
  in
  let print_errs ppf = List.iter (include_err' ppf) in
  fprintf ppf "@[<v>%a%a@]" print_errs errs include_err err<|MERGE_RESOLUTION|>--- conflicted
+++ resolved
@@ -336,47 +336,32 @@
 open Format
 open Printtyp
 
-let show_locs ppf loc1 loc2 =
-  if loc2.Location.loc_start <> Lexing.dummy_pos then begin
-    fprintf ppf "@.";
-    Location.print ppf loc2;
-    fprintf ppf "Expected declaration"
-  end;
-  if loc1.Location.loc_start <> Lexing.dummy_pos then begin
-    fprintf ppf "@.";
-    Location.print ppf loc1;
-    fprintf ppf "Actual declaration"
-  end
+let show_loc msg ppf loc =
+  let pos = loc.Location.loc_start in
+  if List.mem pos.Lexing.pos_fname [""; "_none_"] then ()
+  else fprintf ppf "@\n@[%a: %s@]" Location.print_loc loc msg
+
+let show_locs ppf (loc1, loc2) =
+  show_loc "Expected declaration" ppf loc2;
+  show_loc "Actual declaration" ppf loc1
 
 let include_err ppf = function
   | Missing_field id ->
       fprintf ppf "The field `%a' is required but not provided" ident id
   | Value_descriptions(id, d1, d2) ->
       fprintf ppf
-       "@[<hv 2>Values do not match:@ \
-        %a@;<1 -2>is not included in@ %a@]"
-       (value_description id) d1 (value_description id) d2;
-      show_locs ppf d1.val_loc d2.val_loc;
+        "@[<hv 2>Values do not match:@ %a@;<1 -2>is not included in@ %a@]"
+        (value_description id) d1 (value_description id) d2;
+      show_locs ppf (d1.val_loc, d2.val_loc);
   | Type_declarations(id, d1, d2, errs) ->
-<<<<<<< HEAD
-      fprintf ppf "@[@[<hv>%s:@;<1 2>%a@ %s@;<1 2>%a@]%a@]"
+      fprintf ppf "@[<v>@[<hv>%s:@;<1 2>%a@ %s@;<1 2>%a@]%a%a@]"
         "Type declarations do not match"
         (type_declaration id) d1
         "is not included in"
         (type_declaration id) d2
+        show_locs (d1.type_loc, d2.type_loc)
         (Includecore.report_type_mismatch
            "the first" "the second" "declaration") errs
-=======
-      fprintf ppf
-        "@[<hv 2>Type declarations do not match:@ %a@;<1 -2>is not included in@ %a@]"
-        (type_declaration id) d1
-        (type_declaration id) d2;
-      show_locs ppf d1.type_loc d2.type_loc;
-      List.iter
-        (fun err -> fprintf ppf "@.%s."
-            (Includecore.report_type_mismatch "the first" "the second" err))
-        errs;
->>>>>>> 674af5ff
   | Exception_declarations(id, d1, d2) ->
       fprintf ppf
        "@[<hv 2>Exception declarations do not match:@ \
