(***********************************************************************)
(*                                                                     *)
(*                                OCaml                                *)
(*                                                                     *)
(*            Xavier Leroy, projet Cristal, INRIA Rocquencourt         *)
(*                                                                     *)
(*  Copyright 1996 Institut National de Recherche en Informatique et   *)
(*  en Automatique.  All rights reserved.  This file is distributed    *)
(*  under the terms of the Q Public License version 1.0.               *)
(*                                                                     *)
(***********************************************************************)

(* Operations on module types *)

open Asttypes
open Path
open Types


let rec scrape env mty =
  match mty with
    Mty_ident p ->
      begin try
        scrape env (Env.find_modtype_expansion p env)
      with Not_found ->
        mty
      end
  | _ -> mty

let freshen mty =
  Subst.modtype Subst.identity mty

let rec strengthen env mty p =
  match scrape env mty with
    Mty_signature sg ->
      Mty_signature(strengthen_sig env sg p)
  | Mty_functor(param, arg, res)
    when !Clflags.applicative_functors && Ident.name param <> "*" ->
      Mty_functor(param, arg, strengthen env res (Papply(p, Pident param)))
  | mty ->
      mty

and strengthen_sig env sg p =
  match sg with
    [] -> []
  | (Sig_value(id, desc) as sigelt) :: rem ->
      sigelt :: strengthen_sig env rem p
  | Sig_type(id, decl, rs) :: rem ->
      let newdecl =
        match decl.type_manifest, decl.type_private, decl.type_kind with
          Some _, Public, _ -> decl
        | Some _, Private, (Type_record _ | Type_variant _) -> decl
        | _ ->
            let manif =
              Some(Btype.newgenty(Tconstr(Pdot(p, Ident.name id, nopos),
                                          decl.type_params, ref Mnil))) in
            if decl.type_kind = Type_abstract then
              { decl with type_private = Public; type_manifest = manif }
            else
              { decl with type_manifest = manif }
      in
      Sig_type(id, newdecl, rs) :: strengthen_sig env rem p
  | (Sig_exception(id, d) as sigelt) :: rem ->
      sigelt :: strengthen_sig env rem p
  | Sig_module(id, md, rs) :: rem ->
      let str = strengthen_decl env md (Pdot(p, Ident.name id, nopos)) in
      Sig_module(id, str, rs)
      :: strengthen_sig (Env.add_module_declaration id md env) rem p
      (* Need to add the module in case it defines manifest module types *)
  | Sig_modtype(id, decl) :: rem ->
      let newdecl =
        match decl.mtd_type with
          None ->
            {decl with mtd_type = Some(Mty_ident(Pdot(p, Ident.name id, nopos)))}
        | Some _ ->
            decl
      in
      Sig_modtype(id, newdecl) ::
      strengthen_sig (Env.add_modtype id decl env) rem p
      (* Need to add the module type in case it is manifest *)
  | (Sig_class(id, decl, rs) as sigelt) :: rem ->
      sigelt :: strengthen_sig env rem p
  | (Sig_class_type(id, decl, rs) as sigelt) :: rem ->
      sigelt :: strengthen_sig env rem p

and strengthen_decl env md p =
  {md with md_type = strengthen env md.md_type p}

let () = Env.strengthen := strengthen

(* In nondep_supertype, env is only used for the type it assigns to id.
   Hence there is no need to keep env up-to-date by adding the bindings
   traversed. *)

type variance = Co | Contra | Strict

let nondep_supertype env mid mty =

  let rec nondep_mty env va mty =
    match mty with
      Mty_ident p ->
        if Path.isfree mid p then
          nondep_mty env va (Env.find_modtype_expansion p env)
        else mty
    | Mty_alias p ->
        if Path.isfree mid p then
          nondep_mty env va (Env.find_module p env).md_type
        else mty
    | Mty_signature sg ->
        Mty_signature(nondep_sig env va sg)
    | Mty_functor(param, arg, res) ->
        let var_inv =
          match va with Co -> Contra | Contra -> Co | Strict -> Strict in
<<<<<<< HEAD
        Mty_functor(param, Misc.may_map (nondep_mty env var_inv) arg,
                    nondep_mty
                      (Env.add_module param (Btype.default_mty arg) env) va res)
=======
        Mty_functor(param, nondep_mty env var_inv arg,
                    nondep_mty (Env.add_module ~arg:true param arg env) va res)
>>>>>>> 199dfda4

  and nondep_sig env va = function
    [] -> []
  | item :: rem ->
      let rem' = nondep_sig env va rem in
      match item with
        Sig_value(id, d) ->
          Sig_value(id,
                    {d with val_type = Ctype.nondep_type env mid d.val_type})
          :: rem'
      | Sig_type(id, d, rs) ->
          Sig_type(id, Ctype.nondep_type_decl env mid id (va = Co) d, rs)
          :: rem'
      | Sig_exception(id, d) ->
          let d =
            {d with
             exn_args = List.map (Ctype.nondep_type env mid) d.exn_args
            }
          in
          Sig_exception(id, d) :: rem'
      | Sig_module(id, md, rs) ->
          Sig_module(id, {md with md_type=nondep_mty env va md.md_type}, rs)
          :: rem'
      | Sig_modtype(id, d) ->
          begin try
            Sig_modtype(id, nondep_modtype_decl env d) :: rem'
          with Not_found ->
            match va with
              Co -> Sig_modtype(id, {mtd_type=None; mtd_attributes=[]}) :: rem'
            | _  -> raise Not_found
          end
      | Sig_class(id, d, rs) ->
          Sig_class(id, Ctype.nondep_class_declaration env mid d, rs)
          :: rem'
      | Sig_class_type(id, d, rs) ->
          Sig_class_type(id, Ctype.nondep_cltype_declaration env mid d, rs)
          :: rem'

  and nondep_modtype_decl env mtd =
    {mtd with mtd_type = Misc.may_map (nondep_mty env Strict) mtd.mtd_type}

  in
    nondep_mty env Co mty

let enrich_typedecl env p decl =
  match decl.type_manifest with
    Some ty -> decl
  | None ->
      try
        let orig_decl = Env.find_type p env in
        if orig_decl.type_arity <> decl.type_arity
        then decl
        else {decl with type_manifest =
                Some(Btype.newgenty(Tconstr(p, decl.type_params, ref Mnil)))}
      with Not_found ->
        decl

let rec enrich_modtype env p mty =
  match mty with
    Mty_signature sg ->
      Mty_signature(List.map (enrich_item env p) sg)
  | _ ->
      mty

and enrich_item env p = function
    Sig_type(id, decl, rs) ->
      Sig_type(id,
                enrich_typedecl env (Pdot(p, Ident.name id, nopos)) decl, rs)
  | Sig_module(id, md, rs) ->
      Sig_module(id,
                  {md with
                   md_type = enrich_modtype env
                       (Pdot(p, Ident.name id, nopos)) md.md_type},
                 rs)
  | item -> item

let rec type_paths env p mty =
  match scrape env mty with
    Mty_ident p -> []
  | Mty_alias p -> []
  | Mty_signature sg -> type_paths_sig env p 0 sg
  | Mty_functor(param, arg, res) -> []

and type_paths_sig env p pos sg =
  match sg with
    [] -> []
  | Sig_value(id, decl) :: rem ->
      let pos' = match decl.val_kind with Val_prim _ -> pos | _ -> pos + 1 in
      type_paths_sig env p pos' rem
  | Sig_type(id, decl, _) :: rem ->
      Pdot(p, Ident.name id, nopos) :: type_paths_sig env p pos rem
  | Sig_module(id, md, _) :: rem ->
      type_paths env (Pdot(p, Ident.name id, pos)) md.md_type @
      type_paths_sig (Env.add_module_declaration id md env) p (pos+1) rem
  | Sig_modtype(id, decl) :: rem ->
      type_paths_sig (Env.add_modtype id decl env) p pos rem
  | (Sig_exception _ | Sig_class _) :: rem ->
      type_paths_sig env p (pos+1) rem
  | (Sig_class_type _) :: rem ->
      type_paths_sig env p pos rem

let rec no_code_needed env mty =
  match scrape env mty with
    Mty_ident p -> false
  | Mty_signature sg -> no_code_needed_sig env sg
  | Mty_functor(_, _, _) -> false
  | Mty_alias p -> true

and no_code_needed_sig env sg =
  match sg with
    [] -> true
  | Sig_value(id, decl) :: rem ->
      begin match decl.val_kind with
      | Val_prim _ -> no_code_needed_sig env rem
      | _ -> false
      end
  | Sig_module(id, md, _) :: rem ->
      no_code_needed env md.md_type &&
      no_code_needed_sig (Env.add_module_declaration id md env) rem
  | (Sig_type _ | Sig_modtype _ | Sig_class_type _) :: rem ->
      no_code_needed_sig env rem
  | (Sig_exception _ | Sig_class _) :: rem ->
      false


(* Check whether a module type may return types *)

let rec contains_type env = function
    Mty_ident path ->
      (try Misc.may (contains_type env) (Env.find_modtype path env).mtd_type
       with Not_found -> raise Exit)
  | Mty_signature sg ->
      contains_type_sig env sg
  | Mty_functor (_, _, body) ->
      contains_type env body

and contains_type_sig env = List.iter (contains_type_item env)

and contains_type_item env = function
    Sig_type (_,({type_manifest = None} |
                 {type_kind = Type_abstract; type_private = Private}),_)
  | Sig_modtype _ ->
      raise Exit
  | Sig_module (_, {md_type = mty}, _) ->
      contains_type env mty
  | Sig_value _
  | Sig_type _
  | Sig_exception _
  | Sig_class _
  | Sig_class_type _ ->
      ()

let contains_type env mty =
  try contains_type env mty; false with Exit -> true<|MERGE_RESOLUTION|>--- conflicted
+++ resolved
@@ -111,14 +111,10 @@
     | Mty_functor(param, arg, res) ->
         let var_inv =
           match va with Co -> Contra | Contra -> Co | Strict -> Strict in
-<<<<<<< HEAD
         Mty_functor(param, Misc.may_map (nondep_mty env var_inv) arg,
                     nondep_mty
-                      (Env.add_module param (Btype.default_mty arg) env) va res)
-=======
-        Mty_functor(param, nondep_mty env var_inv arg,
-                    nondep_mty (Env.add_module ~arg:true param arg env) va res)
->>>>>>> 199dfda4
+                      (Env.add_module ~arg:true param
+                         (Btype.default_mty arg) env) va res)
 
   and nondep_sig env va = function
     [] -> []
@@ -254,6 +250,8 @@
       contains_type_sig env sg
   | Mty_functor (_, _, body) ->
       contains_type env body
+  | Mty_alias _ ->
+      ()
 
 and contains_type_sig env = List.iter (contains_type_item env)
 
