--- conflicted
+++ resolved
@@ -1024,13 +1024,9 @@
        type_private = Public;
        type_manifest = Some ty;
        type_variance = List.map (fun _ -> true, true, true) !params;
-<<<<<<< HEAD
        type_newtype_level = None;
-     }
-=======
        type_loc = Location.none;
       }
->>>>>>> 674af5ff
       env
   in
   (!params, ty, env)
@@ -1243,13 +1239,8 @@
      type_private = Public;
      type_manifest = Some obj_ty;
      type_variance = List.map (fun _ -> true, true, true) obj_params;
-<<<<<<< HEAD
      type_newtype_level = None;
-   }
-=======
-     type_loc = cl.pci_loc;
-    }
->>>>>>> 674af5ff
+     type_loc = cl.pci_loc}
   in
   let (cl_params, cl_ty) =
     Ctype.instance_parameterized_type params (Ctype.self_type typ)
@@ -1263,13 +1254,8 @@
      type_private = Public;
      type_manifest = Some cl_ty;
      type_variance = List.map (fun _ -> true, true, true) cl_params;
-<<<<<<< HEAD
-     type_newtype_level = None
-   }
-=======
-     type_loc = cl.pci_loc;
-    }
->>>>>>> 674af5ff
+     type_newtype_level = None;
+     type_loc = cl.pci_loc}
   in
   ((cl, id, clty, ty_id, cltydef, obj_id, obj_abbr, cl_id, cl_abbr,
     arity, pub_meths, List.rev !coercion_locs, expr) :: res,
