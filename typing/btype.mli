--- conflicted
+++ resolved
@@ -153,16 +153,12 @@
         (* Set references, logging the old value *)
 val log_type: type_expr -> unit
         (* Log the old value of a type, before modifying it by hand *)
-<<<<<<< HEAD
-
-(**** Forward declarations ****)
-val print_raw: (Format.formatter -> type_expr -> unit) ref
-=======
-    
 
 (**** Sets, maps and hashtables of types ****)
 
 module TypeSet  : Set.S with type elt = type_expr
 module TypeMap  : Map.S with type key = type_expr
 module TypeHash : Hashtbl.S with type key = type_expr
->>>>>>> 4bf2bdb9
+
+(**** Forward declarations ****)
+val print_raw: (Format.formatter -> type_expr -> unit) ref