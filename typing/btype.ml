(***********************************************************************)
(*                                                                     *)
(*                                OCaml                                *)
(*                                                                     *)
(* Xavier Leroy and Jerome Vouillon, projet Cristal, INRIA Rocquencourt*)
(*                                                                     *)
(*  Copyright 1996 Institut National de Recherche en Informatique et   *)
(*  en Automatique.  All rights reserved.  This file is distributed    *)
(*  under the terms of the Q Public License version 1.0.               *)
(*                                                                     *)
(***********************************************************************)

(* Basic operations on core types *)

open Misc
open Types

(**** Sets, maps and hashtables of types ****)

module TypeSet = Set.Make(TypeOps)
module TypeMap = Map.Make (TypeOps)
module TypeHash = Hashtbl.Make(TypeOps)

(**** Forward declarations ****)

let print_raw =
  ref (fun _ -> assert false : Format.formatter -> type_expr -> unit)

(**** Type level management ****)

let generic_level = 100000000

(* Used to mark a type during a traversal. *)
let lowest_level = 0
let pivot_level = 2 * lowest_level - 1
    (* pivot_level - lowest_level < lowest_level *)

(**** Some type creators ****)

let new_id = ref (-1)

let newty2 level desc  =
  incr new_id; { desc; level; id = !new_id }
let newgenty desc      = newty2 generic_level desc
let newgenvar ?name () = newgenty (Tvar name)
(*
let newmarkedvar level =
  incr new_id; { desc = Tvar; level = pivot_level - level; id = !new_id }
let newmarkedgenvar () =
  incr new_id;
  { desc = Tvar; level = pivot_level - generic_level; id = !new_id }
*)

(**** Check some types ****)

let is_Tvar = function {desc=Tvar _} -> true | _ -> false
let is_Tunivar = function {desc=Tunivar _} -> true | _ -> false

let dummy_method = "*dummy method*"
let default_mty = function
    Some mty -> mty
  | None -> Mty_signature []

(**** Representative of a type ****)

let rec field_kind_repr =
  function
    Fvar {contents = Some kind} -> field_kind_repr kind
  | kind                        -> kind

let rec repr =
  function
    {desc = Tlink t'} ->
      (*
         We do no path compression. Path compression does not seem to
         improve notably efficiency, and it prevents from changing a
         [Tlink] into another type (for instance, for undoing a
         unification).
      *)
      repr t'
  | {desc = Tfield (_, k, _, t')} when field_kind_repr k = Fabsent ->
      repr t'
  | t -> t

let rec commu_repr = function
    Clink r when !r <> Cunknown -> commu_repr !r
  | c -> c

let rec row_field_repr_aux tl = function
    Reither(_, tl', _, {contents = Some fi}) ->
      row_field_repr_aux (tl@tl') fi
  | Reither(c, tl', m, r) ->
      Reither(c, tl@tl', m, r)
  | Rpresent (Some _) when tl <> [] ->
      Rpresent (Some (List.hd tl))
  | fi -> fi

let row_field_repr fi = row_field_repr_aux [] fi

let rec rev_concat l ll =
  match ll with
    [] -> l
  | l'::ll -> rev_concat (l'@l) ll

let rec row_repr_aux ll row =
  match (repr row.row_more).desc with
  | Tvariant row' ->
      let f = row.row_fields in
      row_repr_aux (if f = [] then ll else f::ll) row'
  | _ ->
      if ll = [] then row else
      {row with row_fields = rev_concat row.row_fields ll}

let row_repr row = row_repr_aux [] row

let rec row_field tag row =
  let rec find = function
    | (tag',f) :: fields ->
        if tag = tag' then row_field_repr f else find fields
    | [] ->
        match repr row.row_more with
        | {desc=Tvariant row'} -> row_field tag row'
        | _ -> Rabsent
  in find row.row_fields

let rec row_more row =
  match repr row.row_more with
  | {desc=Tvariant row'} -> row_more row'
  | ty -> ty

let row_fixed row =
  let row = row_repr row in
  row.row_fixed ||
  match (repr row.row_more).desc with
    Tvar _ | Tnil -> false
  | Tunivar _ | Tconstr _ -> true
  | _ -> assert false

let static_row row =
  let row = row_repr row in
  row.row_closed &&
  List.for_all
    (fun (_,f) -> match row_field_repr f with Reither _ -> false | _ -> true)
    row.row_fields

let hash_variant s =
  let accu = ref 0 in
  for i = 0 to String.length s - 1 do
    accu := 223 * !accu + Char.code s.[i]
  done;
  (* reduce to 31 bits *)
  accu := !accu land (1 lsl 31 - 1);
  (* make it signed for 64 bits architectures *)
  if !accu > 0x3FFFFFFF then !accu - (1 lsl 31) else !accu

let proxy ty =
  let ty0 = repr ty in
  match ty0.desc with
  | Tvariant row when not (static_row row) ->
      row_more row
  | Tobject (ty, _) ->
      let rec proxy_obj ty =
        match ty.desc with
          Tfield (_, _, _, ty) | Tlink ty -> proxy_obj ty
        | Tvar _ | Tunivar _ | Tconstr _ -> ty
        | Tnil -> ty0
        | _ -> assert false
      in proxy_obj ty
  | _ -> ty0

(**** Utilities for fixed row private types ****)

let has_constr_row t =
  match (repr t).desc with
    Tobject(t,_) ->
      let rec check_row t =
        match (repr t).desc with
          Tfield(_,_,_,t) -> check_row t
        | Tconstr _ -> true
        | _ -> false
      in check_row t
  | Tvariant row ->
      (match row_more row with {desc=Tconstr _} -> true | _ -> false)
  | _ ->
      false

let is_row_name s =
  let l = String.length s in
  if l < 4 then false else String.sub s (l-4) 4 = "#row"

let is_constr_row t =
  match t.desc with
    Tconstr (Path.Pident id, _, _) -> is_row_name (Ident.name id)
  | Tconstr (Path.Pdot (_, s, _), _, _) -> is_row_name s
  | _ -> false


                  (**********************************)
                  (*  Utilities for type traversal  *)
                  (**********************************)

let rec iter_row f row =
  List.iter
    (fun (_, fi) ->
      match row_field_repr fi with
      | Rpresent(Some ty) -> f ty
      | Reither(_, tl, _, _) -> List.iter f tl
      | _ -> ())
    row.row_fields;
  match (repr row.row_more).desc with
    Tvariant row -> iter_row f row
  | Tvar _ | Tunivar _ | Tsubst _ | Tconstr _ | Tnil ->
      Misc.may (fun (_,l) -> List.iter f l) row.row_name
  | _ -> assert false

let iter_type_expr f ty =
  match ty.desc with
    Tvar _              -> ()
  | Tarrow (_, ty1, ty2, _) -> f ty1; f ty2
  | Ttuple l            -> List.iter f l
  | Tconstr (_, l, _)   -> List.iter f l
  | Tobject(ty, {contents = Some (_, p)})
                        -> f ty; List.iter f p
  | Tobject (ty, _)     -> f ty
  | Tvariant row        -> iter_row f row; f (row_more row)
  | Tfield (_, _, ty1, ty2) -> f ty1; f ty2
  | Tnil                -> ()
  | Tlink ty            -> f ty
  | Tsubst ty           -> f ty
  | Tunivar _           -> ()
  | Tpoly (ty, tyl)     -> f ty; List.iter f tyl
  | Tpackage (_, _, l)  -> List.iter f l

let rec iter_abbrev f = function
    Mnil                   -> ()
  | Mcons(_, _, ty, ty', rem) -> f ty; f ty'; iter_abbrev f rem
  | Mlink rem              -> iter_abbrev f !rem

type type_iterators =
  { it_signature: type_iterators -> signature -> unit;
    it_signature_item: type_iterators -> signature_item -> unit;
    it_value_description: type_iterators -> value_description -> unit;
    it_type_declaration: type_iterators -> type_declaration -> unit;
    it_extension_constructor: type_iterators -> extension_constructor -> unit;
    it_module_declaration: type_iterators -> module_declaration -> unit;
    it_modtype_declaration: type_iterators -> modtype_declaration -> unit;
    it_class_declaration: type_iterators -> class_declaration -> unit;
    it_class_type_declaration: type_iterators -> class_type_declaration -> unit;
    it_module_type: type_iterators -> module_type -> unit;
    it_class_type: type_iterators -> class_type -> unit;
    it_type_kind: type_iterators -> type_kind -> unit;
    it_do_type_expr: type_iterators -> type_expr -> unit;
    it_type_expr: type_iterators -> type_expr -> unit;
    it_path: Path.t -> unit; }

let iter_type_expr_kind f = function
  | Type_abstract -> ()
  | Type_variant cstrs ->
      List.iter
        (fun cd ->
           begin match cd.cd_args with
           | Cstr_tuple tl -> List.iter f tl
           | Cstr_record (_, lbls) -> List.iter (fun d -> f d.ld_type) lbls
           end;
           Misc.may f cd.cd_res
        )
        cstrs
  | Type_record(lbls, _) ->
      List.iter (fun d -> f d.ld_type) lbls


let type_iterators =
  let it_signature it =
    List.iter (it.it_signature_item it)
  and it_signature_item it = function
      Sig_value (_, vd)     -> it.it_value_description it vd
    | Sig_type (_, td, _)   -> it.it_type_declaration it td
    | Sig_typext (_, td, _) -> it.it_extension_constructor it td
    | Sig_module (_, md, _) -> it.it_module_declaration it md
    | Sig_modtype (_, mtd)  -> it.it_modtype_declaration it mtd
    | Sig_class (_, cd, _)  -> it.it_class_declaration it cd
    | Sig_class_type (_, ctd, _) -> it.it_class_type_declaration it ctd
  and it_value_description it vd =
    it.it_type_expr it vd.val_type
  and it_type_declaration it td =
    List.iter (it.it_type_expr it) td.type_params;
    may (it.it_type_expr it) td.type_manifest;
    it.it_type_kind it td.type_kind
<<<<<<< HEAD
  and it_exception_declaration it ed =
    match ed.exn_args with
    | Cstr_tuple tl -> List.iter (it.it_type_expr it) tl
    | Cstr_record (_, lbls) ->
        List.iter (fun d -> it.it_type_expr it d.ld_type) lbls
=======
  and it_extension_constructor it td =
    it.it_path td.ext_type_path;
    List.iter (it.it_type_expr it) td.ext_type_params;
    List.iter (it.it_type_expr it) td.ext_args;
    may (it.it_type_expr it) td.ext_ret_type
>>>>>>> 50e1fdf7
  and it_module_declaration it md =
    it.it_module_type it md.md_type
  and it_modtype_declaration it mtd =
    may (it.it_module_type it) mtd.mtd_type
  and it_class_declaration it cd =
    List.iter (it.it_type_expr it) cd.cty_params;
    it.it_class_type it cd.cty_type;
    may (it.it_type_expr it) cd.cty_new;
    it.it_path cd.cty_path
  and it_class_type_declaration it ctd =
    List.iter (it.it_type_expr it) ctd.clty_params;
    it.it_class_type it ctd.clty_type;
    it.it_path ctd.clty_path
  and it_module_type it = function
      Mty_ident p
    | Mty_alias p -> it.it_path p
    | Mty_signature sg -> it.it_signature it sg
    | Mty_functor (_, mto, mt) ->
        may (it.it_module_type it) mto;
        it.it_module_type it mt
  and it_class_type it = function
      Cty_constr (p, tyl, cty) ->
        it.it_path p;
        List.iter (it.it_type_expr it) tyl;
        it.it_class_type it cty
    | Cty_signature cs ->
        it.it_type_expr it cs.csig_self;
        Vars.iter (fun _ (_,_,ty) -> it.it_type_expr it ty) cs.csig_vars;
        List.iter
          (fun (p, tl) -> it.it_path p; List.iter (it.it_type_expr it) tl)
          cs.csig_inher
    | Cty_arrow  (_, ty, cty) ->
        it.it_type_expr it ty;
        it.it_class_type it cty
<<<<<<< HEAD
  and it_type_kind it kind =
    iter_type_expr_kind (it.it_type_expr it) kind
=======
  and it_type_kind it = function
      Type_abstract -> ()
    | Type_record (ll, _) ->
        List.iter (fun ld -> it.it_type_expr it ld.ld_type) ll
    | Type_variant cl ->
        List.iter (fun cd ->
          List.iter (it.it_type_expr it) cd.cd_args;
          may (it.it_type_expr it) cd.cd_res)
          cl
    | Type_open -> ()
>>>>>>> 50e1fdf7
  and it_do_type_expr it ty =
    iter_type_expr (it.it_type_expr it) ty;
    match ty.desc with
      Tconstr (p, _, _)
    | Tobject (_, {contents=Some (p, _)})
    | Tpackage (p, _, _) ->
        it.it_path p
    | Tvariant row ->
        may (fun (p,_) -> it.it_path p) (row_repr row).row_name
    | _ -> ()
  and it_path p = ()
  in
  { it_path; it_type_expr = it_do_type_expr; it_do_type_expr;
    it_type_kind; it_class_type; it_module_type;
    it_signature; it_class_type_declaration; it_class_declaration;
    it_modtype_declaration; it_module_declaration; it_extension_constructor;
    it_type_declaration; it_value_description; it_signature_item; }

let copy_row f fixed row keep more =
  let fields = List.map
      (fun (l, fi) -> l,
        match row_field_repr fi with
        | Rpresent(Some ty) -> Rpresent(Some(f ty))
        | Reither(c, tl, m, e) ->
            let e = if keep then e else ref None in
            let m = if row.row_fixed then fixed else m in
            let tl = List.map f tl in
            Reither(c, tl, m, e)
        | _ -> fi)
      row.row_fields in
  let name =
    match row.row_name with None -> None
    | Some (path, tl) -> Some (path, List.map f tl) in
  { row_fields = fields; row_more = more;
    row_bound = (); row_fixed = row.row_fixed && fixed;
    row_closed = row.row_closed; row_name = name; }

let rec copy_kind = function
    Fvar{contents = Some k} -> copy_kind k
  | Fvar _   -> Fvar (ref None)
  | Fpresent -> Fpresent
  | Fabsent  -> assert false

let copy_commu c =
  if commu_repr c = Cok then Cok else Clink (ref Cunknown)

(* Since univars may be used as row variables, we need to do some
   encoding during substitution *)
let rec norm_univar ty =
  match ty.desc with
    Tunivar _ | Tsubst _ -> ty
  | Tlink ty           -> norm_univar ty
  | Ttuple (ty :: _)   -> norm_univar ty
  | _                  -> assert false

let rec copy_type_desc ?(keep_names=false) f = function
    Tvar _ as ty        -> if keep_names then ty else Tvar None
  | Tarrow (p, ty1, ty2, c)-> Tarrow (p, f ty1, f ty2, copy_commu c)
  | Ttuple l            -> Ttuple (List.map f l)
  | Tconstr (p, l, _)   -> Tconstr (p, List.map f l, ref Mnil)
  | Tobject(ty, {contents = Some (p, tl)})
                        -> Tobject (f ty, ref (Some(p, List.map f tl)))
  | Tobject (ty, _)     -> Tobject (f ty, ref None)
  | Tvariant row        -> assert false (* too ambiguous *)
  | Tfield (p, k, ty1, ty2) -> (* the kind is kept shared *)
      Tfield (p, field_kind_repr k, f ty1, f ty2)
  | Tnil                -> Tnil
  | Tlink ty            -> copy_type_desc f ty.desc
  | Tsubst ty           -> assert false
  | Tunivar _ as ty     -> ty (* always keep the name *)
  | Tpoly (ty, tyl)     ->
      let tyl = List.map (fun x -> norm_univar (f x)) tyl in
      Tpoly (f ty, tyl)
  | Tpackage (p, n, l)  -> Tpackage (p, n, List.map f l)

(* Utilities for copying *)

let saved_desc = ref []
  (* Saved association of generic nodes with their description. *)

let save_desc ty desc =
  saved_desc := (ty, desc)::!saved_desc

let saved_kinds = ref [] (* duplicated kind variables *)
let new_kinds = ref []   (* new kind variables *)
let dup_kind r =
  (match !r with None -> () | Some _ -> assert false);
  if not (List.memq r !new_kinds) then begin
    saved_kinds := r :: !saved_kinds;
    let r' = ref None in
    new_kinds := r' :: !new_kinds;
    r := Some (Fvar r')
  end

(* Restored type descriptions. *)
let cleanup_types () =
  List.iter (fun (ty, desc) -> ty.desc <- desc) !saved_desc;
  List.iter (fun r -> r := None) !saved_kinds;
  saved_desc := []; saved_kinds := []; new_kinds := []

(* Mark a type. *)
let rec mark_type ty =
  let ty = repr ty in
  if ty.level >= lowest_level then begin
    ty.level <- pivot_level - ty.level;
    iter_type_expr mark_type ty
  end

let mark_type_node ty =
  let ty = repr ty in
  if ty.level >= lowest_level then begin
    ty.level <- pivot_level - ty.level;
  end

let mark_type_params ty =
  iter_type_expr mark_type ty

let type_iterators =
  let it_type_expr it ty =
    let ty = repr ty in
    if ty.level >= lowest_level then begin
      mark_type_node ty;
      it.it_do_type_expr it ty;
    end
  in
  {type_iterators with it_type_expr}


(* Remove marks from a type. *)
let rec unmark_type ty =
  let ty = repr ty in
  if ty.level < lowest_level then begin
    ty.level <- pivot_level - ty.level;
    iter_type_expr unmark_type ty
  end

let unmark_iterators =
  let it_type_expr it ty = unmark_type ty in
  {type_iterators with it_type_expr}

let unmark_type_decl decl =
  unmark_iterators.it_type_declaration unmark_iterators decl

let unmark_extension_constructor ext =
  List.iter unmark_type ext.ext_type_params;
  List.iter unmark_type ext.ext_args;
  Misc.may unmark_type ext.ext_ret_type

let unmark_class_signature sign =
  unmark_type sign.csig_self;
  Vars.iter (fun l (m, v, t) -> unmark_type t) sign.csig_vars

let unmark_class_type cty =
  unmark_iterators.it_class_type unmark_iterators cty


                  (*******************************************)
                  (*  Memorization of abbreviation expansion *)
                  (*******************************************)

(* Search whether the expansion has been memorized. *)
let rec find_expans priv p1 = function
    Mnil -> None
  | Mcons (priv', p2, ty0, ty, _)
    when priv' >= priv && Path.same p1 p2 -> Some ty
  | Mcons (_, _, _, _, rem)   -> find_expans priv p1 rem
  | Mlink {contents = rem} -> find_expans priv p1 rem

(* debug: check for cycles in abbreviation. only works with -principal
let rec check_expans visited ty =
  let ty = repr ty in
  assert (not (List.memq ty visited));
  match ty.desc with
    Tconstr (path, args, abbrev) ->
      begin match find_expans path !abbrev with
        Some ty' -> check_expans (ty :: visited) ty'
      | None -> ()
      end
  | _ -> ()
*)

let memo = ref []
        (* Contains the list of saved abbreviation expansions. *)

let cleanup_abbrev () =
        (* Remove all memorized abbreviation expansions. *)
  List.iter (fun abbr -> abbr := Mnil) !memo;
  memo := []

let memorize_abbrev mem priv path v v' =
        (* Memorize the expansion of an abbreviation. *)
  mem := Mcons (priv, path, v, v', !mem);
  (* check_expans [] v; *)
  memo := mem :: !memo

let rec forget_abbrev_rec mem path =
  match mem with
    Mnil ->
      assert false
  | Mcons (_, path', _, _, rem) when Path.same path path' ->
      rem
  | Mcons (priv, path', v, v', rem) ->
      Mcons (priv, path', v, v', forget_abbrev_rec rem path)
  | Mlink mem' ->
      mem' := forget_abbrev_rec !mem' path;
      raise Exit

let forget_abbrev mem path =
  try mem := forget_abbrev_rec !mem path with Exit -> ()

(* debug: check for invalid abbreviations
let rec check_abbrev_rec = function
    Mnil -> true
  | Mcons (_, ty1, ty2, rem) ->
      repr ty1 != repr ty2
  | Mlink mem' ->
      check_abbrev_rec !mem'

let check_memorized_abbrevs () =
  List.for_all (fun mem -> check_abbrev_rec !mem) !memo
*)

                  (**********************************)
                  (*  Utilities for labels          *)
                  (**********************************)

let is_optional l =
  String.length l > 0 && l.[0] = '?'

let label_name l =
  if is_optional l then String.sub l 1 (String.length l - 1)
                   else l

let rec extract_label_aux hd l = function
    [] -> raise Not_found
  | (l',t as p) :: ls ->
      if label_name l' = l then (l', t, List.rev hd, ls)
      else extract_label_aux (p::hd) l ls

let extract_label l ls = extract_label_aux [] l ls


                  (**********************************)
                  (*  Utilities for backtracking    *)
                  (**********************************)

type change =
    Ctype of type_expr * type_desc
  | Clevel of type_expr * int
  | Cname of
      (Path.t * type_expr list) option ref * (Path.t * type_expr list) option
  | Crow of row_field option ref * row_field option
  | Ckind of field_kind option ref * field_kind option
  | Ccommu of commutable ref * commutable
  | Cuniv of type_expr option ref * type_expr option
  | Ctypeset of TypeSet.t ref * TypeSet.t

let undo_change = function
    Ctype  (ty, desc) -> ty.desc <- desc
  | Clevel (ty, level) -> ty.level <- level
  | Cname  (r, v) -> r := v
  | Crow   (r, v) -> r := v
  | Ckind  (r, v) -> r := v
  | Ccommu (r, v) -> r := v
  | Cuniv  (r, v) -> r := v
  | Ctypeset (r, v) -> r := v

type changes =
    Change of change * changes ref
  | Unchanged
  | Invalid

type snapshot = changes ref * int

let trail = Weak.create 1
let last_snapshot = ref 0

let log_change ch =
  match Weak.get trail 0 with None -> ()
  | Some r ->
      let r' = ref Unchanged in
      r := Change (ch, r');
      Weak.set trail 0 (Some r')

let log_type ty =
  if ty.id <= !last_snapshot then log_change (Ctype (ty, ty.desc))
let link_type ty ty' =
  log_type ty;
  let desc = ty.desc in
  ty.desc <- Tlink ty';
  (* Name is a user-supplied name for this unification variable (obtained
   * through a type annotation for instance). *)
  match desc, ty'.desc with
    Tvar name, Tvar name' ->
      begin match name, name' with
      | Some _, None ->  log_type ty'; ty'.desc <- Tvar name
      | None, Some _ ->  ()
      | Some _, Some _ ->
          if ty.level < ty'.level then (log_type ty'; ty'.desc <- Tvar name)
      | None, None   ->  ()
      end
  | _ -> ()
  (* ; assert (check_memorized_abbrevs ()) *)
  (*  ; check_expans [] ty' *)
let set_level ty level =
  if ty.id <= !last_snapshot then log_change (Clevel (ty, ty.level));
  ty.level <- level
let set_univar rty ty =
  log_change (Cuniv (rty, !rty)); rty := Some ty
let set_name nm v =
  log_change (Cname (nm, !nm)); nm := v
let set_row_field e v =
  log_change (Crow (e, !e)); e := Some v
let set_kind rk k =
  log_change (Ckind (rk, !rk)); rk := Some k
let set_commu rc c =
  log_change (Ccommu (rc, !rc)); rc := c
let set_typeset rs s =
  log_change (Ctypeset (rs, !rs)); rs := s

let snapshot () =
  let old = !last_snapshot in
  last_snapshot := !new_id;
  match Weak.get trail 0 with Some r -> (r, old)
  | None ->
      let r = ref Unchanged in
      Weak.set trail 0 (Some r);
      (r, old)

let rec rev_log accu = function
    Unchanged -> accu
  | Invalid -> assert false
  | Change (ch, next) ->
      let d = !next in
      next := Invalid;
      rev_log (ch::accu) d

let backtrack (changes, old) =
  match !changes with
    Unchanged -> last_snapshot := old
  | Invalid -> failwith "Btype.backtrack"
  | Change _ as change ->
      cleanup_abbrev ();
      let backlog = rev_log [] change in
      List.iter undo_change backlog;
      changes := Unchanged;
      last_snapshot := old;
      Weak.set trail 0 (Some changes)<|MERGE_RESOLUTION|>--- conflicted
+++ resolved
@@ -253,20 +253,28 @@
     it_type_expr: type_iterators -> type_expr -> unit;
     it_path: Path.t -> unit; }
 
+let iter_type_expr_cstr_args f = function
+  | Cstr_tuple tl -> List.iter f tl
+  | Cstr_record (_, lbls) -> List.iter (fun d -> f d.ld_type) lbls
+
+let map_type_expr_cstr_args f = function
+  | Cstr_tuple tl -> Cstr_tuple (List.map f tl)
+  | Cstr_record (r, lbls) ->
+      Cstr_record (r, List.map (fun d -> {d with ld_type=f d.ld_type}) lbls)
+
 let iter_type_expr_kind f = function
   | Type_abstract -> ()
   | Type_variant cstrs ->
       List.iter
         (fun cd ->
-           begin match cd.cd_args with
-           | Cstr_tuple tl -> List.iter f tl
-           | Cstr_record (_, lbls) -> List.iter (fun d -> f d.ld_type) lbls
-           end;
+           iter_type_expr_cstr_args f cd.cd_args;
            Misc.may f cd.cd_res
         )
         cstrs
   | Type_record(lbls, _) ->
       List.iter (fun d -> f d.ld_type) lbls
+  | Type_open ->
+      ()
 
 
 let type_iterators =
@@ -286,19 +294,11 @@
     List.iter (it.it_type_expr it) td.type_params;
     may (it.it_type_expr it) td.type_manifest;
     it.it_type_kind it td.type_kind
-<<<<<<< HEAD
-  and it_exception_declaration it ed =
-    match ed.exn_args with
-    | Cstr_tuple tl -> List.iter (it.it_type_expr it) tl
-    | Cstr_record (_, lbls) ->
-        List.iter (fun d -> it.it_type_expr it d.ld_type) lbls
-=======
   and it_extension_constructor it td =
     it.it_path td.ext_type_path;
     List.iter (it.it_type_expr it) td.ext_type_params;
-    List.iter (it.it_type_expr it) td.ext_args;
+    iter_type_expr_cstr_args (it.it_type_expr it) td.ext_args;
     may (it.it_type_expr it) td.ext_ret_type
->>>>>>> 50e1fdf7
   and it_module_declaration it md =
     it.it_module_type it md.md_type
   and it_modtype_declaration it mtd =
@@ -333,21 +333,8 @@
     | Cty_arrow  (_, ty, cty) ->
         it.it_type_expr it ty;
         it.it_class_type it cty
-<<<<<<< HEAD
   and it_type_kind it kind =
     iter_type_expr_kind (it.it_type_expr it) kind
-=======
-  and it_type_kind it = function
-      Type_abstract -> ()
-    | Type_record (ll, _) ->
-        List.iter (fun ld -> it.it_type_expr it ld.ld_type) ll
-    | Type_variant cl ->
-        List.iter (fun cd ->
-          List.iter (it.it_type_expr it) cd.cd_args;
-          may (it.it_type_expr it) cd.cd_res)
-          cl
-    | Type_open -> ()
->>>>>>> 50e1fdf7
   and it_do_type_expr it ty =
     iter_type_expr (it.it_type_expr it) ty;
     match ty.desc with
@@ -493,7 +480,7 @@
 
 let unmark_extension_constructor ext =
   List.iter unmark_type ext.ext_type_params;
-  List.iter unmark_type ext.ext_args;
+  iter_type_expr_cstr_args unmark_type ext.ext_args;
   Misc.may unmark_type ext.ext_ret_type
 
 let unmark_class_signature sign =
