(***********************************************************************)
(*                                                                     *)
(*                                OCaml                                *)
(*                                                                     *)
(*            Xavier Leroy, projet Cristal, INRIA Rocquencourt         *)
(*                                                                     *)
(*  Copyright 1996 Institut National de Recherche en Informatique et   *)
(*  en Automatique.  All rights reserved.  This file is distributed    *)
(*  under the terms of the Q Public License version 1.0.               *)
(*                                                                     *)
(***********************************************************************)

(* $Id$ *)

(* Type inference for the core language *)

open Asttypes
open Types
open Format

val is_nonexpansive: Typedtree.expression -> bool

val type_binding:
        Env.t -> rec_flag ->
          (Parsetree.pattern * Parsetree.expression) list ->
          Annot.ident option ->
          (Typedtree.pattern * Typedtree.expression) list * Env.t
val type_let:
        Env.t -> rec_flag ->
          (Parsetree.pattern * Parsetree.expression) list ->
          Annot.ident option ->
          (Typedtree.pattern * Typedtree.expression) list * Env.t
val type_expression:
        Env.t -> Parsetree.expression -> Typedtree.expression
val type_class_arg_pattern:
        string -> Env.t -> Env.t -> label -> Parsetree.pattern ->
        Typedtree.pattern * (Ident.t * Ident.t * type_expr) list *
        Env.t * Env.t
val type_self_pattern:
        string -> type_expr -> Env.t -> Env.t -> Env.t -> Parsetree.pattern ->
        Typedtree.pattern *
        (Ident.t * type_expr) Meths.t ref *
        (Ident.t * Asttypes.mutable_flag * Asttypes.virtual_flag * type_expr)
            Vars.t ref *
        Env.t * Env.t * Env.t
val type_expect:
        ?in_function:(Location.t * type_expr) ->
        Env.t -> Parsetree.expression -> type_expr -> Typedtree.expression
val type_exp:
        Env.t -> Parsetree.expression -> Typedtree.expression
val type_approx:
        Env.t -> Parsetree.expression -> type_expr
val type_argument:
        Env.t -> Parsetree.expression ->
        type_expr -> type_expr -> Typedtree.expression

val option_some: Typedtree.expression -> Typedtree.expression
val option_none: type_expr -> Location.t -> Typedtree.expression
val extract_option_type: Env.t -> type_expr -> type_expr
val iter_pattern: (Typedtree.pattern -> unit) -> Typedtree.pattern -> unit
val generalizable: int -> type_expr -> bool
val reset_delayed_checks: unit -> unit
val force_delayed_checks: unit -> unit

val self_coercion : (Path.t * Location.t list ref) list ref

type error =
    Polymorphic_label of Longident.t
  | Constructor_arity_mismatch of Longident.t * int * int
  | Label_mismatch of Longident.t * (type_expr * type_expr) list
  | Pattern_type_clash of (type_expr * type_expr) list
  | Multiply_bound_variable of string
  | Orpat_vars of Ident.t
  | Expr_type_clash of (type_expr * type_expr) list
  | Apply_non_function of type_expr
  | Apply_wrong_label of label * type_expr
  | Label_multiply_defined of Longident.t
  | Label_missing of string list
  | Label_not_mutable of Longident.t
  | Incomplete_format of string
  | Bad_conversion of string * int * char
  | Undefined_method of type_expr * string
  | Undefined_inherited_method of string
  | Virtual_class of Longident.t
  | Private_type of type_expr
  | Private_label of Longident.t * type_expr
  | Unbound_instance_variable of string
  | Instance_variable_not_mutable of bool * string
  | Not_subtype of (type_expr * type_expr) list * (type_expr * type_expr) list
  | Outside_class
  | Value_multiply_overridden of string
  | Coercion_failure of
      type_expr * type_expr * (type_expr * type_expr) list * bool
  | Too_many_arguments of bool * type_expr
  | Abstract_wrong_label of label * type_expr
  | Scoping_let_module of string * type_expr
  | Masked_instance_variable of Longident.t
  | Not_a_variant_type of Longident.t
  | Incoherent_label_order
  | Less_general of string * (type_expr * type_expr) list
<<<<<<< HEAD
  | Modules_not_allowed
  | Cannot_infer_signature
  | Not_a_packed_module of type_expr
=======
  | Recursive_local_constraint of (type_expr * type_expr) list
  | Modules_not_allowed
  | Cannot_infer_signature
  | Not_a_packed_module of type_expr
  | Unexpected_existential
>>>>>>> 4bf2bdb9

exception Error of Location.t * error

val report_error: formatter -> error -> unit

(* Forward declaration, to be filled in by Typemod.type_module *)
val type_module: (Env.t -> Parsetree.module_expr -> Typedtree.module_expr) ref
(* Forward declaration, to be filled in by Typemod.type_open *)
val type_open: (Env.t -> Location.t -> Longident.t -> Env.t) ref
(* Forward declaration, to be filled in by Typeclass.class_structure *)
val type_object:
  (Env.t -> Location.t -> Parsetree.class_structure ->
   Typedtree.class_structure * class_signature * string list) ref
val type_package:
  (Env.t -> Parsetree.module_expr -> Path.t -> string list -> type_expr list ->
   Typedtree.module_expr * type_expr list) ref

val create_package_type: Location.t -> Env.t -> Parsetree.package_type -> type_expr<|MERGE_RESOLUTION|>--- conflicted
+++ resolved
@@ -98,17 +98,11 @@
   | Not_a_variant_type of Longident.t
   | Incoherent_label_order
   | Less_general of string * (type_expr * type_expr) list
-<<<<<<< HEAD
   | Modules_not_allowed
   | Cannot_infer_signature
   | Not_a_packed_module of type_expr
-=======
   | Recursive_local_constraint of (type_expr * type_expr) list
-  | Modules_not_allowed
-  | Cannot_infer_signature
-  | Not_a_packed_module of type_expr
   | Unexpected_existential
->>>>>>> 4bf2bdb9
 
 exception Error of Location.t * error
 
