(***********************************************************************)
(*                                                                     *)
(*                                OCaml                                *)
(*                                                                     *)
(*            Xavier Leroy, projet Cristal, INRIA Rocquencourt         *)
(*                                                                     *)
(*  Copyright 1996 Institut National de Recherche en Informatique et   *)
(*  en Automatique.  All rights reserved.  This file is distributed    *)
(*  under the terms of the Q Public License version 1.0.               *)
(*                                                                     *)
(***********************************************************************)

(* Representation of types and declarations *)

open Asttypes

(* Type expressions for the core language *)

type type_expr =
  { mutable desc: type_desc;
    mutable level: int;
    mutable id: int }

and type_desc =
    Tvar of string option
  | Tarrow of label * type_expr * type_expr * commutable
  | Ttuple of type_expr list
  | Tconstr of Path.t * type_expr list * abbrev_memo ref
  | Tobject of type_expr * (Path.t * type_expr list) option ref
  | Tfield of string * field_kind * type_expr * type_expr
  | Tnil
  | Tlink of type_expr
  | Tsubst of type_expr         (* for copying *)
  | Tvariant of row_desc
  | Tunivar of string option
  | Tpoly of type_expr * type_expr list
  | Tpackage of Path.t * Longident.t list * type_expr list

and row_desc =
    { row_fields: (label * row_field) list;
      row_more: type_expr;
      row_bound: unit;
      row_closed: bool;
      row_fixed: bool;
      row_name: (Path.t * type_expr list) option }

and row_field =
    Rpresent of type_expr option
  | Reither of bool * type_expr list * bool * row_field option ref
        (* 1st true denotes a constant constructor *)
        (* 2nd true denotes a tag in a pattern matching, and
           is erased later *)
  | Rabsent

and abbrev_memo =
    Mnil
  | Mcons of private_flag * Path.t * type_expr * type_expr * abbrev_memo
  | Mlink of abbrev_memo ref

and field_kind =
    Fvar of field_kind option ref
  | Fpresent
  | Fabsent

and commutable =
    Cok
  | Cunknown
  | Clink of commutable ref

module TypeOps = struct
  type t = type_expr
  let compare t1 t2 = t1.id - t2.id
  let hash t = t.id
  let equal t1 t2 = t1 == t2
end

(* Maps of methods and instance variables *)

module OrderedString =
  struct type t = string let compare (x:t) y = compare x y end
module Meths = Map.Make(OrderedString)
module Vars = Meths

(* Value descriptions *)

type value_description =
  { val_type: type_expr;                (* Type of the value *)
    val_kind: value_kind;
    val_loc: Location.t;
    val_attributes: Parsetree.attributes;
 }

and value_kind =
    Val_reg                             (* Regular value *)
  | Val_prim of Primitive.description   (* Primitive *)
  | Val_ivar of mutable_flag * string   (* Instance variable (mutable ?) *)
  | Val_self of (Ident.t * type_expr) Meths.t ref *
                (Ident.t * Asttypes.mutable_flag *
                 Asttypes.virtual_flag * type_expr) Vars.t ref *
                string * type_expr
                                        (* Self *)
  | Val_anc of (string * Ident.t) list * string
                                        (* Ancestor *)
  | Val_unbound                         (* Unbound variable *)

<<<<<<< HEAD
=======
(* Constructor descriptions *)

type constructor_description =
  { cstr_name: string;                  (* Constructor name *)
    cstr_res: type_expr;                (* Type of the result *)
    cstr_existentials: type_expr list;  (* list of existentials *)
    cstr_args: type_expr list;          (* Type of the arguments *)
    cstr_arity: int;                    (* Number of arguments *)
    cstr_tag: constructor_tag;          (* Tag for heap blocks *)
    cstr_consts: int;                   (* Number of constant constructors *)
    cstr_nonconsts: int;                (* Number of non-const constructors *)
    cstr_normal: int;                   (* Number of non generalized constrs *)
    cstr_generalized: bool;             (* Constrained return type? *)
    cstr_private: private_flag;         (* Read-only constructor? *)
    cstr_loc: Location.t;
    cstr_attributes: Parsetree.attributes;
    cstr_inlined: bool;
   }

and constructor_tag =
    Cstr_constant of int                (* Constant constructor (an int) *)
  | Cstr_block of int                   (* Regular constructor (a block) *)
  | Cstr_exception of Path.t * Location.t (* Exception constructor *)

(* Record label descriptions *)

type label_description =
  { lbl_name: string;                   (* Short name *)
    lbl_res: type_expr;                 (* Type of the result *)
    lbl_arg: type_expr;                 (* Type of the argument *)
    lbl_mut: mutable_flag;              (* Is this a mutable field? *)
    lbl_pos: int;                       (* Position in block *)
    lbl_all: label_description array;   (* All the labels in this type *)
    lbl_repres: record_representation;  (* Representation for this record *)
    lbl_private: private_flag;          (* Read-only field? *)
    lbl_loc: Location.t;
    lbl_attributes: Parsetree.attributes;
   }

and record_representation =
    Record_regular                      (* All fields are boxed / tagged *)
  | Record_inlined of int               (* Same, for inlined records *)
  | Record_float                        (* All fields are floats *)
  | Record_exception of Path.t          (* Inlined record under exception *)

>>>>>>> ee4fe5f5
(* Variance *)

module Variance = struct
  type t = int
  type f = May_pos | May_neg | May_weak | Inj | Pos | Neg | Inv
  let single = function
    | May_pos -> 1
    | May_neg -> 2
    | May_weak -> 4
    | Inj -> 8
    | Pos -> 16
    | Neg -> 32
    | Inv -> 64
  let union v1 v2 = v1 lor v2
  let inter v1 v2 = v1 land v2
  let subset v1 v2 = (v1 land v2 = v1)
  let set x b v =
    if b then v lor single x else  v land (lnot (single x))
  let mem x = subset (single x)
  let null = 0
  let may_inv = 7
  let full = 127
  let covariant = single May_pos lor single Pos lor single Inj
  let swap f1 f2 v =
    let v' = set f1 (mem f2 v) v in set f2 (mem f1 v) v'
  let conjugate v = swap May_pos May_neg (swap Pos Neg v)
  let get_upper v = (mem May_pos v, mem May_neg v)
  let get_lower v = (mem Pos v, mem Neg v, mem Inv v, mem Inj v)
end

(* Type definitions *)

type type_declaration =
  { type_params: type_expr list;
    type_arity: int;
    type_kind: type_kind;
    type_private: private_flag;
    type_manifest: type_expr option;
    type_variance: Variance.t list;
    type_newtype_level: (int * int) option;
    type_loc: Location.t;
    type_attributes: Parsetree.attributes;
 }

and type_kind =
    Type_abstract
  | Type_record of label_declaration list  * record_representation
  | Type_variant of constructor_declaration list
  | Type_open

and record_representation =
    Record_regular                      (* All fields are boxed / tagged *)
  | Record_float                        (* All fields are floats *)

and label_declaration =
  {
    ld_id: Ident.t;
    ld_mutable: mutable_flag;
    ld_type: type_expr;
    ld_loc: Location.t;
    ld_attributes: Parsetree.attributes;
  }

and constructor_declaration =
  {
    cd_id: Ident.t;
    cd_args: type_expr list;
    cd_res: type_expr option;
    cd_loc: Location.t;
    cd_attributes: Parsetree.attributes;
    cd_inlined: bool;
  }

type extension_constructor =
    { ext_type_path: Path.t;
      ext_type_params: type_expr list;
      ext_args: type_expr list;
      ext_ret_type: type_expr option;
      ext_private: private_flag;
      ext_loc: Location.t;
      ext_attributes: Parsetree.attributes; }

and type_transparence =
    Type_public      (* unrestricted expansion *)
  | Type_new         (* "new" type *)
  | Type_private     (* private type *)

<<<<<<< HEAD
=======
type exception_declaration =
    { exn_args: type_expr list;
      exn_loc: Location.t;
      exn_attributes: Parsetree.attributes;
      exn_inlined: bool;  (* merge with constructor_declaration? *)
     }

>>>>>>> ee4fe5f5
(* Type expressions for the class language *)

module Concr = Set.Make(OrderedString)

type class_type =
    Cty_constr of Path.t * type_expr list * class_type
  | Cty_signature of class_signature
  | Cty_arrow of label * type_expr * class_type

and class_signature =
  { csig_self: type_expr;
    csig_vars:
      (Asttypes.mutable_flag * Asttypes.virtual_flag * type_expr) Vars.t;
    csig_concr: Concr.t;
    csig_inher: (Path.t * type_expr list) list }

type class_declaration =
  { cty_params: type_expr list;
    mutable cty_type: class_type;
    cty_path: Path.t;
    cty_new: type_expr option;
    cty_variance: Variance.t list;
    cty_loc: Location.t;
    cty_attributes: Parsetree.attributes;
 }

type class_type_declaration =
  { clty_params: type_expr list;
    clty_type: class_type;
    clty_path: Path.t;
    clty_variance: Variance.t list;
    clty_loc: Location.t;
    clty_attributes: Parsetree.attributes;
  }

(* Type expressions for the module language *)

type module_type =
    Mty_ident of Path.t
  | Mty_signature of signature
  | Mty_functor of Ident.t * module_type option * module_type
  | Mty_alias of Path.t

and signature = signature_item list

and signature_item =
    Sig_value of Ident.t * value_description
  | Sig_type of Ident.t * type_declaration * rec_status
  | Sig_typext of Ident.t * extension_constructor * ext_status
  | Sig_module of Ident.t * module_declaration * rec_status
  | Sig_modtype of Ident.t * modtype_declaration
  | Sig_class of Ident.t * class_declaration * rec_status
  | Sig_class_type of Ident.t * class_type_declaration * rec_status

and module_declaration =
  {
    md_type: module_type;
    md_attributes: Parsetree.attributes;
    md_loc: Location.t;
  }

and modtype_declaration =
  {
    mtd_type: module_type option;  (* Nonte: abstract *)
    mtd_attributes: Parsetree.attributes;
    mtd_loc: Location.t;
  }

and rec_status =
    Trec_not                            (* not recursive *)
  | Trec_first                          (* first in a recursive group *)
  | Trec_next                           (* not first in a recursive group *)

and ext_status =
    Text_first                     (* first constructor of an extension *)
  | Text_next                      (* not first constructor of an extension *)
  | Text_exception                 (* an exception *)


(* Constructor and record label descriptions inserted held in typing
   environments *)

type constructor_description =
  { cstr_name: string;                  (* Constructor name *)
    cstr_res: type_expr;                (* Type of the result *)
    cstr_existentials: type_expr list;  (* list of existentials *)
    cstr_args: type_expr list;          (* Type of the arguments *)
    cstr_arity: int;                    (* Number of arguments *)
    cstr_tag: constructor_tag;          (* Tag for heap blocks *)
    cstr_consts: int;                   (* Number of constant constructors *)
    cstr_nonconsts: int;                (* Number of non-const constructors *)
    cstr_normal: int;                   (* Number of non generalized constrs *)
    cstr_generalized: bool;             (* Constrained return type? *)
    cstr_private: private_flag;         (* Read-only constructor? *)
    cstr_loc: Location.t;
    cstr_attributes: Parsetree.attributes;
   }

and constructor_tag =
    Cstr_constant of int                (* Constant constructor (an int) *)
  | Cstr_block of int                   (* Regular constructor (a block) *)
  | Cstr_extension of Path.t * bool     (* Extension constructor
                                           true if a constant false if a block*)

type label_description =
  { lbl_name: string;                   (* Short name *)
    lbl_res: type_expr;                 (* Type of the result *)
    lbl_arg: type_expr;                 (* Type of the argument *)
    lbl_mut: mutable_flag;              (* Is this a mutable field? *)
    lbl_pos: int;                       (* Position in block *)
    lbl_all: label_description array;   (* All the labels in this type *)
    lbl_repres: record_representation;  (* Representation for this record *)
    lbl_private: private_flag;          (* Read-only field? *)
    lbl_loc: Location.t;
    lbl_attributes: Parsetree.attributes;
   }<|MERGE_RESOLUTION|>--- conflicted
+++ resolved
@@ -103,54 +103,6 @@
                                         (* Ancestor *)
   | Val_unbound                         (* Unbound variable *)
 
-<<<<<<< HEAD
-=======
-(* Constructor descriptions *)
-
-type constructor_description =
-  { cstr_name: string;                  (* Constructor name *)
-    cstr_res: type_expr;                (* Type of the result *)
-    cstr_existentials: type_expr list;  (* list of existentials *)
-    cstr_args: type_expr list;          (* Type of the arguments *)
-    cstr_arity: int;                    (* Number of arguments *)
-    cstr_tag: constructor_tag;          (* Tag for heap blocks *)
-    cstr_consts: int;                   (* Number of constant constructors *)
-    cstr_nonconsts: int;                (* Number of non-const constructors *)
-    cstr_normal: int;                   (* Number of non generalized constrs *)
-    cstr_generalized: bool;             (* Constrained return type? *)
-    cstr_private: private_flag;         (* Read-only constructor? *)
-    cstr_loc: Location.t;
-    cstr_attributes: Parsetree.attributes;
-    cstr_inlined: bool;
-   }
-
-and constructor_tag =
-    Cstr_constant of int                (* Constant constructor (an int) *)
-  | Cstr_block of int                   (* Regular constructor (a block) *)
-  | Cstr_exception of Path.t * Location.t (* Exception constructor *)
-
-(* Record label descriptions *)
-
-type label_description =
-  { lbl_name: string;                   (* Short name *)
-    lbl_res: type_expr;                 (* Type of the result *)
-    lbl_arg: type_expr;                 (* Type of the argument *)
-    lbl_mut: mutable_flag;              (* Is this a mutable field? *)
-    lbl_pos: int;                       (* Position in block *)
-    lbl_all: label_description array;   (* All the labels in this type *)
-    lbl_repres: record_representation;  (* Representation for this record *)
-    lbl_private: private_flag;          (* Read-only field? *)
-    lbl_loc: Location.t;
-    lbl_attributes: Parsetree.attributes;
-   }
-
-and record_representation =
-    Record_regular                      (* All fields are boxed / tagged *)
-  | Record_inlined of int               (* Same, for inlined records *)
-  | Record_float                        (* All fields are floats *)
-  | Record_exception of Path.t          (* Inlined record under exception *)
-
->>>>>>> ee4fe5f5
 (* Variance *)
 
 module Variance = struct
@@ -204,6 +156,8 @@
 and record_representation =
     Record_regular                      (* All fields are boxed / tagged *)
   | Record_float                        (* All fields are floats *)
+  | Record_inlined of int               (* Inlined record *)
+  | Record_extension                    (* Inlined record under extension *)
 
 and label_declaration =
   {
@@ -217,17 +171,20 @@
 and constructor_declaration =
   {
     cd_id: Ident.t;
-    cd_args: type_expr list;
+    cd_args: constructor_arguments;
     cd_res: type_expr option;
     cd_loc: Location.t;
     cd_attributes: Parsetree.attributes;
-    cd_inlined: bool;
-  }
+  }
+
+and constructor_arguments =
+  | Cstr_tuple of type_expr list
+  | Cstr_record of label_declaration list
 
 type extension_constructor =
     { ext_type_path: Path.t;
       ext_type_params: type_expr list;
-      ext_args: type_expr list;
+      ext_args: constructor_arguments;
       ext_ret_type: type_expr option;
       ext_private: private_flag;
       ext_loc: Location.t;
@@ -238,16 +195,6 @@
   | Type_new         (* "new" type *)
   | Type_private     (* private type *)
 
-<<<<<<< HEAD
-=======
-type exception_declaration =
-    { exn_args: type_expr list;
-      exn_loc: Location.t;
-      exn_attributes: Parsetree.attributes;
-      exn_inlined: bool;  (* merge with constructor_declaration? *)
-     }
-
->>>>>>> ee4fe5f5
 (* Type expressions for the class language *)
 
 module Concr = Set.Make(OrderedString)
@@ -344,6 +291,7 @@
     cstr_private: private_flag;         (* Read-only constructor? *)
     cstr_loc: Location.t;
     cstr_attributes: Parsetree.attributes;
+    cstr_inlined: type_declaration option;
    }
 
 and constructor_tag =
