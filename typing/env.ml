--- conflicted
+++ resolved
@@ -475,6 +475,51 @@
 and find_cltype =
   find (fun env -> env.cltypes) (fun sc -> sc.comp_cltypes)
 
+let type_of_cstr path = function
+  | {cstr_inlined = Some d; _} ->
+      (d, ([], List.map snd (Datarepr.labels_of_type path d)))
+  | _ ->
+      assert false
+
+let find_type_full path env =
+  match Path.constructor_typath path with
+  | Regular p -> find_type_full p env
+  | Cstr (ty_path, s) ->
+      let (_, (cstrs, _)) =
+        try find_type_full ty_path env
+        with Not_found -> assert false
+      in
+      let cstr =
+        try List.find (fun cstr -> cstr.cstr_name = s) cstrs
+        with Not_found -> assert false
+      in
+      type_of_cstr path cstr
+  | LocalExt id ->
+      let cstr =
+        try EnvTbl.find_same id env.constrs
+        with Not_found -> assert false
+      in
+      type_of_cstr path cstr
+  | Ext (mod_path, s) ->
+      let comps =
+        try find_module_descr mod_path env
+        with Not_found -> assert false
+      in
+      let comps =
+        match EnvLazy.force !components_of_module_maker' comps with
+        | Structure_comps c -> c
+        | Functor_comps _ -> assert false
+      in
+      let exts =
+        List.filter
+          (function ({cstr_tag=Cstr_extension _}, _) -> true | _ -> false)
+          (try Tbl.find s comps.comp_constrs
+           with Not_found -> assert false)
+      in
+      match exts with
+      | [(cstr, _)] -> type_of_cstr path cstr
+      | _ -> assert false
+
 let find_type p env =
   fst (find_type_full p env)
 let find_type_descrs p env =
@@ -1069,43 +1114,6 @@
 
 let scrape_alias env mty = scrape_alias env mty
 
-<<<<<<< HEAD
-=======
-(* Compute constructor descriptions *)
-
-let constructors_of_type ty_path decl =
-  let handle_variants cstrs =
-    Datarepr.constructor_descrs
-      (newgenty (Tconstr(ty_path, decl.type_params, ref Mnil)))
-      cstrs decl.type_private
-  in
-  match decl.type_kind with
-  | Type_variant cstrs -> handle_variants cstrs
-  | Type_record _ | Type_abstract -> []
-
-(* Compute label descriptions *)
-
-let labels_of_type ty_path decl =
-  match decl.type_kind with
-    Type_record(labels, rep) ->
-      let rep =
-        match rep with
-        | Record_exception (Pident id) ->
-            begin match ty_path with
-            | Path.Pdot (path, _, pos) ->
-                Record_exception (Path.Pdot (path, Ident.name id, pos))
-            | Path.Pident _ ->
-                rep
-            | Path.Papply _ -> assert false
-            end
-        | rep -> rep
-      in
-      Datarepr.label_descrs
-        (newgenty (Tconstr(ty_path, decl.type_params, ref Mnil)))
-        labels rep decl.type_private
-  | Type_variant _ | Type_abstract -> []
-
->>>>>>> ee4fe5f5
 (* Given a signature and a root path, prefix all idents in the signature
    by the root path and build the corresponding substitution. *)
 
@@ -1117,17 +1125,15 @@
       let (pl, final_sub) = prefix_idents root nextpos sub rem in
       (p::pl, final_sub)
   | Sig_type(id, decl, _) :: rem ->
-      let p = Pdot(root, Ident.name id, pos) in
-      (* the position is used for the type declaration corresponding
-         to a constructor declaration with a record argument
-         (the exception comes immediately after the synthesized type
-         declaration). *)
+      let p = Pdot(root, Ident.name id, nopos) in
       let (pl, final_sub) =
         prefix_idents root pos (Subst.add_type id p sub) rem in
       (p::pl, final_sub)
   | Sig_typext(id, ext, _) :: rem ->
       let p = Pdot(root, Ident.name id, pos) in
-      let (pl, final_sub) = prefix_idents root (pos+1) sub rem in
+      (* we extend the substitution in case of an inlined record *)
+      let (pl, final_sub) =
+        prefix_idents root (pos+1) (Subst.add_type id p sub) rem in
       (p::pl, final_sub)
   | Sig_module(id, mty, _) :: rem ->
       let p = Pdot(root, Ident.name id, pos) in
