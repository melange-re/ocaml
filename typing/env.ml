--- conflicted
+++ resolved
@@ -644,16 +644,8 @@
       let p = Papply(p1, p2) in
       begin match EnvLazy.force !components_of_module_maker' desc1 with
         Functor_comps f ->
-<<<<<<< HEAD
           Misc.may (!check_modtype_inclusion env mty2 p2) f.fcomp_arg;
-          let mty =
-            Subst.modtype (Subst.add_module f.fcomp_param p2 f.fcomp_subst)
-              f.fcomp_res in
-          (p, md mty)
-=======
-          !check_modtype_inclusion env mty2 p2 f.fcomp_arg;
           p
->>>>>>> 199dfda4
       | Structure_comps c ->
           raise Not_found
       end
