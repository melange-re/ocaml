--- conflicted
+++ resolved
@@ -217,14 +217,9 @@
   | Path.Pdot _ | Path.Papply _ -> false
 
 let in_pervasives p =
-<<<<<<< HEAD
   in_current_module p &&
   try ignore (Env.find_type p Env.initial); true
   with Not_found -> false
-=======
-    try ignore (Env.find_type p Env.initial); true
-    with Not_found -> false
->>>>>>> 1430e90e
 
 let is_datatype decl=
   match decl.type_kind with
@@ -1093,13 +1088,9 @@
           Env.enter_type (get_new_abstract_name name) decl !env in
         env := new_env;
         let to_unify = newty (Tconstr (Path.Pident id,[],ref Mnil)) in
-<<<<<<< HEAD
         let tv = copy existential in
         assert (is_Tvar tv);
         link_type tv to_unify
-=======
-        link_type (copy existential) to_unify
->>>>>>> 1430e90e
       in
       List.iter process cstr.cstr_existentials
   end;
@@ -1542,11 +1533,7 @@
           non_recursive_abbrev env ty0 (try_expand_once_opt env ty)
         with Cannot_expand ->
           if !Clflags.recursive_types &&
-<<<<<<< HEAD
             (in_pervasives p ||
-=======
-            (in_current_module p || in_pervasives p ||
->>>>>>> 1430e90e
              try is_datatype (Env.find_type p env) with Not_found -> false)
           then ()
           else iter_type_expr (non_recursive_abbrev env ty0) ty
@@ -1897,13 +1884,10 @@
     decl.type_kind = Type_abstract
   with Not_found -> false
 
-<<<<<<< HEAD
 let non_aliasable p decl =
   (* in_pervasives p ||  (subsumed by in_current_module) *)
   in_current_module p && decl.type_newtype_level = None
 
-=======
->>>>>>> 1430e90e
 (* mcomp type_pairs subst env t1 t2 does not raise an
    exception if it is possible that t1 and t2 are actually
    equal, assuming the types in type_pairs are equal and
@@ -2022,22 +2006,11 @@
     pairs
 
 and mcomp_type_decl type_pairs subst env p1 p2 tl1 tl2 =
-<<<<<<< HEAD
-=======
-  let non_aliased p decl =
-    in_pervasives p ||
-    in_current_module p && decl.type_newtype_level = None
-  in
->>>>>>> 1430e90e
   try
     let decl = Env.find_type p1 env in
     let decl' = Env.find_type p2 env in
     if Path.same p1 p2 then
-<<<<<<< HEAD
       (if non_aliasable p1 decl then mcomp_list type_pairs subst env tl1 tl2)
-=======
-      (if non_aliased p1 decl then mcomp_list type_pairs subst env tl1 tl2)
->>>>>>> 1430e90e
     else match decl.type_kind, decl'.type_kind with
     | Type_record (lst,r), Type_record (lst',r') when r = r' ->
         mcomp_list type_pairs subst env tl1 tl2;
@@ -2048,13 +2021,8 @@
     | Type_variant _, Type_record _
     | Type_record _, Type_variant _ -> raise (Unify [])
     | _ ->
-<<<<<<< HEAD
         if non_aliasable p1 decl && (non_aliasable p2 decl'||is_datatype decl')
         || is_datatype decl && non_aliasable p2 decl' then raise (Unify [])
-=======
-        if non_aliased p1 decl && (non_aliased p2 decl' || is_datatype decl')
-        || is_datatype decl && non_aliased p2 decl' then raise (Unify [])
->>>>>>> 1430e90e
   with Not_found -> ()
 
 and mcomp_type_option type_pairs subst env t t' =
@@ -2263,11 +2231,7 @@
           unify_list env tl1 tl2
       | (Tconstr (p1, tl1, _), Tconstr (p2, tl2, _)) when Path.same p1 p2 ->
           if !umode = Expression || not !generate_equations
-<<<<<<< HEAD
           || in_current_module p1 (* || in_pervasives p1 *)
-=======
-          || in_current_module p1 || in_pervasives p1
->>>>>>> 1430e90e
           || try is_datatype (Env.find_type p1 !env) with Not_found -> false
           then
             unify_list env tl1 tl2
