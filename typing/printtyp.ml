(***********************************************************************)
(*                                                                     *)
(*                                OCaml                                *)
(*                                                                     *)
(* Xavier Leroy and Jerome Vouillon, projet Cristal, INRIA Rocquencourt*)
(*                                                                     *)
(*  Copyright 1996 Institut National de Recherche en Informatique et   *)
(*  en Automatique.  All rights reserved.  This file is distributed    *)
(*  under the terms of the Q Public License version 1.0.               *)
(*                                                                     *)
(***********************************************************************)

(* Printing functions *)

open Misc
open Ctype
open Format
open Longident
open Path
open Asttypes
open Types
open Btype
open Outcometree

(* Print a long identifier *)

let rec longident ppf = function
  | Lident s -> pp_print_string ppf s
  | Ldot(p, s) -> fprintf ppf "%a.%s" longident p s
  | Lapply(p1, p2) -> fprintf ppf "%a(%a)" longident p1 longident p2

(* Print an identifier *)

let unique_names = ref Ident.empty

let ident_name id =
  try Ident.find_same id !unique_names with Not_found -> Ident.name id

let add_unique id =
  try ignore (Ident.find_same id !unique_names)
  with Not_found ->
    unique_names := Ident.add id (Ident.unique_toplevel_name id) !unique_names

let ident ppf id = pp_print_string ppf (ident_name id)

(* Print a path *)

let ident_pervasive = Ident.create_persistent "Pervasives"

let rec tree_of_path = function
  | Pident id ->
      Oide_ident (ident_name id)
  | Pdot(Pident id, s, pos) when Ident.same id ident_pervasive ->
      Oide_ident s
  | Pdot(p, s, pos) ->
      Oide_dot (tree_of_path p, s)
  | Papply(p1, p2) ->
      Oide_apply (tree_of_path p1, tree_of_path p2)

let rec path ppf = function
  | Pident id ->
      ident ppf id
  | Pdot(Pident id, s, pos) when Ident.same id ident_pervasive ->
      pp_print_string ppf s
  | Pdot(p, s, pos) ->
      path ppf p;
      pp_print_char ppf '.';
      pp_print_string ppf s
  | Papply(p1, p2) ->
      fprintf ppf "%a(%a)" path p1 path p2

let rec string_of_out_ident = function
  | Oide_ident s -> s
  | Oide_dot (id, s) -> String.concat "." [string_of_out_ident id; s]
  | Oide_apply (id1, id2) ->
      String.concat ""
        [string_of_out_ident id1; "("; string_of_out_ident id2; ")"]

let string_of_path p = string_of_out_ident (tree_of_path p)

(* Print a recursive annotation *)

let tree_of_rec = function
  | Trec_not -> Orec_not
  | Trec_first -> Orec_first
  | Trec_next -> Orec_next

(* Print a raw type expression, with sharing *)

let raw_list pr ppf = function
    [] -> fprintf ppf "[]"
  | a :: l ->
      fprintf ppf "@[<1>[%a%t]@]" pr a
        (fun ppf -> List.iter (fun x -> fprintf ppf ";@,%a" pr x) l)

let rec safe_kind_repr v = function
    Fvar {contents=Some k}  ->
      if List.memq k v then "Fvar loop" else
      safe_kind_repr (k::v) k
  | Fvar _ -> "Fvar None"
  | Fpresent -> "Fpresent"
  | Fabsent -> "Fabsent"

let rec safe_commu_repr v = function
    Cok -> "Cok"
  | Cunknown -> "Cunknown"
  | Clink r ->
      if List.memq r v then "Clink loop" else
      safe_commu_repr (r::v) !r

let rec safe_repr v = function
    {desc = Tlink t} when not (List.memq t v) ->
      safe_repr (t::v) t
  | t -> t

let rec list_of_memo = function
    Mnil -> []
  | Mcons (priv, p, t1, t2, rem) -> p :: list_of_memo rem
  | Mlink rem -> list_of_memo !rem

let print_name ppf = function
    None -> fprintf ppf "None"
  | Some name -> fprintf ppf "\"%s\"" name

let visited = ref []
let rec raw_type ppf ty =
  let ty = safe_repr [] ty in
  if List.memq ty !visited then fprintf ppf "{id=%d}" ty.id else begin
    visited := ty :: !visited;
    fprintf ppf "@[<1>{id=%d;level=%d;desc=@,%a}@]" ty.id ty.level
      raw_type_desc ty.desc
  end
and raw_type_list tl = raw_list raw_type tl
and raw_type_desc ppf = function
    Tvar name -> fprintf ppf "Tvar %a" print_name name
  | Tarrow(l,t1,t2,c) ->
      fprintf ppf "@[<hov1>Tarrow(%s,@,%a,@,%a,@,%s)@]"
        l raw_type t1 raw_type t2
        (safe_commu_repr [] c)
  | Ttuple tl ->
      fprintf ppf "@[<1>Ttuple@,%a@]" raw_type_list tl
  | Tconstr (p, tl, abbrev) ->
      fprintf ppf "@[<hov1>Tconstr(@,%a,@,%a,@,%a)@]" path p
        raw_type_list tl
        (raw_list path) (list_of_memo !abbrev)
  | Tobject (t, nm) ->
      fprintf ppf "@[<hov1>Tobject(@,%a,@,@[<1>ref%t@])@]" raw_type t
        (fun ppf ->
          match !nm with None -> fprintf ppf " None"
          | Some(p,tl) ->
              fprintf ppf "(Some(@,%a,@,%a))" path p raw_type_list tl)
  | Tfield (f, k, t1, t2) ->
      fprintf ppf "@[<hov1>Tfield(@,%s,@,%s,@,%a,@;<0 -1>%a)@]" f
        (safe_kind_repr [] k)
        raw_type t1 raw_type t2
  | Tnil -> fprintf ppf "Tnil"
  | Tlink t -> fprintf ppf "@[<1>Tlink@,%a@]" raw_type t
  | Tsubst t -> fprintf ppf "@[<1>Tsubst@,%a@]" raw_type t
  | Tunivar name -> fprintf ppf "Tunivar %a" print_name name
  | Tpoly (t, tl) ->
      fprintf ppf "@[<hov1>Tpoly(@,%a,@,%a)@]"
        raw_type t
        raw_type_list tl
  | Tvariant row ->
      fprintf ppf
        "@[<hov1>{@[%s@,%a;@]@ @[%s@,%a;@]@ %s%b;@ %s%b;@ @[<1>%s%t@]}@]"
        "row_fields="
        (raw_list (fun ppf (l, f) ->
          fprintf ppf "@[%s,@ %a@]" l raw_field f))
        row.row_fields
        "row_more=" raw_type row.row_more
        "row_closed=" row.row_closed
        "row_fixed=" row.row_fixed
        "row_name="
        (fun ppf ->
          match row.row_name with None -> fprintf ppf "None"
          | Some(p,tl) ->
              fprintf ppf "Some(@,%a,@,%a)" path p raw_type_list tl)
  | Tpackage (p, _, tl) ->
      fprintf ppf "@[<hov1>Tpackage(@,%a@,%a)@]" path p
        raw_type_list tl

and raw_field ppf = function
    Rpresent None -> fprintf ppf "Rpresent None"
  | Rpresent (Some t) -> fprintf ppf "@[<1>Rpresent(Some@,%a)@]" raw_type t
  | Reither (c,tl,m,e) ->
      fprintf ppf "@[<hov1>Reither(%b,@,%a,@,%b,@,@[<1>ref%t@])@]" c
        raw_type_list tl m
        (fun ppf ->
          match !e with None -> fprintf ppf " None"
          | Some f -> fprintf ppf "@,@[<1>(%a)@]" raw_field f)
  | Rabsent -> fprintf ppf "Rabsent"

let raw_type_expr ppf t =
  visited := [];
  raw_type ppf t;
  visited := []

let () = Btype.print_raw := raw_type_expr

(* Normalize paths *)

type param_subst = Id | Nth of int | Map of int list

let compose l1 = function
  | Id -> Map l1
  | Map l2 -> Map (List.map (List.nth l1) l2)
  | Nth n  -> Nth (List.nth l1 n)

let apply_subst s1 tyl =
  match s1 with
    Nth n1 -> [List.nth tyl n1]
  | Map l1 -> List.map (List.nth tyl) l1
  | Id -> tyl

type best_path = Paths of Path.t list | Best of Path.t

let printing_env = ref Env.empty
let printing_old = ref Env.empty
let printing_pers = ref Concr.empty
module Path2 = struct
  include Path
  let rec compare p1 p2 =
    (* must ignore position when comparing paths *)
    match (p1, p2) with
      (Pdot(p1, s1, pos1), Pdot(p2, s2, pos2)) ->
        let c = compare p1 p2 in
        if c <> 0 then c else String.compare s1 s2
    | (Papply(fun1, arg1), Papply(fun2, arg2)) ->
        let c = compare fun1 fun2 in
        if c <> 0 then c else compare arg1 arg2
    | _ -> Pervasives.compare p1 p2
end
module PathMap = Map.Make(Path2)
let printing_map = ref (Lazy.from_val PathMap.empty)

let same_type t t' = repr t == repr t'

let rec index l x =
  match l with
    [] -> raise Not_found
  | a :: l -> if x == a then 0 else 1 + index l x

let rec uniq = function
    [] -> true
  | a :: l -> not (List.memq a l) && uniq l

let rec normalize_type_path ?(cache=false) env p =
  try
    let (params, ty, _) = Env.find_type_expansion p env in
    let params = List.map repr params in
    match repr ty with
      {desc = Tconstr (p1, tyl, _)} ->
        let tyl = List.map repr tyl in
        if List.length params = List.length tyl
        && List.for_all2 (==) params tyl
        then normalize_type_path ~cache env p1
        else if cache || List.length params <= List.length tyl
             || not (uniq tyl) then (p, Id)
        else
          let l1 = List.map (index params) tyl in
          let (p2, s2) = normalize_type_path ~cache env p1 in
          (p2, compose l1 s2)
    | ty ->
        (p, Nth (index params ty))
  with
    Not_found -> (p, Id)

let rec path_size = function
    Pident id ->
      (let s = Ident.name id in if s <> "" && s.[0] = '_' then 10 else 1),
      -Ident.binding_time id
  | Pdot (p, _, _) ->
      let (l, b) = path_size p in (1+l, b)
  | Papply (p1, p2) ->
      let (l, b) = path_size p1 in
      (l + fst (path_size p2), b)

let same_printing_env env =
  let used_pers = Env.used_persistent () in
  Env.same_types !printing_old env && Concr.equal !printing_pers used_pers

let set_printing_env env =
  printing_env := if !Clflags.real_paths then Env.empty else env;
  if !printing_env == Env.empty || same_printing_env env then () else
  begin
    (* printf "Reset printing_map@."; *)
    printing_old := env;
    printing_pers := Env.used_persistent ();
    printing_map := lazy begin
      (* printf "Recompute printing_map.@."; *)
      let map = ref PathMap.empty in
      Env.iter_types
        (fun p (p', decl) ->
          let (p1, s1) = normalize_type_path env p' ~cache:true in
          (* Format.eprintf "%a -> %a = %a@." path p path p' path p1 *)
          if s1 = Id then
          try
            let r = PathMap.find p1 !map in
            match !r with
              Paths l -> r := Paths (p :: l)
            | Best _  -> assert false
          with Not_found ->
            map := PathMap.add p1 (ref (Paths [p])) !map)
        env;
      !map
    end
  end

let wrap_printing_env env f =
  set_printing_env env;
  try_finally f (fun () -> set_printing_env Env.empty)

let is_unambiguous path env =
  let l = Env.find_shadowed_types path env in
  List.exists (Path.same path) l || (* concrete paths are ok *)
  match l with
    [] -> true
  | p :: rem ->
      (* allow also coherent paths:  *)
      let normalize p = fst (normalize_type_path ~cache:true env p) in
      let p' = normalize p in
      List.for_all (fun p -> Path.same (normalize p) p') rem ||
      (* also allow repeatedly defining and opening (for toplevel) *)
      let id = lid_of_path p in
      List.for_all (fun p -> lid_of_path p = id) rem &&
      Path.same p (fst (Env.lookup_type id env))

let rec get_best_path r =
  match !r with
    Best p' -> p'
  | Paths [] -> raise Not_found
  | Paths l ->
      r := Paths [];
      List.iter
        (fun p ->
          (* Format.eprintf "evaluating %a@." path p; *)
          match !r with
            Best p' when path_size p >= path_size p' -> ()
          | _ -> if is_unambiguous p !printing_env then r := Best p)
              (* else Format.eprintf "%a ignored as ambiguous@." path p *)
        l;
      get_best_path r

let best_type_path p =
  if !Clflags.real_paths || !printing_env == Env.empty
  then (p, Id)
  else
    let (p', s) = normalize_type_path !printing_env p in
    let p'' =
      try get_best_path (PathMap.find  p' (Lazy.force !printing_map))
      with Not_found -> p'
    in
    (* Format.eprintf "%a = %a -> %a@." path p path p' path p''; *)
    (p'', s)

(* Print a type expression *)

let names = ref ([] : (type_expr * string) list)
let name_counter = ref 0
let named_vars = ref ([] : string list)

let reset_names () = names := []; name_counter := 0; named_vars := []
let add_named_var ty =
  match ty.desc with
    Tvar (Some name) | Tunivar (Some name) ->
      if List.mem name !named_vars then () else
      named_vars := name :: !named_vars
  | _ -> ()

let rec new_name () =
  let name =
    if !name_counter < 26
    then String.make 1 (Char.chr(97 + !name_counter))
    else String.make 1 (Char.chr(97 + !name_counter mod 26)) ^
           string_of_int(!name_counter / 26) in
  incr name_counter;
  if List.mem name !named_vars
  || List.exists (fun (_, name') -> name = name') !names
  then new_name ()
  else name

let name_of_type t =
  (* We've already been through repr at this stage, so t is our representative
     of the union-find class. *)
  try List.assq t !names with Not_found ->
    let name =
      match t.desc with
        Tvar (Some name) | Tunivar (Some name) ->
          (* Some part of the type we've already printed has assigned another
           * unification variable to that name. We want to keep the name, so try
           * adding a number until we find a name that's not taken. *)
          let current_name = ref name in
          let i = ref 0 in
          while List.exists (fun (_, name') -> !current_name = name') !names do
            current_name := name ^ (string_of_int !i);
            i := !i + 1;
          done;
          !current_name
      | _ ->
          (* No name available, create a new one *)
          new_name ()
    in
    (* Exception for type declarations *)
    if name <> "_" then names := (t, name) :: !names;
    name

let check_name_of_type t = ignore(name_of_type t)

let remove_names tyl =
  let tyl = List.map repr tyl in
  names := List.filter (fun (ty,_) -> not (List.memq ty tyl)) !names


let non_gen_mark sch ty =
  if sch && is_Tvar ty && ty.level <> generic_level then "_" else ""

let print_name_of_type sch ppf t =
  fprintf ppf "'%s%s" (non_gen_mark sch t) (name_of_type t)

let visited_objects = ref ([] : type_expr list)
let aliased = ref ([] : type_expr list)
let delayed = ref ([] : type_expr list)

let add_delayed t =
  if not (List.memq t !delayed) then delayed := t :: !delayed

let is_aliased ty = List.memq (proxy ty) !aliased
let add_alias ty =
  let px = proxy ty in
  if not (is_aliased px) then begin
    aliased := px :: !aliased;
    add_named_var px
  end

let aliasable ty =
  match ty.desc with
    Tvar _ | Tunivar _ | Tpoly _ -> false
  | Tconstr (p, _, _) ->
      (match best_type_path p with (_, Nth _) -> false | _ -> true)
  | _ -> true

let namable_row row =
  row.row_name <> None &&
  List.for_all
    (fun (_, f) ->
       match row_field_repr f with
       | Reither(c, l, _, _) ->
           row.row_closed && if c then l = [] else List.length l = 1
       | _ -> true)
    row.row_fields

let rec mark_loops_rec visited ty =
  let ty = repr ty in
  let px = proxy ty in
  if List.memq px visited && aliasable ty then add_alias px else
    let visited = px :: visited in
    match ty.desc with
    | Tvar _ -> add_named_var ty
    | Tarrow(_, ty1, ty2, _) ->
        mark_loops_rec visited ty1; mark_loops_rec visited ty2
    | Ttuple tyl -> List.iter (mark_loops_rec visited) tyl
    | Tconstr(p, tyl, _) ->
        let (p', s) = best_type_path p in
        List.iter (mark_loops_rec visited) (apply_subst s tyl)
    | Tpackage (_, _, tyl) ->
        List.iter (mark_loops_rec visited) tyl
    | Tvariant row ->
        if List.memq px !visited_objects then add_alias px else
         begin
          let row = row_repr row in
          if not (static_row row) then
            visited_objects := px :: !visited_objects;
          match row.row_name with
          | Some(p, tyl) when namable_row row ->
              List.iter (mark_loops_rec visited) tyl
          | _ ->
              iter_row (mark_loops_rec visited) row
         end
    | Tobject (fi, nm) ->
        if List.memq px !visited_objects then add_alias px else
         begin
          if opened_object ty then
            visited_objects := px :: !visited_objects;
          begin match !nm with
          | None ->
              let fields, _ = flatten_fields fi in
              List.iter
                (fun (_, kind, ty) ->
                  if field_kind_repr kind = Fpresent then
                    mark_loops_rec visited ty)
                fields
          | Some (_, l) ->
              List.iter (mark_loops_rec visited) (List.tl l)
          end
        end
    | Tfield(_, kind, ty1, ty2) when field_kind_repr kind = Fpresent ->
        mark_loops_rec visited ty1; mark_loops_rec visited ty2
    | Tfield(_, _, _, ty2) ->
        mark_loops_rec visited ty2
    | Tnil -> ()
    | Tsubst ty -> mark_loops_rec visited ty
    | Tlink _ -> fatal_error "Printtyp.mark_loops_rec (2)"
    | Tpoly (ty, tyl) ->
        List.iter (fun t -> add_alias t) tyl;
        mark_loops_rec visited ty
    | Tunivar _ -> add_named_var ty

let mark_loops ty =
  normalize_type Env.empty ty;
  mark_loops_rec [] ty;;

let reset_loop_marks () =
  visited_objects := []; aliased := []; delayed := []

let reset () =
  unique_names := Ident.empty; reset_names (); reset_loop_marks ()

let reset_and_mark_loops ty =
  reset (); mark_loops ty

let reset_and_mark_loops_list tyl =
  reset (); List.iter mark_loops tyl

(* Disabled in classic mode when printing an unification error *)
let print_labels = ref true
let print_label ppf l =
  if !print_labels && l <> "" || is_optional l then fprintf ppf "%s:" l

let rec tree_of_typexp sch ty =
  let ty = repr ty in
  let px = proxy ty in
  if List.mem_assq px !names && not (List.memq px !delayed) then
   let mark = is_non_gen sch ty in
   Otyp_var (mark, name_of_type px) else

  let pr_typ () =
    match ty.desc with
    | Tvar _ ->
        Otyp_var (is_non_gen sch ty, name_of_type ty)
    | Tarrow(l, ty1, ty2, _) ->
        let pr_arrow l ty1 ty2 =
          let lab =
            if !print_labels && l <> "" || is_optional l then l else ""
          in
          let t1 =
            if is_optional l then
              match (repr ty1).desc with
              | Tconstr(path, [ty], _)
                when Path.same path Predef.path_option ->
                  tree_of_typexp sch ty
              | _ -> Otyp_stuff "<hidden>"
            else tree_of_typexp sch ty1 in
          Otyp_arrow (lab, t1, tree_of_typexp sch ty2) in
        pr_arrow l ty1 ty2
    | Ttuple tyl ->
        Otyp_tuple (tree_of_typlist sch tyl)
    | Tconstr(p, tyl, abbrev) ->
        begin match best_type_path p with
          (_, Nth n) -> tree_of_typexp sch (List.nth tyl n)
        | (p', s) ->
            let tyl' = apply_subst s tyl in
            Otyp_constr (tree_of_path p', tree_of_typlist sch tyl')
        end
    | Tvariant row ->
        let row = row_repr row in
        let fields =
          if row.row_closed then
            List.filter (fun (_, f) -> row_field_repr f <> Rabsent)
              row.row_fields
          else row.row_fields in
        let present =
          List.filter
            (fun (_, f) ->
               match row_field_repr f with
               | Rpresent _ -> true
               | _ -> false)
            fields in
        let all_present = List.length present = List.length fields in
        begin match row.row_name with
        | Some(p, tyl) when namable_row row ->
            let (p', s) = best_type_path p in
            assert (s = Id);
            let id = tree_of_path p' in
            let args = tree_of_typlist sch tyl in
            if row.row_closed && all_present then
              Otyp_constr (id, args)
            else
              let non_gen = is_non_gen sch px in
              let tags =
                if all_present then None else Some (List.map fst present) in
              Otyp_variant (non_gen, Ovar_name(id, args),
                            row.row_closed, tags)
        | _ ->
            let non_gen =
              not (row.row_closed && all_present) && is_non_gen sch px in
            let fields = List.map (tree_of_row_field sch) fields in
            let tags =
              if all_present then None else Some (List.map fst present) in
            Otyp_variant (non_gen, Ovar_fields fields, row.row_closed, tags)
        end
    | Tobject (fi, nm) ->
        tree_of_typobject sch fi !nm
    | Tnil | Tfield _ ->
        tree_of_typobject sch ty None
    | Tsubst ty ->
        tree_of_typexp sch ty
    | Tlink _ ->
        fatal_error "Printtyp.tree_of_typexp"
    | Tpoly (ty, []) ->
        tree_of_typexp sch ty
    | Tpoly (ty, tyl) ->
        (*let print_names () =
          List.iter (fun (_, name) -> prerr_string (name ^ " ")) !names;
          prerr_string "; " in *)
        let tyl = List.map repr tyl in
        if tyl = [] then tree_of_typexp sch ty else begin
          let old_delayed = !delayed in
          (* Make the names delayed, so that the real type is
             printed once when used as proxy *)
          List.iter add_delayed tyl;
          let tl = List.map name_of_type tyl in
          let tr = Otyp_poly (tl, tree_of_typexp sch ty) in
          (* Forget names when we leave scope *)
          remove_names tyl;
          delayed := old_delayed; tr
        end
    | Tunivar _ ->
        Otyp_var (false, name_of_type ty)
    | Tpackage (p, n, tyl) ->
        let n =
          List.map (fun li -> String.concat "." (Longident.flatten li)) n in
        Otyp_module (Path.name p, n, tree_of_typlist sch tyl)
  in
  if List.memq px !delayed then delayed := List.filter ((!=) px) !delayed;
  if is_aliased px && aliasable ty then begin
    check_name_of_type px;
    Otyp_alias (pr_typ (), name_of_type px) end
  else pr_typ ()

and tree_of_row_field sch (l, f) =
  match row_field_repr f with
  | Rpresent None | Reither(true, [], _, _) -> (l, false, [])
  | Rpresent(Some ty) -> (l, false, [tree_of_typexp sch ty])
  | Reither(c, tyl, _, _) ->
      if c (* contradiction: un constructeur constant qui a un argument *)
      then (l, true, tree_of_typlist sch tyl)
      else (l, false, tree_of_typlist sch tyl)
  | Rabsent -> (l, false, [] (* une erreur, en fait *))

and tree_of_typlist sch tyl =
  List.map (tree_of_typexp sch) tyl

and tree_of_typobject sch fi nm =
  begin match nm with
  | None ->
      let pr_fields fi =
        let (fields, rest) = flatten_fields fi in
        let present_fields =
          List.fold_right
            (fun (n, k, t) l ->
               match field_kind_repr k with
               | Fpresent -> (n, t) :: l
               | _ -> l)
            fields [] in
        let sorted_fields =
          List.sort (fun (n, _) (n', _) -> compare n n') present_fields in
        tree_of_typfields sch rest sorted_fields in
      let (fields, rest) = pr_fields fi in
      Otyp_object (fields, rest)
  | Some (p, ty :: tyl) ->
      let non_gen = is_non_gen sch (repr ty) in
      let args = tree_of_typlist sch tyl in
      let (p', s) = best_type_path p in
      assert (s = Id);
      Otyp_class (non_gen, tree_of_path p', args)
  | _ ->
      fatal_error "Printtyp.tree_of_typobject"
  end

and is_non_gen sch ty =
    sch && is_Tvar ty && ty.level <> generic_level

and tree_of_typfields sch rest = function
  | [] ->
      let rest =
        match rest.desc with
        | Tvar _ | Tunivar _ -> Some (is_non_gen sch rest)
        | Tconstr _ -> Some false
        | Tnil -> None
        | _ -> fatal_error "typfields (1)"
      in
      ([], rest)
  | (s, t) :: l ->
      let field = (s, tree_of_typexp sch t) in
      let (fields, rest) = tree_of_typfields sch rest l in
      (field :: fields, rest)

let typexp sch prio ppf ty =
  !Oprint.out_type ppf (tree_of_typexp sch ty)

let type_expr ppf ty = typexp false 0 ppf ty

and type_sch ppf ty = typexp true 0 ppf ty

and type_scheme ppf ty = reset_and_mark_loops ty; typexp true 0 ppf ty

(* Maxence *)
let type_scheme_max ?(b_reset_names=true) ppf ty =
  if b_reset_names then reset_names () ;
  typexp true 0 ppf ty
(* Fin Maxence *)

let tree_of_type_scheme ty = reset_and_mark_loops ty; tree_of_typexp true ty

(* Print one type declaration *)

let tree_of_constraints params =
  List.fold_right
    (fun ty list ->
       let ty' = unalias ty in
       if proxy ty != proxy ty' then
         let tr = tree_of_typexp true ty in
         (tr, tree_of_typexp true ty') :: list
       else list)
    params []

let filter_params tyl =
  let params =
    List.fold_left
      (fun tyl ty ->
        let ty = repr ty in
        if List.memq ty tyl then Btype.newgenty (Tsubst ty) :: tyl
        else ty :: tyl)
      [] tyl
  in List.rev params

let string_of_mutable = function
  | Immutable -> ""
  | Mutable -> "mutable "


(* Support for inlined records *)

let inlined_records = ref []
 (* We don't reset this reference too often, as a hack to make
    the error message produced by:

    module X : sig type 'a t = A of int end
             = struct type 'a t = A of {x:int} end


    work as expected (the type declaration is printed after
    the signature, and so the definition of the inlined record is
    available *)

let register_inlined_record id td =
  let td = Ctype.instance_declaration td in
  let lbls =
    match td.type_kind with
    | Type_record(lbls, _) -> lbls
    | _ -> assert false
  in
  inlined_records := (id, (lbls, td.type_params)) :: !inlined_records

let get_inlined_record cd_args =
  let id, args =
    match cd_args with
    | [ {desc = Tconstr(Path.Pident id, args, _)} ] -> id, args
    | _ -> assert false
  in
  try
    let lbls, params = List.assoc id !inlined_records in
    lbls, params, args
  with Not_found -> [], [], []
    (* This can happen in an error message, where the
       variant type declaration is displayed on its own *)



let rec tree_of_type_decl id decl =

  reset();

  let params = filter_params decl.type_params in

  begin match decl.type_manifest with
  | Some ty ->
      let vars = free_variables ty in
      List.iter
        (function {desc = Tvar (Some "_")} as ty ->
            if List.memq ty vars then ty.desc <- Tvar None
          | _ -> ())
        params
  | None -> ()
  end;

  List.iter add_alias params;
  List.iter mark_loops params;
  List.iter check_name_of_type (List.map proxy params);
  let ty_manifest =
    match decl.type_manifest with
    | None -> None
    | Some ty ->
        let ty =
          (* Special hack to hide variant name *)
          match repr ty with {desc=Tvariant row} ->
            let row = row_repr row in
            begin match row.row_name with
              Some (Pident id', _) when Ident.same id id' ->
                newgenty (Tvariant {row with row_name = None})
            | _ -> ty
            end
          | _ -> ty
        in
        mark_loops ty;
        Some ty
  in
  begin match decl.type_kind with
  | Type_abstract -> ()
  | Type_variant cstrs ->
      List.iter
        (fun cd ->
          if cd.cd_inlined then
            let lbls, params, args = get_inlined_record cd.cd_args in
            List.iter2 link_type params args;
            List.iter (fun l -> mark_loops l.ld_type) lbls
          else
            List.iter mark_loops cd.cd_args;
          may mark_loops cd.cd_res)
        cstrs
  | Type_record(l, rep) ->
      List.iter (fun l -> mark_loops l.ld_type) l
  | Type_open -> ()
  end;

  let type_param =
    function
    | Otyp_var (_, id) -> id
    | _ -> "?"
  in
  let type_defined decl =
    let abstr =
      match decl.type_kind with
        Type_abstract ->
          decl.type_manifest = None || decl.type_private = Private
      | Type_record _ ->
          decl.type_private = Private
      | Type_variant tll ->
          decl.type_private = Private ||
          List.exists (fun cd -> cd.cd_res <> None) tll
      | Type_open ->
          decl.type_manifest = None
    in
    let vari =
      List.map2
        (fun ty v ->
          if abstr || not (is_Tvar (repr ty)) then Variance.get_upper v
          else (true,true))
        decl.type_params decl.type_variance
    in
    (Ident.name id,
     List.map2 (fun ty cocn -> type_param (tree_of_typexp false ty), cocn)
       params vari)
  in
  let tree_of_manifest ty1 =
    match ty_manifest with
    | None -> ty1
    | Some ty -> Otyp_manifest (tree_of_typexp false ty, ty1)
  in
  let (name, args) = type_defined decl in
  let constraints = tree_of_constraints params in
  let ty, priv =
    match decl.type_kind with
    | Type_abstract ->
        begin match ty_manifest with
        | None -> (Otyp_abstract, Public)
        | Some ty ->
            tree_of_typexp false ty, decl.type_private
        end
    | Type_variant cstrs ->
        tree_of_manifest (Otyp_sum (List.map tree_of_constructor cstrs)),
        decl.type_private
    | Type_record(lbls, rep) ->
        tree_of_manifest (Otyp_record (List.map tree_of_label lbls)),
        decl.type_private
    | Type_open ->
        tree_of_manifest Otyp_open,
        Public
  in
    { otype_name = name;
      otype_params = args;
      otype_type = ty;
      otype_private = priv;
      otype_cstrs = constraints }

and tree_of_constructor cd =
  let name = Ident.name cd.cd_id in
  let arg () =
    if cd.cd_inlined then
      let lbls, _, _ = get_inlined_record cd.cd_args in
      [ Otyp_record (List.map tree_of_label lbls) ]
    else
      tree_of_typlist false cd.cd_args
  in
  match cd.cd_res with
  | None -> (name, arg (), None)
  | Some res ->
      let nm = !names in
      names := [];
      let ret = tree_of_typexp false res in
      let args = arg () in
      names := nm;
      (name, args, Some ret)

and tree_of_label l =
  (Ident.name l.ld_id, l.ld_mutable = Mutable, tree_of_typexp false l.ld_type)

let tree_of_type_declaration id decl rs =
  Osig_type (tree_of_type_decl id decl, tree_of_rec rs)

let type_declaration id ppf decl =
  !Oprint.out_sig_item ppf (tree_of_type_declaration id decl Trec_first)

(* Print an extension declaration *)

<<<<<<< HEAD
let tree_of_extension_constructor id ext es =
  reset ();
  let ty_name = Path.name ext.ext_type_path in
  let ty_params = filter_params ext.ext_type_params in
  List.iter add_alias ty_params;
  List.iter mark_loops ty_params;
  List.iter check_name_of_type (List.map proxy ty_params);
  List.iter mark_loops ext.ext_args;
  may mark_loops ext.ext_ret_type;
  let type_param =
    function
    | Otyp_var (_, id) -> id
    | _ -> "?"
  in
  let ty_params =
    List.map (fun ty -> type_param (tree_of_typexp false ty)) ty_params
  in
  let name = Ident.name id in
  let args, ret =
    match ext.ext_ret_type with
    | None -> (tree_of_typlist false ext.ext_args, None)
    | Some res ->
        let nm = !names in
        names := [];
        let ret = tree_of_typexp false res in
        let args = tree_of_typlist false ext.ext_args in
        names := nm;
        (args, Some ret)
  in
  let ext =
    { oext_name = name;
      oext_type_name = ty_name;
      oext_type_params = ty_params;
      oext_args = args;
      oext_ret_type = ret;
      oext_private = ext.ext_private }
  in
  let es =
    match es with
        Text_first -> Oext_first
      | Text_next -> Oext_next
      | Text_exception -> Oext_exception
  in
    Osig_typext (ext, es)
=======
let tree_of_exception_declaration id decl =
  let tyl =
    if decl.exn_inlined then begin
      let lbls, params, args = get_inlined_record decl.exn_args in
      reset ();
      List.iter2 link_type params args;
      List.iter (fun l -> mark_loops l.ld_type) lbls;
      [ Otyp_record (List.map tree_of_label lbls) ]
    end else begin
      reset_and_mark_loops_list decl.exn_args;
      let tyl = tree_of_typlist false decl.exn_args in
      tyl
    end
  in
  Osig_exception (Ident.name id, tyl)
>>>>>>> ee4fe5f5

let extension_constructor id ppf ext =
  !Oprint.out_sig_item ppf (tree_of_extension_constructor id ext Text_first)

(* Print a value declaration *)

let tree_of_value_description id decl =
  (* Format.eprintf "@[%a@]@." raw_type_expr decl.val_type; *)
  let id = Ident.name id in
  let ty = tree_of_type_scheme decl.val_type in
  let prims =
    match decl.val_kind with
    | Val_prim p -> Primitive.description_list p
    | _ -> []
  in
  Osig_value (id, ty, prims)

let value_description id ppf decl =
  !Oprint.out_sig_item ppf (tree_of_value_description id decl)

(* Print a class type *)

let class_var sch ppf l (m, t) =
  fprintf ppf
    "@ @[<2>val %s%s :@ %a@]" (string_of_mutable m) l (typexp sch 0) t

let method_type (_, kind, ty) =
  match field_kind_repr kind, repr ty with
    Fpresent, {desc=Tpoly(ty, tyl)} -> (ty, tyl)
  | _       , ty                    -> (ty, [])

let tree_of_metho sch concrete csil (lab, kind, ty) =
  if lab <> dummy_method then begin
    let kind = field_kind_repr kind in
    let priv = kind <> Fpresent in
    let virt = not (Concr.mem lab concrete) in
    let (ty, tyl) = method_type (lab, kind, ty) in
    let tty = tree_of_typexp sch ty in
    remove_names tyl;
    Ocsg_method (lab, priv, virt, tty) :: csil
  end
  else csil

let rec prepare_class_type params = function
  | Cty_constr (p, tyl, cty) ->
      let sty = Ctype.self_type cty in
      if List.memq (proxy sty) !visited_objects
      || not (List.for_all is_Tvar params)
      || List.exists (deep_occur sty) tyl
      then prepare_class_type params cty
      else List.iter mark_loops tyl
  | Cty_signature sign ->
      let sty = repr sign.csig_self in
      (* Self may have a name *)
      let px = proxy sty in
      if List.memq px !visited_objects then add_alias sty
      else visited_objects := px :: !visited_objects;
      let (fields, _) =
        Ctype.flatten_fields (Ctype.object_fields sign.csig_self)
      in
      List.iter (fun met -> mark_loops (fst (method_type met))) fields;
      Vars.iter (fun _ (_, _, ty) -> mark_loops ty) sign.csig_vars
  | Cty_arrow (_, ty, cty) ->
      mark_loops ty;
      prepare_class_type params cty

let rec tree_of_class_type sch params =
  function
  | Cty_constr (p', tyl, cty) ->
      let sty = Ctype.self_type cty in
      if List.memq (proxy sty) !visited_objects
      || not (List.for_all is_Tvar params)
      then
        tree_of_class_type sch params cty
      else
        Octy_constr (tree_of_path p', tree_of_typlist true tyl)
  | Cty_signature sign ->
      let sty = repr sign.csig_self in
      let self_ty =
        if is_aliased sty then
          Some (Otyp_var (false, name_of_type (proxy sty)))
        else None
      in
      let (fields, _) =
        Ctype.flatten_fields (Ctype.object_fields sign.csig_self)
      in
      let csil = [] in
      let csil =
        List.fold_left
          (fun csil (ty1, ty2) -> Ocsg_constraint (ty1, ty2) :: csil)
          csil (tree_of_constraints params)
      in
      let all_vars =
        Vars.fold (fun l (m, v, t) all -> (l, m, v, t) :: all) sign.csig_vars []
      in
      (* Consequence of PR#3607: order of Map.fold has changed! *)
      let all_vars = List.rev all_vars in
      let csil =
        List.fold_left
          (fun csil (l, m, v, t) ->
            Ocsg_value (l, m = Mutable, v = Virtual, tree_of_typexp sch t)
            :: csil)
          csil all_vars
      in
      let csil =
        List.fold_left (tree_of_metho sch sign.csig_concr) csil fields
      in
      Octy_signature (self_ty, List.rev csil)
  | Cty_arrow (l, ty, cty) ->
      let lab = if !print_labels && l <> "" || is_optional l then l else "" in
      let ty =
       if is_optional l then
         match (repr ty).desc with
         | Tconstr(path, [ty], _) when Path.same path Predef.path_option -> ty
         | _ -> newconstr (Path.Pident(Ident.create "<hidden>")) []
       else ty in
      let tr = tree_of_typexp sch ty in
      Octy_arrow (lab, tr, tree_of_class_type sch params cty)

let class_type ppf cty =
  reset ();
  prepare_class_type [] cty;
  !Oprint.out_class_type ppf (tree_of_class_type false [] cty)

let tree_of_class_param param variance =
  (match tree_of_typexp true param with
    Otyp_var (_, s) -> s
  | _ -> "?"),
  if is_Tvar (repr param) then (true, true) else variance

let tree_of_class_params params =
  let tyl = tree_of_typlist true params in
  List.map (function Otyp_var (_, s) -> s | _ -> "?") tyl

let class_variance =
  List.map Variance.(fun v -> mem May_pos v, mem May_neg v)

let tree_of_class_declaration id cl rs =
  let params = filter_params cl.cty_params in

  reset ();
  List.iter add_alias params;
  prepare_class_type params cl.cty_type;
  let sty = Ctype.self_type cl.cty_type in
  List.iter mark_loops params;

  List.iter check_name_of_type (List.map proxy params);
  if is_aliased sty then check_name_of_type (proxy sty);

  let vir_flag = cl.cty_new = None in
  Osig_class
    (vir_flag, Ident.name id,
     List.map2 tree_of_class_param params (class_variance cl.cty_variance),
     tree_of_class_type true params cl.cty_type,
     tree_of_rec rs)

let class_declaration id ppf cl =
  !Oprint.out_sig_item ppf (tree_of_class_declaration id cl Trec_first)

let tree_of_cltype_declaration id cl rs =
  let params = List.map repr cl.clty_params in

  reset ();
  List.iter add_alias params;
  prepare_class_type params cl.clty_type;
  let sty = Ctype.self_type cl.clty_type in
  List.iter mark_loops params;

  List.iter check_name_of_type (List.map proxy params);
  if is_aliased sty then check_name_of_type (proxy sty);

  let sign = Ctype.signature_of_class_type cl.clty_type in

  let virt =
    let (fields, _) =
      Ctype.flatten_fields (Ctype.object_fields sign.csig_self) in
    List.exists
      (fun (lab, _, ty) ->
         not (lab = dummy_method || Concr.mem lab sign.csig_concr))
      fields
    || Vars.fold (fun _ (_,vr,_) b -> vr = Virtual || b) sign.csig_vars false
  in

  Osig_class_type
    (virt, Ident.name id,
     List.map2 tree_of_class_param params (class_variance cl.clty_variance),
     tree_of_class_type true params cl.clty_type,
     tree_of_rec rs)

let cltype_declaration id ppf cl =
  !Oprint.out_sig_item ppf (tree_of_cltype_declaration id cl Trec_first)

(* Print a module type *)

let wrap_env fenv ftree arg =
  let env = !printing_env in
  set_printing_env (fenv env);
  let tree = ftree arg in
  set_printing_env env;
  tree

let filter_rem_sig item rem =
  match item, rem with
  | Sig_class _, ctydecl :: tydecl1 :: tydecl2 :: rem ->
      ([ctydecl; tydecl1; tydecl2], rem)
  | Sig_class_type _, tydecl1 :: tydecl2 :: rem ->
      ([tydecl1; tydecl2], rem)
  | Sig_type _, rem ->
      let rec loop sg = function
        | (Sig_type (id,
                    ({type_kind = Type_record (lbls, Record_inlined _)} as td),
                    Trec_next)) as it :: rem ->
            register_inlined_record id td;
            loop (it :: sg) rem
        | rem ->
            List.rev sg, rem
      in
      loop [] rem
  | _ ->
      ([], rem)

let dummy =
  { type_params = []; type_arity = 0; type_kind = Type_abstract;
    type_private = Public; type_manifest = None; type_variance = [];
    type_newtype_level = None; type_loc = Location.none;
    type_attributes = [];
  }

let hide_rec_items = function
  | Sig_type(id, decl, rs) ::rem
    when rs <> Trec_next && not !Clflags.real_paths ->
      let rec get_ids = function
          Sig_type (id, _, Trec_next) :: rem ->
            id :: get_ids rem
        | _ -> []
      in
      let ids = id :: get_ids rem in
      set_printing_env
        (List.fold_right
           (fun id -> Env.add_type ~check:false (Ident.rename id) dummy)
           ids !printing_env)
  | _ -> ()

let rec tree_of_modtype = function
  | Mty_ident p ->
      Omty_ident (tree_of_path p)
  | Mty_signature sg ->
      Omty_signature (tree_of_signature sg)
  | Mty_functor(param, ty_arg, ty_res) ->
      let res =
        match ty_arg with None -> tree_of_modtype ty_res
        | Some mty ->
            wrap_env (Env.add_module ~arg:true param mty) tree_of_modtype ty_res
      in
      Omty_functor (Ident.name param, may_map tree_of_modtype ty_arg, res)
  | Mty_alias p ->
      Omty_alias (tree_of_path p)

and tree_of_signature sg =
  wrap_env (fun env -> env) (tree_of_signature_rec !printing_env) sg

and tree_of_signature_rec env' = function
    [] -> []
  | item :: rem as items ->
      begin match item with
        Sig_type (_, _, rs) when rs <> Trec_next -> ()
      | _ -> set_printing_env env'
      end;
      let (sg, rem) = filter_rem_sig item rem in
      hide_rec_items items;
      let trees = trees_of_sigitem item in
      let env' = Env.add_signature (item :: sg) env' in
      trees @ tree_of_signature_rec env' rem

and trees_of_sigitem = function
  | Sig_value(id, decl) ->
      [tree_of_value_description id decl]
  | Sig_type(id, _, _) when is_row_name (Ident.name id) ->
      []
<<<<<<< HEAD
  | Sig_type(id, decl, rs) ->
      [tree_of_type_declaration id decl rs]
  | Sig_typext(id, ext, es) ->
      [tree_of_extension_constructor id ext es]
=======
  | Sig_type(id, ({type_kind=Type_record(_, Record_exception _)} as td), _) ->
      register_inlined_record id td;
      []
  | Sig_type(id, decl, rs) ->
      [tree_of_type_declaration id decl rs]
  | Sig_exception(id, decl) ->
      [tree_of_exception_declaration id decl]
>>>>>>> ee4fe5f5
  | Sig_module(id, md, rs) ->
      [tree_of_module id md.md_type rs]
  | Sig_modtype(id, decl) ->
      [tree_of_modtype_declaration id decl]
  | Sig_class(id, decl, rs) ->
      [tree_of_class_declaration id decl rs]
  | Sig_class_type(id, decl, rs) ->
      [tree_of_cltype_declaration id decl rs]

and tree_of_modtype_declaration id decl =
  let mty =
    match decl.mtd_type with
    | None -> Omty_abstract
    | Some mty -> tree_of_modtype mty
  in
  Osig_modtype (Ident.name id, mty)

and tree_of_module id mty rs =
  Osig_module (Ident.name id, tree_of_modtype mty, tree_of_rec rs)

let modtype ppf mty = !Oprint.out_module_type ppf (tree_of_modtype mty)
let modtype_declaration id ppf decl =
  !Oprint.out_sig_item ppf (tree_of_modtype_declaration id decl)

(* For the toplevel: merge with tree_of_signature? *)
let rec print_items showval env = function
  | [] -> []
  | item :: rem as items ->
      let (sg, rem) = filter_rem_sig item rem in
      hide_rec_items items;
      let trees = trees_of_sigitem item in
      List.map (fun d -> (d, showval env item)) trees @
      print_items showval env rem

<<<<<<< HEAD
=======
let print_items showval env l =
  let r = print_items showval env l in
  inlined_records := [];
  r

>>>>>>> ee4fe5f5
(* Print a signature body (used by -i when compiling a .ml) *)

let print_signature ppf tree =
  fprintf ppf "@[<v>%a@]" !Oprint.out_signature tree

let signature ppf sg =
  fprintf ppf "%a" print_signature (tree_of_signature sg)

(* Print an unification error *)

let same_path t t' =
  let t = repr t and t' = repr t' in
  t == t' ||
  match t.desc, t'.desc with
    Tconstr(p,tl,_), Tconstr(p',tl',_) ->
      let (p1, s1) = best_type_path p and (p2, s2)  = best_type_path p' in
      begin match s1, s2 with
        Nth n1, Nth n2 when n1 = n2 -> true
      | (Id | Map _), (Id | Map _) when Path.same p1 p2 ->
          let tl = apply_subst s1 tl and tl' = apply_subst s2 tl' in
          List.length tl = List.length tl' &&
          List.for_all2 same_type tl tl'
      | _ -> false
      end
  | _ ->
      false

let type_expansion t ppf t' =
  if same_path t t' then type_expr ppf t else
  let t' = if proxy t == proxy t' then unalias t' else t' in
  fprintf ppf "@[<2>%a@ =@ %a@]" type_expr t type_expr t'

let type_path_expansion tp ppf tp' =
  if Path.same tp tp' then path ppf tp else
  fprintf ppf "@[<2>%a@ =@ %a@]" path tp path tp'

let rec trace fst txt ppf = function
  | (t1, t1') :: (t2, t2') :: rem ->
      if not fst then fprintf ppf "@,";
      fprintf ppf "@[Type@;<1 2>%a@ %s@;<1 2>%a@] %a"
       (type_expansion t1) t1' txt (type_expansion t2) t2'
       (trace false txt) rem
  | _ -> ()

let rec filter_trace keep_last = function
  | (_, t1') :: (_, t2') :: [] when is_Tvar t1' || is_Tvar t2' ->
      []
  | (t1, t1') :: (t2, t2') :: rem ->
      let rem' = filter_trace keep_last rem in
      if is_constr_row t1' || is_constr_row t2'
      || same_path t1 t1' && same_path t2 t2' && not (keep_last && rem' = [])
      then rem'
      else (t1, t1') :: (t2, t2') :: rem'
  | _ -> []

let rec type_path_list ppf = function
  | [tp, tp'] -> type_path_expansion tp ppf tp'
  | (tp, tp') :: rem ->
      fprintf ppf "%a@;<2 0>%a"
        (type_path_expansion tp) tp'
        type_path_list rem
  | [] -> ()

(* Hide variant name and var, to force printing the expanded type *)
let hide_variant_name t =
  match repr t with
  | {desc = Tvariant row} as t when (row_repr row).row_name <> None ->
      newty2 t.level
        (Tvariant {(row_repr row) with row_name = None;
                   row_more = newvar2 (row_more row).level})
  | _ -> t

let prepare_expansion (t, t') =
  let t' = hide_variant_name t' in
  mark_loops t;
  if not (same_path t t') then mark_loops t';
  (t, t')

let may_prepare_expansion compact (t, t') =
  match (repr t').desc with
    Tvariant _ | Tobject _ when compact ->
      mark_loops t; (t, t)
  | _ -> prepare_expansion (t, t')

let print_tags ppf fields =
  match fields with [] -> ()
  | (t, _) :: fields ->
      fprintf ppf "`%s" t;
      List.iter (fun (t, _) -> fprintf ppf ",@ `%s" t) fields

let has_explanation unif t3 t4 =
  match t3.desc, t4.desc with
    Tfield _, (Tnil|Tconstr _) | (Tnil|Tconstr _), Tfield _
  | Tnil, Tconstr _ | Tconstr _, Tnil
  | _, Tvar _ | Tvar _, _
  | Tvariant _, Tvariant _ -> true
  | Tfield (l,_,_,{desc=Tnil}), Tfield (l',_,_,{desc=Tnil}) -> l = l'
  | _ -> false

let rec mismatch unif = function
    (_, t) :: (_, t') :: rem ->
      begin match mismatch unif rem with
        Some _ as m -> m
      | None ->
          if has_explanation unif t t' then Some(t,t') else None
      end
  | [] -> None
  | _ -> assert false

let explanation unif t3 t4 ppf =
  match t3.desc, t4.desc with
  | Ttuple [], Tvar _ | Tvar _, Ttuple [] ->
      fprintf ppf "@,Self type cannot escape its class"
  | Tconstr (p, tl, _), Tvar _
    when unif && t4.level < Path.binding_time p ->
      fprintf ppf
        "@,@[The type constructor@;<1 2>%a@ would escape its scope@]"
        path p
  | Tvar _, Tconstr (p, tl, _)
    when unif && t3.level < Path.binding_time p ->
      fprintf ppf
        "@,@[The type constructor@;<1 2>%a@ would escape its scope@]"
        path p
  | Tvar _, Tunivar _ | Tunivar _, Tvar _ ->
      fprintf ppf "@,The universal variable %a would escape its scope"
        type_expr (if is_Tunivar t3 then t3 else t4)
  | Tvar _, _ | _, Tvar _ ->
      let t, t' = if is_Tvar t3 then (t3, t4) else (t4, t3) in
      if occur_in Env.empty t t' then
        fprintf ppf "@,@[<hov>The type variable %a occurs inside@ %a@]"
          type_expr t type_expr t'
      else
        fprintf ppf "@,@[<hov>This instance of %a is ambiguous:@ %s@]"
          type_expr t'
          "it would escape the scope of its equation"
  | Tfield (lab, _, _, _), _
  | _, Tfield (lab, _, _, _) when lab = dummy_method ->
      fprintf ppf
        "@,Self type cannot be unified with a closed object type"
  | Tfield (l,_,_,{desc=Tnil}), Tfield (l',_,_,{desc=Tnil}) when l = l' ->
      fprintf ppf "@,Types for method %s are incompatible" l
  | (Tnil|Tconstr _), Tfield (l, _, _, _) ->
      fprintf ppf
        "@,@[The first object type has no method %s@]" l
  | Tfield (l, _, _, _), (Tnil|Tconstr _) ->
      fprintf ppf
        "@,@[The second object type has no method %s@]" l
  | Tnil, Tconstr _ | Tconstr _, Tnil ->
      fprintf ppf
        "@,@[The %s object type has an abstract row, it cannot be closed@]"
        (if t4.desc = Tnil then "first" else "second")
  | Tvariant row1, Tvariant row2 ->
      let row1 = row_repr row1 and row2 = row_repr row2 in
      begin match
        row1.row_fields, row1.row_closed, row2.row_fields, row2.row_closed with
      | [], true, [], true ->
          fprintf ppf "@,These two variant types have no intersection"
      | [], true, fields, _ ->
          fprintf ppf
            "@,@[The first variant type does not allow tag(s)@ @[<hov>%a@]@]"
            print_tags fields
      | fields, _, [], true ->
          fprintf ppf
            "@,@[The second variant type does not allow tag(s)@ @[<hov>%a@]@]"
            print_tags fields
      | [l1,_], true, [l2,_], true when l1 = l2 ->
          fprintf ppf "@,Types for tag `%s are incompatible" l1
      | _ -> ()
      end
  | _ -> ()

let explanation unif mis ppf =
  match mis with
    None -> ()
  | Some (t3, t4) -> explanation unif t3 t4 ppf

let ident_same_name id1 id2 =
  if Ident.equal id1 id2 && not (Ident.same id1 id2) then begin
    add_unique id1; add_unique id2
  end

let rec path_same_name p1 p2 =
  match p1, p2 with
    Pident id1, Pident id2 -> ident_same_name id1 id2
  | Pdot (p1, s1, _), Pdot (p2, s2, _) when s1 = s2 -> path_same_name p1 p2
  | Papply (p1, p1'), Papply (p2, p2') ->
      path_same_name p1 p2; path_same_name p1' p2'
  | _ -> ()

let type_same_name t1 t2 =
  match (repr t1).desc, (repr t2).desc with
    Tconstr (p1, _, _), Tconstr (p2, _, _) ->
      path_same_name (fst (best_type_path p1)) (fst (best_type_path p2))
  | _ -> ()

let rec trace_same_names = function
    (t1, t1') :: (t2, t2') :: rem ->
      type_same_name t1 t2; type_same_name t1' t2'; trace_same_names rem
  | _ -> ()

let unification_error unif tr txt1 ppf txt2 =
  reset ();
  trace_same_names tr;
  let tr = List.map (fun (t, t') -> (t, hide_variant_name t')) tr in
  let mis = mismatch unif tr in
  match tr with
  | [] | _ :: [] -> assert false
  | t1 :: t2 :: tr ->
    try
      let tr = filter_trace (mis = None) tr in
      let t1, t1' = may_prepare_expansion (tr = []) t1
      and t2, t2' = may_prepare_expansion (tr = []) t2 in
      print_labels := not !Clflags.classic;
      let tr = List.map prepare_expansion tr in
      fprintf ppf
        "@[<v>\
          @[%t@;<1 2>%a@ \
            %t@;<1 2>%a\
          @]%a%t\
         @]"
        txt1 (type_expansion t1) t1'
        txt2 (type_expansion t2) t2'
        (trace false "is not compatible with type") tr
        (explanation unif mis);
      print_labels := true
    with exn ->
      print_labels := true;
      raise exn

let report_unification_error ppf env ?(unif=true)
    tr txt1 txt2 =
  wrap_printing_env env (fun () -> unification_error unif tr txt1 ppf txt2)
;;

let trace fst keep_last txt ppf tr =
  print_labels := not !Clflags.classic;
  trace_same_names tr;
  try match tr with
    t1 :: t2 :: tr' ->
      if fst then trace fst txt ppf (t1 :: t2 :: filter_trace keep_last tr')
      else trace fst txt ppf (filter_trace keep_last tr);
      print_labels := true
  | _ -> ()
  with exn ->
    print_labels := true;
    raise exn

let report_subtyping_error ppf env tr1 txt1 tr2 =
  wrap_printing_env env (fun () ->
    reset ();
    let tr1 = List.map prepare_expansion tr1
    and tr2 = List.map prepare_expansion tr2 in
    fprintf ppf "@[<v>%a" (trace true (tr2 = []) txt1) tr1;
    if tr2 = [] then fprintf ppf "@]" else
    let mis = mismatch true tr2 in
    fprintf ppf "%a%t@]"
      (trace false (mis = None) "is not compatible with type") tr2
      (explanation true mis))

let report_ambiguous_type_error ppf env (tp0, tp0') tpl txt1 txt2 txt3 =
  wrap_printing_env env (fun () ->
    reset ();
    List.iter
      (fun (tp, tp') -> path_same_name tp0 tp; path_same_name tp0' tp')
      tpl;
    match tpl with
      [] -> assert false
    | [tp, tp'] ->
        fprintf ppf
          "@[%t@;<1 2>%a@ \
             %t@;<1 2>%a\
           @]"
          txt1 (type_path_expansion tp) tp'
          txt3 (type_path_expansion tp0) tp0'
    | _ ->
        fprintf ppf
          "@[%t@;<1 2>@[<hv>%a@]\
             @ %t@;<1 2>%a\
           @]"
          txt2 type_path_list tpl
          txt3 (type_path_expansion tp0) tp0')<|MERGE_RESOLUTION|>--- conflicted
+++ resolved
@@ -740,43 +740,9 @@
   | Mutable -> "mutable "
 
 
-(* Support for inlined records *)
-
-let inlined_records = ref []
- (* We don't reset this reference too often, as a hack to make
-    the error message produced by:
-
-    module X : sig type 'a t = A of int end
-             = struct type 'a t = A of {x:int} end
-
-
-    work as expected (the type declaration is printed after
-    the signature, and so the definition of the inlined record is
-    available *)
-
-let register_inlined_record id td =
-  let td = Ctype.instance_declaration td in
-  let lbls =
-    match td.type_kind with
-    | Type_record(lbls, _) -> lbls
-    | _ -> assert false
-  in
-  inlined_records := (id, (lbls, td.type_params)) :: !inlined_records
-
-let get_inlined_record cd_args =
-  let id, args =
-    match cd_args with
-    | [ {desc = Tconstr(Path.Pident id, args, _)} ] -> id, args
-    | _ -> assert false
-  in
-  try
-    let lbls, params = List.assoc id !inlined_records in
-    lbls, params, args
-  with Not_found -> [], [], []
-    (* This can happen in an error message, where the
-       variant type declaration is displayed on its own *)
-
-
+let mark_loops_constructor_arguments = function
+  | Cstr_tuple l -> List.iter mark_loops l
+  | Cstr_record l -> List.iter (fun l -> mark_loops l.ld_type) l
 
 let rec tree_of_type_decl id decl =
 
@@ -820,14 +786,9 @@
   | Type_abstract -> ()
   | Type_variant cstrs ->
       List.iter
-        (fun cd ->
-          if cd.cd_inlined then
-            let lbls, params, args = get_inlined_record cd.cd_args in
-            List.iter2 link_type params args;
-            List.iter (fun l -> mark_loops l.ld_type) lbls
-          else
-            List.iter mark_loops cd.cd_args;
-          may mark_loops cd.cd_res)
+        (fun c ->
+           mark_loops_constructor_arguments c.cd_args;
+           may mark_loops c.cd_res)
         cstrs
   | Type_record(l, rep) ->
       List.iter (fun l -> mark_loops l.ld_type) l
@@ -894,15 +855,13 @@
       otype_private = priv;
       otype_cstrs = constraints }
 
+and tree_of_constructor_arguments = function
+  | Cstr_tuple l -> tree_of_typlist false l
+  | Cstr_record l -> [ Otyp_record (List.map tree_of_label l) ]
+
 and tree_of_constructor cd =
   let name = Ident.name cd.cd_id in
-  let arg () =
-    if cd.cd_inlined then
-      let lbls, _, _ = get_inlined_record cd.cd_args in
-      [ Otyp_record (List.map tree_of_label lbls) ]
-    else
-      tree_of_typlist false cd.cd_args
-  in
+  let arg () = tree_of_constructor_arguments cd.cd_args in
   match cd.cd_res with
   | None -> (name, arg (), None)
   | Some res ->
@@ -922,9 +881,12 @@
 let type_declaration id ppf decl =
   !Oprint.out_sig_item ppf (tree_of_type_declaration id decl Trec_first)
 
+let constructor_arguments ppf a =
+  let tys = tree_of_constructor_arguments a in
+  !Oprint.out_type ppf (Otyp_tuple tys)
+
 (* Print an extension declaration *)
 
-<<<<<<< HEAD
 let tree_of_extension_constructor id ext es =
   reset ();
   let ty_name = Path.name ext.ext_type_path in
@@ -932,7 +894,7 @@
   List.iter add_alias ty_params;
   List.iter mark_loops ty_params;
   List.iter check_name_of_type (List.map proxy ty_params);
-  List.iter mark_loops ext.ext_args;
+  mark_loops_constructor_arguments ext.ext_args;
   may mark_loops ext.ext_ret_type;
   let type_param =
     function
@@ -945,12 +907,12 @@
   let name = Ident.name id in
   let args, ret =
     match ext.ext_ret_type with
-    | None -> (tree_of_typlist false ext.ext_args, None)
+    | None -> (tree_of_constructor_arguments ext.ext_args, None)
     | Some res ->
         let nm = !names in
         names := [];
         let ret = tree_of_typexp false res in
-        let args = tree_of_typlist false ext.ext_args in
+        let args = tree_of_constructor_arguments ext.ext_args in
         names := nm;
         (args, Some ret)
   in
@@ -969,23 +931,6 @@
       | Text_exception -> Oext_exception
   in
     Osig_typext (ext, es)
-=======
-let tree_of_exception_declaration id decl =
-  let tyl =
-    if decl.exn_inlined then begin
-      let lbls, params, args = get_inlined_record decl.exn_args in
-      reset ();
-      List.iter2 link_type params args;
-      List.iter (fun l -> mark_loops l.ld_type) lbls;
-      [ Otyp_record (List.map tree_of_label lbls) ]
-    end else begin
-      reset_and_mark_loops_list decl.exn_args;
-      let tyl = tree_of_typlist false decl.exn_args in
-      tyl
-    end
-  in
-  Osig_exception (Ident.name id, tyl)
->>>>>>> ee4fe5f5
 
 let extension_constructor id ppf ext =
   !Oprint.out_sig_item ppf (tree_of_extension_constructor id ext Text_first)
@@ -1193,17 +1138,6 @@
       ([ctydecl; tydecl1; tydecl2], rem)
   | Sig_class_type _, tydecl1 :: tydecl2 :: rem ->
       ([tydecl1; tydecl2], rem)
-  | Sig_type _, rem ->
-      let rec loop sg = function
-        | (Sig_type (id,
-                    ({type_kind = Type_record (lbls, Record_inlined _)} as td),
-                    Trec_next)) as it :: rem ->
-            register_inlined_record id td;
-            loop (it :: sg) rem
-        | rem ->
-            List.rev sg, rem
-      in
-      loop [] rem
   | _ ->
       ([], rem)
 
@@ -1265,20 +1199,10 @@
       [tree_of_value_description id decl]
   | Sig_type(id, _, _) when is_row_name (Ident.name id) ->
       []
-<<<<<<< HEAD
   | Sig_type(id, decl, rs) ->
       [tree_of_type_declaration id decl rs]
   | Sig_typext(id, ext, es) ->
       [tree_of_extension_constructor id ext es]
-=======
-  | Sig_type(id, ({type_kind=Type_record(_, Record_exception _)} as td), _) ->
-      register_inlined_record id td;
-      []
-  | Sig_type(id, decl, rs) ->
-      [tree_of_type_declaration id decl rs]
-  | Sig_exception(id, decl) ->
-      [tree_of_exception_declaration id decl]
->>>>>>> ee4fe5f5
   | Sig_module(id, md, rs) ->
       [tree_of_module id md.md_type rs]
   | Sig_modtype(id, decl) ->
@@ -1313,14 +1237,6 @@
       List.map (fun d -> (d, showval env item)) trees @
       print_items showval env rem
 
-<<<<<<< HEAD
-=======
-let print_items showval env l =
-  let r = print_items showval env l in
-  inlined_records := [];
-  r
-
->>>>>>> ee4fe5f5
 (* Print a signature body (used by -i when compiling a .ml) *)
 
 let print_signature ppf tree =
