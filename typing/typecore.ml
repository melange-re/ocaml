--- conflicted
+++ resolved
@@ -472,15 +472,8 @@
           (x2,x1)::unify_vars rem1 rem2
           end
       | [],[] -> []
-<<<<<<< HEAD
-      | (x,_,_,_,_)::_, [] ->
-          raise (Error (loc, env, Orpat_vars (x, vars p2_vs)))
-      | [],(y,_,_,_,_)::_  ->
-          raise (Error (loc, env, Orpat_vars (y, vars p1_vs)))
-=======
       | (x,_,_,_,_)::_, [] -> raise (Error (loc, env, Orpat_vars (x, [])))
       | [],(y,_,_,_,_)::_  -> raise (Error (loc, env, Orpat_vars (y, [])))
->>>>>>> e34f40ad
       | (x,_,_,_,_)::_, (y,_,_,_,_)::_ ->
           let err =
             if Ident.name x < Ident.name y
