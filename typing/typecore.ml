(***********************************************************************)
(*                                                                     *)
(*                                OCaml                                *)
(*                                                                     *)
(*            Xavier Leroy, projet Cristal, INRIA Rocquencourt         *)
(*                                                                     *)
(*  Copyright 1996 Institut National de Recherche en Informatique et   *)
(*  en Automatique.  All rights reserved.  This file is distributed    *)
(*  under the terms of the Q Public License version 1.0.               *)
(*                                                                     *)
(***********************************************************************)

(* $Id$ *)

(* Typechecking for the core language *)

open Misc
open Asttypes
open Parsetree
open Types
open Typedtree
open Btype
open Ctype

type error =
    Polymorphic_label of Longident.t
  | Constructor_arity_mismatch of Longident.t * int * int
  | Label_mismatch of Longident.t * (type_expr * type_expr) list
  | Pattern_type_clash of (type_expr * type_expr) list
  | Multiply_bound_variable of string
  | Orpat_vars of Ident.t
  | Expr_type_clash of (type_expr * type_expr) list
  | Apply_non_function of type_expr
  | Apply_wrong_label of label * type_expr
  | Label_multiply_defined of Longident.t
  | Label_missing of string list
  | Label_not_mutable of Longident.t
  | Incomplete_format of string
  | Bad_conversion of string * int * char
  | Undefined_method of type_expr * string
  | Undefined_inherited_method of string
  | Virtual_class of Longident.t
  | Private_type of type_expr
  | Private_label of Longident.t * type_expr
  | Unbound_instance_variable of string
  | Instance_variable_not_mutable of bool * string
  | Not_subtype of (type_expr * type_expr) list * (type_expr * type_expr) list
  | Outside_class
  | Value_multiply_overridden of string
  | Coercion_failure of
      type_expr * type_expr * (type_expr * type_expr) list * bool
  | Too_many_arguments of bool * type_expr
  | Abstract_wrong_label of label * type_expr
  | Scoping_let_module of string * type_expr
  | Masked_instance_variable of Longident.t
  | Not_a_variant_type of Longident.t
  | Incoherent_label_order
  | Less_general of string * (type_expr * type_expr) list
<<<<<<< HEAD
  | Modules_not_allowed
  | Cannot_infer_signature
  | Not_a_packed_module of type_expr
=======
        (* GADT: new error message for recursive local constraints *)
  | Recursive_local_constraint of (type_expr * type_expr) list
  | Modules_not_allowed
  | Cannot_infer_signature
  | Not_a_packed_module of type_expr
  | Unexpected_existential
>>>>>>> 4bf2bdb9

exception Error of Location.t * error

(* Forward declaration, to be filled in by Typemod.type_module *)

let type_module =
  ref ((fun env md -> assert false) :
       Env.t -> Parsetree.module_expr -> Typedtree.module_expr)

(* Forward declaration, to be filled in by Typemod.type_open *)

let type_open =
  ref (fun _ -> assert false)

(* Forward declaration, to be filled in by Typemod.type_package *)

let type_package =
  ref (fun _ -> assert false)

(* Forward declaration, to be filled in by Typeclass.class_structure *)
let type_object =
  ref (fun env s -> assert false :
       Env.t -> Location.t -> Parsetree.class_structure ->
         class_structure * class_signature * string list)

(*
  Saving and outputting type information.
  We keep these function names short, because they have to be
  called each time we create a record of type [Typedtree.expression]
  or [Typedtree.pattern] that will end up in the typed AST.
*)
let re node =
  Stypes.record (Stypes.Ti_expr node);
  node
;;
let rp node =
  Stypes.record (Stypes.Ti_pat node);
  node
;;


(* Typing of constants *)

let type_constant = function
    Const_int _ -> instance Predef.type_int
  | Const_char _ -> instance Predef.type_char
  | Const_string _ -> instance Predef.type_string
  | Const_float _ -> instance Predef.type_float
  | Const_int32 _ -> instance Predef.type_int32
  | Const_int64 _ -> instance Predef.type_int64
  | Const_nativeint _ -> instance Predef.type_nativeint

(* Specific version of type_option, using newty rather than newgenty *)

let type_option ty =
  newty (Tconstr(Predef.path_option,[ty], ref Mnil))

let option_none ty loc =
  let cnone = Env.lookup_constructor (Longident.Lident "None") Env.initial in
  { exp_desc = Texp_construct(cnone, []);
    exp_type = ty; exp_loc = loc; exp_env = Env.initial }

let option_some texp =
  let csome = Env.lookup_constructor (Longident.Lident "Some") Env.initial in
  { exp_desc = Texp_construct(csome, [texp]); exp_loc = texp.exp_loc;
    exp_type = type_option texp.exp_type; exp_env = texp.exp_env }

let extract_option_type env ty =
  match expand_head env ty with {desc = Tconstr(path, [ty], _)}
    when Path.same path Predef.path_option -> ty
  | _ -> assert false

let rec extract_label_names sexp env ty =
  let ty = expand_head env ty in
  match ty.desc with
  | Tconstr (path, _, _) ->
      let td = Env.find_type path env in
      begin match td.type_kind with
      | Type_record (fields, _) ->
          List.map (fun (name, _, _) -> name) fields
      | Type_abstract when td.type_manifest <> None ->
          extract_label_names sexp env (expand_head env ty)
      | _ -> assert false
      end
  | _ ->
      assert false

(* Typing of patterns *)

(* unification inside type_pat*)
let unify_pat_types loc env ty ty' = 
  try
    unify env ty ty'
  with
    Unify trace ->
      raise(Error(loc, Pattern_type_clash(trace)))
  | Tags(l1,l2) ->
      raise(Typetexp.Error(loc, Typetexp.Variant_tags (l1, l2)))

(* unification inside type_exp and type_expect *)
let unify_exp_types loc env ty expected_ty =
  (* Format.eprintf "@[%a@ %a@]@." Printtyp.raw_type_expr exp.exp_type
    Printtyp.raw_type_expr expected_ty; *)
  try
    unify env ty expected_ty
  with
    Unify trace ->
      raise(Error(loc, Expr_type_clash(trace)))
  | Tags(l1,l2) ->
      raise(Typetexp.Error(loc, Typetexp.Variant_tags (l1, l2)))

(* level at which to create the local type declarations *)
let newtype_level = ref None
let get_newtype_level () = 
  match !newtype_level with
    Some y -> y
  | None -> assert false

let unify_pat_types_gadt loc env ty ty' = 
  let newtype_level = 
    match !newtype_level with
    | None -> assert false
    | Some x -> x
  in
  try
    unify_gadt ~newtype_level env ty ty'
  with
    Unify trace ->
      raise(Error(loc, Pattern_type_clash(trace)))
  | Tags(l1,l2) ->
      raise(Typetexp.Error(loc, Typetexp.Variant_tags (l1, l2)))
  | Unification_recursive_abbrev trace ->
      raise(Error(loc, Recursive_local_constraint trace))


(* Creating new conjunctive types is not allowed when typing patterns *)
let unify_pat env pat expected_ty  = 
  unify_pat_types pat.pat_loc env pat.pat_type expected_ty

(* make all Reither present in open variants *)
let finalize_variant pat =
  match pat.pat_desc with
    Tpat_variant(tag, opat, r) ->
      let row =
        match expand_head pat.pat_env pat.pat_type with
          {desc = Tvariant row} -> r := row; row_repr row
        | _ -> assert false
      in
      begin match row_field tag row with
      | Rabsent -> assert false
      | Reither (true, [], _, e) when not row.row_closed ->
          set_row_field e (Rpresent None)
      | Reither (false, ty::tl, _, e) when not row.row_closed ->
          set_row_field e (Rpresent (Some ty));
          begin match opat with None -> assert false
          | Some pat -> List.iter (unify_pat pat.pat_env pat) (ty::tl)
          end
      | Reither (c, l, true, e) when not row.row_fixed ->
          set_row_field e (Reither (c, [], false, ref None))
      | _ -> ()
      end;
      (* Force check of well-formedness   WHY? *)
      (* unify_pat pat.pat_env pat
        (newty(Tvariant{row_fields=[]; row_more=newvar(); row_closed=false;
                        row_bound=(); row_fixed=false; row_name=None})); *)
  | _ -> ()

let rec iter_pattern f p =
  f p;
  iter_pattern_desc (iter_pattern f) p.pat_desc

let has_variants p =
  try
    iter_pattern (function {pat_desc=Tpat_variant _} -> raise Exit | _ -> ())
      p;
    false
  with Exit ->
    true


(* pattern environment *)
let pattern_variables = ref ([]: (Ident.t * type_expr * Location.t) list)
let pattern_force = ref ([] : (unit -> unit) list)
let pattern_scope = ref (None : Annot.ident option);;
let allow_modules = ref false
let module_variables = ref ([] : (string * Location.t) list)
let reset_pattern scope allow =
  pattern_variables := [];
  pattern_force := [];
  pattern_scope := scope;
  allow_modules := allow;
  module_variables := [];
;;

let enter_variable ?(is_module=false) loc name ty =
  if List.exists (fun (id, _, _) -> Ident.name id = name) !pattern_variables
  then raise(Error(loc, Multiply_bound_variable name));
  let id = Ident.create name in
  pattern_variables := (id, ty, loc) :: !pattern_variables;
  if is_module then begin
    (* Note: unpack patterns enter a variable of the same name *)
    if not !allow_modules then raise (Error (loc, Modules_not_allowed));
    module_variables := (name, loc) :: !module_variables
  end else begin
    match !pattern_scope with
    | None -> ()
    | Some s -> Stypes.record (Stypes.An_ident (loc, name, s));
  end;
  id

let sort_pattern_variables vs =
  List.sort
    (fun (x,_,_) (y,_,_) -> Pervasives.compare (Ident.name x) (Ident.name y))
    vs

let enter_orpat_variables loc env  p1_vs p2_vs =
  (* unify_vars operate on sorted lists *)

  let p1_vs = sort_pattern_variables p1_vs
  and p2_vs = sort_pattern_variables p2_vs in

  let rec unify_vars p1_vs p2_vs = match p1_vs, p2_vs with
      | (x1,t1,l1)::rem1, (x2,t2,l2)::rem2 when Ident.equal x1 x2 ->
          if x1==x2 then
            unify_vars rem1 rem2
          else begin
            begin try
              unify env t1 t2
            with
            | Unify trace ->
                raise(Error(loc, Pattern_type_clash(trace)))
            end ;
          (x2,x1)::unify_vars rem1 rem2
          end
      | [],[] -> []
      | (x,_,_)::_, [] -> raise (Error (loc, Orpat_vars x))
      | [],(x,_,_)::_  -> raise (Error (loc, Orpat_vars x))
      | (x,_,_)::_, (y,_,_)::_ ->
          let min_var =
            if Ident.name x < Ident.name y then x
            else y in
          raise (Error (loc, Orpat_vars min_var)) in
  unify_vars p1_vs p2_vs

let rec build_as_type env p =
  match p.pat_desc with
    Tpat_alias(p1, _) -> build_as_type env p1
  | Tpat_tuple pl ->
      let tyl = List.map (build_as_type env) pl in
      newty (Ttuple tyl)
  | Tpat_construct(cstr, pl) ->
      let keep = cstr.cstr_private = Private || cstr.cstr_existentials <> [] in
      if keep then p.pat_type else
      let tyl = List.map (build_as_type env) pl in
      let ty_args, ty_res = instance_constructor cstr in
      List.iter2 (fun (p,ty) -> unify_pat env {p with pat_type = ty})
        (List.combine pl tyl) ty_args;
      ty_res
  | Tpat_variant(l, p', _) ->
      let ty = may_map (build_as_type env) p' in
      newty (Tvariant{row_fields=[l, Rpresent ty]; row_more=newvar();
                      row_bound=(); row_name=None;
                      row_fixed=false; row_closed=false})
  | Tpat_record lpl ->
      let lbl = fst(List.hd lpl) in
      if lbl.lbl_private = Private then p.pat_type else
      let ty = newvar () in
      let ppl = List.map (fun (l,p) -> l.lbl_pos, p) lpl in
      let do_label lbl =
        let _, ty_arg, ty_res = instance_label false lbl in
        unify_pat env {p with pat_type = ty} ty_res;
        let refinable =
          lbl.lbl_mut = Immutable && List.mem_assoc lbl.lbl_pos ppl &&
          match (repr lbl.lbl_arg).desc with Tpoly _ -> false | _ -> true in
        if refinable then begin
          let arg = List.assoc lbl.lbl_pos ppl in
          unify_pat env {arg with pat_type = build_as_type env arg} ty_arg
        end else begin
          let _, ty_arg', ty_res' = instance_label false lbl in
          unify env ty_arg ty_arg';
          unify_pat env p ty_res'
        end in
      Array.iter do_label lbl.lbl_all;
      ty
  | Tpat_or(p1, p2, row) ->
      begin match row with
        None ->
          let ty1 = build_as_type env p1 and ty2 = build_as_type env p2 in
          unify_pat env {p2 with pat_type = ty2} ty1;
          ty1
      | Some row ->
          let row = row_repr row in
          newty (Tvariant{row with row_closed=false; row_more=newvar()})
      end
  | Tpat_any | Tpat_var _ | Tpat_constant _
  | Tpat_array _ | Tpat_lazy _ -> p.pat_type

let build_or_pat env loc lid =
  let path, decl = Typetexp.find_type env loc lid
  in
  let tyl = List.map (fun _ -> newvar()) decl.type_params in
  let row0 =
    let ty = expand_head env (newty(Tconstr(path, tyl, ref Mnil))) in
    match ty.desc with
      Tvariant row when static_row row -> row
    | _ -> raise(Error(loc, Not_a_variant_type lid))
  in
  let pats, fields =
    List.fold_left
      (fun (pats,fields) (l,f) ->
        match row_field_repr f with
          Rpresent None ->
            (l,None) :: pats,
            (l, Reither(true,[], true, ref None)) :: fields
        | Rpresent (Some ty) ->
            (l, Some {pat_desc=Tpat_any; pat_loc=Location.none; pat_env=env;
                      pat_type=ty})
            :: pats,
            (l, Reither(false, [ty], true, ref None)) :: fields
        | _ -> pats, fields)
      ([],[]) (row_repr row0).row_fields in
  let row =
    { row_fields = List.rev fields; row_more = newvar(); row_bound = ();
      row_closed = false; row_fixed = false; row_name = Some (path, tyl) }
  in
  let ty = newty (Tvariant row) in
  let gloc = {loc with Location.loc_ghost=true} in
  let row' = ref {row with row_more=newvar()} in
  let pats =
    List.map (fun (l,p) -> {pat_desc=Tpat_variant(l,p,row'); pat_loc=gloc;
                            pat_env=env; pat_type=ty})
      pats
  in
  match pats with
    [] -> raise(Error(loc, Not_a_variant_type lid))
  | pat :: pats ->
      let r =
        List.fold_left
          (fun pat pat0 -> {pat_desc=Tpat_or(pat0,pat,Some row0);
                            pat_loc=gloc; pat_env=env; pat_type=ty})
          pat pats in
      (rp { r with pat_loc = loc },ty)

(* Records *)

let rec find_record_qual = function
  | [] -> None
  | (Longident.Ldot (modname, _), _) :: _ -> Some modname
  | _ :: rest -> find_record_qual rest

let type_label_a_list ?labels env loc type_lbl_a lid_a_list =
  let record_qual = find_record_qual lid_a_list in
  let lbl_a_list =
    List.map
      (fun (lid, a) ->
        match lid, labels, record_qual with
          Longident.Lident s, Some labels, _ when Hashtbl.mem labels s ->
            Hashtbl.find labels s, a
        | Longident.Lident s, _, Some modname ->
            Typetexp.find_label env loc (Longident.Ldot (modname, s)), a
        | _ ->
            Typetexp.find_label env loc lid, a)
      lid_a_list in
  (* Invariant: records are sorted in the typed tree *)
  let lbl_a_list =
    List.sort
      (fun (lbl1,_) (lbl2,_) -> compare lbl1.lbl_pos lbl2.lbl_pos)
      lbl_a_list
  in
  List.map type_lbl_a lbl_a_list

let lid_of_label label =
  match repr label.lbl_res with
  | {desc = Tconstr(Path.Pdot(mpath,_,_),_,_)} ->
      Longident.Ldot(lid_of_path mpath, label.lbl_name)
  | _ -> Longident.Lident label.lbl_name

(* Checks over the labels mentioned in a record pattern:
   no duplicate definitions (error); properly closed (warning) *)

let check_recordpat_labels loc lbl_pat_list closed =
  match lbl_pat_list with
  | [] -> ()                            (* should not happen *)
  | (label1, _) :: _ ->
      let all = label1.lbl_all in
      let defined = Array.make (Array.length all) false in
      let check_defined (label, _) =
        if defined.(label.lbl_pos)
        then raise(Error(loc, Label_multiply_defined
                                       (Longident.Lident label.lbl_name)))
        else defined.(label.lbl_pos) <- true in
      List.iter check_defined lbl_pat_list;
      if closed = Closed
      && Warnings.is_active (Warnings.Non_closed_record_pattern "")
      then begin
        let undefined = ref [] in
        for i = 0 to Array.length all - 1 do
          if not defined.(i) then undefined := all.(i).lbl_name :: !undefined
        done;
        if !undefined <> [] then begin
          let u = String.concat ", " (List.rev !undefined) in
          Location.prerr_warning loc (Warnings.Non_closed_record_pattern u)
        end
      end

(* unification of a type with a tconstr with 
   freshly created arguments *) 
let unify_head_only loc env ty constr = 
  let (_, ty_res) = instance_constructor constr in
  match (repr ty_res).desc with
  | Tconstr(p,args,m) ->
      ty_res.desc <- Tconstr(p,List.map (fun _ -> newvar ()) args,m); 
      enforce_constraints env ty_res;
      unify_pat_types loc env ty ty_res 
  | _ -> assert false

(* Typing of patterns *)

(* type_pat does not generate local constraints inside or patterns *)
type type_pat_mode = 
  | Normal 
  | Inside_or 

(* type_pat propagates the expected type as well as maps for
   constructors and labels.
   Unification may update the typing environment. *)
let rec type_pat ~constrs ~labels ~no_existentials ~mode ~env sp expected_ty =
  let type_pat ?(mode=mode) ?(env=env) =
    type_pat ~constrs ~labels ~no_existentials ~mode ~env in
  let loc = sp.ppat_loc in
  match sp.ppat_desc with
    Ppat_any ->
      rp {
        pat_desc = Tpat_any;
        pat_loc = loc;
        pat_type = expected_ty;
        pat_env = !env }
  | Ppat_var name -> 
      let id = enter_variable loc name expected_ty in
      rp {
        pat_desc = Tpat_var id;
        pat_loc = loc;
        pat_type = expected_ty;
        pat_env = !env }
  | Ppat_unpack name ->
      let ty = newvar() in
      let id = enter_variable loc name ty ~is_module:true in
      rp {
        pat_desc = Tpat_var id;
        pat_loc = loc;
        pat_type = ty;
<<<<<<< HEAD
        pat_env = env }
  | Ppat_unpack name ->
      let ty = newvar() in
      let id = enter_variable loc name ty ~is_module:true in
      rp {
        pat_desc = Tpat_var id;
        pat_loc = loc;
        pat_type = ty;
        pat_env = env }
=======
        pat_env = !env }
>>>>>>> 4bf2bdb9
  | Ppat_constraint({ppat_desc=Ppat_var name; ppat_loc=loc},
                    ({ptyp_desc=Ptyp_poly _} as sty)) ->
      (* explicitly polymorphic type *)
      let ty, force = Typetexp.transl_simple_type_delayed !env sty in
      unify_pat_types loc !env ty expected_ty;      
      pattern_force := force :: !pattern_force;
      begin match ty.desc with
      | Tpoly (body, tyl) ->
          begin_def ();
          let _, ty' = instance_poly false tyl body in
          end_def ();
          generalize ty';
          let id = enter_variable loc name ty' in
          rp { pat_desc = Tpat_var id;
               pat_loc = loc;
               pat_type = ty;
               pat_env = !env }
      | _ -> assert false
      end
  |Ppat_alias(sq, name) -> 
      let q = type_pat sq expected_ty in
      begin_def ();
      let ty_var = build_as_type !env q in
      end_def ();
      generalize ty_var;
      let id = enter_variable loc name ty_var in
      rp {
        pat_desc = Tpat_alias(q, id);
        pat_loc = loc;
        pat_type = q.pat_type;
        pat_env = !env }
  | Ppat_constant cst -> 
      unify_pat_types loc !env (type_constant cst) expected_ty;
      rp {
        pat_desc = Tpat_constant cst;
        pat_loc = loc;
        pat_type = expected_ty;
        pat_env = !env }
  |Ppat_tuple spl -> 
      let spl_ann = List.map (fun p -> (p,newvar ())) spl in 
      let ty = newty (Ttuple(List.map snd spl_ann)) in
      unify_pat_types loc !env ty expected_ty;
      let pl = List.map (fun (p,t) -> type_pat p t) spl_ann in
      rp {
        pat_desc = Tpat_tuple pl;
        pat_loc = loc;
        pat_type = expected_ty;
        pat_env = !env }
  |Ppat_construct(lid, sarg, explicit_arity) -> 
      let constr = 
        match lid, constrs with
          Longident.Lident s, Some constrs when Hashtbl.mem constrs s ->
            Hashtbl.find constrs s
        | _ ->  Typetexp.find_constructor !env loc lid
      in
      if no_existentials && constr.cstr_existentials <> [] then
        raise (Error (loc, Unexpected_existential));
      (* if constructor is gadt, we must verify that the expected type has the
         correct head *)
      if constr.cstr_generalized then
        unify_head_only loc !env expected_ty constr;
      let sargs =
        match sarg with
          None -> []
        | Some {ppat_desc = Ppat_tuple spl} when explicit_arity -> spl
        | Some {ppat_desc = Ppat_tuple spl} when constr.cstr_arity > 1 -> spl
        | Some({ppat_desc = Ppat_any} as sp) when constr.cstr_arity <> 1 ->
            if constr.cstr_arity = 0 then
              Location.prerr_warning sp.ppat_loc
                                     Warnings.Wildcard_arg_to_constant_constr;
            replicate_list sp constr.cstr_arity
        | Some sp -> [sp] in
      if List.length sargs <> constr.cstr_arity then
        raise(Error(loc, Constructor_arity_mismatch(lid,
                                     constr.cstr_arity, List.length sargs)));
      let (ty_args, ty_res) = 
        instance_constructor ~in_pattern:(env, get_newtype_level ()) constr  
      in
      if constr.cstr_generalized && mode = Normal then
        unify_pat_types_gadt loc env ty_res expected_ty
      else
        unify_pat_types loc !env ty_res expected_ty;
      let args = List.map2 (fun p t -> type_pat p t) sargs ty_args in
      rp {
        pat_desc = Tpat_construct(constr, args);
        pat_loc = loc;
        pat_type = expected_ty;
        pat_env = !env }
  |Ppat_variant(l, sarg) -> 
      let arg = may_map (fun p -> type_pat p (newvar())) sarg in
      let arg_type = match arg with None -> [] | Some arg -> [arg.pat_type]  in
      let row = { row_fields =
                    [l, Reither(arg = None, arg_type, true, ref None)];
                  row_bound = ();
                  row_closed = false;
                  row_more = newvar ();
                  row_fixed = false;
                  row_name = None } in
      unify_pat_types loc !env (newty (Tvariant row)) expected_ty;
      rp {
        pat_desc = Tpat_variant(l, arg, ref {row with row_more = newvar()});
        pat_loc = loc;
        pat_type =  expected_ty;
        pat_env = !env }
  | Ppat_record(lid_sp_list, closed) ->
      let type_label_pat (label, sarg) =
        begin_def ();
        let (vars, ty_arg, ty_res) = instance_label false label in
        if vars = [] then end_def ();
        begin try
          unify_pat_types loc !env ty_res expected_ty
        with Unify trace ->
          raise(Error(loc, Label_mismatch(lid_of_label label, trace)))
        end;
        let arg = type_pat sarg ty_arg in
        if vars <> [] then begin
          end_def ();
          generalize ty_arg;
          List.iter generalize vars;
          let instantiated tv  = 
            let tv = expand_head !env tv in
            tv.desc <> Tvar || tv.level <> generic_level in
          if List.exists instantiated vars then
            raise (Error(loc, Polymorphic_label (lid_of_label label)))
        end;
        (label, arg)
      in
      let lbl_pat_list =
        type_label_a_list ?labels !env loc type_label_pat lid_sp_list in
      check_recordpat_labels loc lbl_pat_list closed;
      rp {
        pat_desc = Tpat_record lbl_pat_list;
        pat_loc = loc;
        pat_type = expected_ty;
        pat_env = !env }
  | Ppat_array spl -> 
      let ty_elt = newvar() in
      unify_pat_types 
        loc !env (instance (Predef.type_array ty_elt)) expected_ty;
      let spl_ann = List.map (fun p -> (p,newvar())) spl in 
      let pl = List.map (fun (p,t) -> type_pat p ty_elt) spl_ann in
      rp {
        pat_desc = Tpat_array pl;
        pat_loc = loc;
        pat_type = expected_ty;
        pat_env = !env }
  |Ppat_or(sp1, sp2) ->
      let initial_pattern_variables = !pattern_variables in
      let p1 = type_pat ~mode:Inside_or sp1 expected_ty in 
      let p1_variables = !pattern_variables in
      pattern_variables := initial_pattern_variables ;
      let p2 = type_pat ~mode:Inside_or sp2 expected_ty in 
      let p2_variables = !pattern_variables in
      let alpha_env =
        enter_orpat_variables loc !env p1_variables p2_variables in
      pattern_variables := p1_variables ;
      rp {
        pat_desc = Tpat_or(p1, alpha_pat alpha_env p2, None);
        pat_loc = loc;
        pat_type = expected_ty;
        pat_env = !env }
  |Ppat_lazy sp1 -> 
      let nv = newvar () in 
      unify_pat_types loc !env (instance (Predef.type_lazy_t nv)) expected_ty;
      let p1 = type_pat sp1 nv in
      rp {
        pat_desc = Tpat_lazy p1;
        pat_loc = loc;
        pat_type = expected_ty;
        pat_env = !env }
  |Ppat_constraint(sp, sty) -> 
      let ty, force = Typetexp.transl_simple_type_delayed !env sty in
      unify_pat_types loc !env ty expected_ty;
      let p = type_pat sp expected_ty in
      pattern_force := force :: !pattern_force;
      p
  |Ppat_type lid -> 
      let (r,ty) = build_or_pat !env loc lid in 
      unify_pat_types loc !env ty expected_ty;
      r

let type_pat ?(allow_existentials=false) ?constrs ?labels
    ?(lev=get_current_level()) env sp expected_ty = 
  newtype_level := Some lev;
  try
    let r =
      type_pat ~no_existentials:(not allow_existentials) ~constrs ~labels
        ~mode:Normal ~env sp expected_ty in
    iter_pattern (fun p -> p.pat_env <- !env) r;
    newtype_level := None;
    r
  with e -> 
    newtype_level := None;
    raise e  


(* this function is passed to Partial.parmatch
   to type check gadt nonexhaustiveness *) 
let partial_pred ~lev env expected_ty constrs labels p = 
  let snap = snapshot () in 
  try
    reset_pattern None true;
    let typed_p =
      type_pat ~allow_existentials:true ~lev
        ~constrs ~labels (ref env) p expected_ty
    in
    backtrack snap;
    (* types are invalidated but we don't need them here *)
    Some typed_p
  with _ ->
    backtrack snap;
    None

let rec iter3 f lst1 lst2 lst3 = 
  match lst1,lst2,lst3 with
  | x1::xs1,x2::xs2,x3::xs3 ->
      f x1 x2 x3;
      iter3 f xs1 xs2 xs3 
  | [],[],[] ->
      ()
  | _ ->
      assert false

let get_ref r =
  let v = !r in r := []; v

let add_pattern_variables env =
  let pv = get_ref pattern_variables in
  (List.fold_right
    (fun (id, ty, loc) env ->
       let e1 = Env.add_value id {val_type = ty; val_kind = Val_reg} env in
       Env.add_annot id (Annot.Iref_internal loc) e1
    )
    pv env,
   get_ref module_variables)

<<<<<<< HEAD
let type_pattern env spat scope =
  reset_pattern scope true;
  let pat = type_pat env spat in
  let new_env, unpacks = add_pattern_variables env in
  (pat, new_env, get_ref pattern_force, unpacks)

let type_pattern_list env spatl scope allow =
  reset_pattern scope allow;
  let patl = List.map (type_pat env) spatl in
  let new_env, unpacks = add_pattern_variables env in
=======
let type_pattern ~lev env spat scope expected_ty  = 
  reset_pattern scope true;
  let new_env = ref env in 
  let pat = type_pat ~allow_existentials:true ~lev new_env spat expected_ty in
  let new_env, unpacks = add_pattern_variables !new_env in
  (pat, new_env, get_ref pattern_force, unpacks)

let type_pattern_list env spatl scope expected_tys allow =
  reset_pattern scope allow;
  let new_env = ref env in 
  let patl = List.map2 (type_pat new_env) spatl expected_tys in
  let new_env, unpacks = add_pattern_variables !new_env in
>>>>>>> 4bf2bdb9
  (patl, new_env, get_ref pattern_force, unpacks)

let type_class_arg_pattern cl_num val_env met_env l spat =
  reset_pattern None false;
<<<<<<< HEAD
  let pat = type_pat val_env spat in
=======
  let nv = newvar () in 
  let pat = type_pat (ref val_env) spat nv in
>>>>>>> 4bf2bdb9
  if has_variants pat then begin
    Parmatch.pressure_variants val_env [pat];
    iter_pattern finalize_variant pat
  end;
  List.iter (fun f -> f()) (get_ref pattern_force);
  if is_optional l then unify_pat val_env pat (type_option (newvar ()));
  let (pv, met_env) =
    List.fold_right
      (fun (id, ty, _loc) (pv, env) ->
         let id' = Ident.create (Ident.name id) in
         ((id', id, ty)::pv,
          Env.add_value id' {val_type = ty;
                             val_kind = Val_ivar (Immutable, cl_num)}
            env))
      !pattern_variables ([], met_env)
  in
  let val_env, _ = add_pattern_variables val_env in
  (pat, pv, val_env, met_env)

let mkpat d = { ppat_desc = d; ppat_loc = Location.none }

let type_self_pattern cl_num privty val_env met_env par_env spat =
  let spat =
    mkpat (Ppat_alias (mkpat(Ppat_alias (spat, "selfpat-*")),
                       "selfpat-" ^ cl_num))
  in
  reset_pattern None false;
<<<<<<< HEAD
  let pat = type_pat val_env spat in
=======
  let nv = newvar() in 
  let pat = type_pat (ref val_env) spat nv in
>>>>>>> 4bf2bdb9
  List.iter (fun f -> f()) (get_ref pattern_force);
  let meths = ref Meths.empty in
  let vars = ref Vars.empty in
  let pv = !pattern_variables in
  pattern_variables := [];
  let (val_env, met_env, par_env) =
    List.fold_right
      (fun (id, ty, _loc) (val_env, met_env, par_env) ->
         (Env.add_value id {val_type = ty; val_kind = Val_unbound} val_env,
          Env.add_value id {val_type = ty;
                            val_kind = Val_self (meths, vars, cl_num, privty)}
            met_env,
          Env.add_value id {val_type = ty; val_kind = Val_unbound} par_env))
      pv (val_env, met_env, par_env)
  in
  (pat, meths, vars, val_env, met_env, par_env)

let delayed_checks = ref []
let reset_delayed_checks () = delayed_checks := []
let add_delayed_check f = delayed_checks := f :: !delayed_checks
let force_delayed_checks () =
  (* checks may change type levels *)
  let snap = Btype.snapshot () in
  List.iter (fun f -> f ()) (List.rev !delayed_checks);
  reset_delayed_checks ();
  Btype.backtrack snap


(* Generalization criterion for expressions *)

let rec is_nonexpansive exp =
  match exp.exp_desc with
    Texp_ident(_,_) -> true
  | Texp_constant _ -> true
  | Texp_let(rec_flag, pat_exp_list, body) ->
      List.for_all (fun (pat, exp) -> is_nonexpansive exp) pat_exp_list &&
      is_nonexpansive body
  | Texp_function _ -> true
  | Texp_apply(e, (None,_)::el) ->
      is_nonexpansive e && List.for_all is_nonexpansive_opt (List.map fst el)
  | Texp_tuple el ->
      List.for_all is_nonexpansive el
  | Texp_construct(_, el) ->
      List.for_all is_nonexpansive el
  | Texp_variant(_, arg) -> is_nonexpansive_opt arg
  | Texp_record(lbl_exp_list, opt_init_exp) ->
      List.for_all
        (fun (lbl, exp) -> lbl.lbl_mut = Immutable && is_nonexpansive exp)
        lbl_exp_list
      && is_nonexpansive_opt opt_init_exp
  | Texp_field(exp, lbl) -> is_nonexpansive exp
  | Texp_array [] -> true
  | Texp_ifthenelse(cond, ifso, ifnot) ->
      is_nonexpansive ifso && is_nonexpansive_opt ifnot
  | Texp_sequence (e1, e2) -> is_nonexpansive e2  (* PR#4354 *)
  | Texp_new (_, cl_decl) when Ctype.class_type_arity cl_decl.cty_type > 0 ->
      true
  (* Note: nonexpansive only means no _observable_ side effects *)
  | Texp_lazy e -> is_nonexpansive e
  | Texp_object ({cl_field=fields}, {cty_vars=vars}, _) ->
      let count = ref 0 in
      List.for_all
        (function
            Cf_meth _ -> true
          | Cf_val (_,_,e,_) -> incr count; is_nonexpansive_opt e
          | Cf_init e -> is_nonexpansive e
          | Cf_inher _ | Cf_let _ -> false)
        fields &&
      Vars.fold (fun _ (mut,_,_) b -> decr count; b && mut = Immutable)
        vars true &&
      !count = 0
  | Texp_pack mexp ->
      is_nonexpansive_mod mexp
  | _ -> false

and is_nonexpansive_mod mexp =
  match mexp.mod_desc with
  | Tmod_ident _ -> true
  | Tmod_functor _ -> true
  | Tmod_unpack (e, _) -> is_nonexpansive e
  | Tmod_constraint (m, _, _) -> is_nonexpansive_mod m
  | Tmod_structure items ->
      List.for_all
        (function
          | Tstr_eval _ | Tstr_primitive _ | Tstr_type _ | Tstr_modtype _
          | Tstr_open _ | Tstr_cltype _ | Tstr_exn_rebind _ -> true
          | Tstr_value (_, pat_exp_list) ->
              List.for_all (fun (_, exp) -> is_nonexpansive exp) pat_exp_list
          | Tstr_module (_, m) | Tstr_include (m, _) -> is_nonexpansive_mod m
          | Tstr_recmodule id_mod_list ->
              List.for_all (fun (_, m) -> is_nonexpansive_mod m) id_mod_list
          | Tstr_exception _ -> false (* true would be unsound *)
          | Tstr_class _ -> false (* could be more precise *)
        )
        items
  | Tmod_apply _ -> false

and is_nonexpansive_opt = function
    None -> true
  | Some e -> is_nonexpansive e

(* Typing of printf formats.
   (Handling of * modifiers contributed by Thorsten Ohl.) *)

external string_to_format :
 string -> ('a, 'b, 'c, 'd, 'e, 'f) format6 = "%identity"
external format_to_string :
 ('a, 'b, 'c, 'd, 'e, 'f) format6 -> string = "%identity"

let type_format loc fmt =

  let ty_arrow gty ty = newty (Tarrow ("", instance gty, ty, Cok)) in

  let bad_conversion fmt i c =
    raise (Error (loc, Bad_conversion (fmt, i, c))) in
  let incomplete_format fmt =
    raise (Error (loc, Incomplete_format fmt)) in

  let range_closing_index fmt i =

    let len = String.length fmt in
    let find_closing j =
      if j >= len then incomplete_format fmt else
      try String.index_from fmt j ']' with
      | Not_found -> incomplete_format fmt in
    let skip_pos j =
      if j >= len then incomplete_format fmt else
      match fmt.[j] with
      | ']' -> find_closing (j + 1)
      | c -> find_closing j in
    let rec skip_neg j =
      if j >= len then incomplete_format fmt else
      match fmt.[j] with
      | '^' -> skip_pos (j + 1)
      | c -> skip_pos j in
    find_closing (skip_neg (i + 1)) in

  let rec type_in_format fmt =

    let len = String.length fmt in

    let ty_input = newvar ()
    and ty_result = newvar ()
    and ty_aresult = newvar ()
    and ty_uresult = newvar () in

    let meta = ref 0 in

    let rec scan_format i =
      if i >= len then
        if !meta = 0
        then ty_uresult, ty_result
        else incomplete_format fmt else
      match fmt.[i] with
      | '%' -> scan_opts i (i + 1)
      | _ -> scan_format (i + 1)
    and scan_opts i j =
      if j >= len then incomplete_format fmt else
      match fmt.[j] with
      | '_' -> scan_rest true i (j + 1)
      | _ -> scan_rest false i j
    and scan_rest skip i j =
      let rec scan_flags i j =
        if j >= len then incomplete_format fmt else
        match fmt.[j] with
        | '#' | '0' | '-' | ' ' | '+' -> scan_flags i (j + 1)
        | _ -> scan_width i j
      and scan_width i j = scan_width_or_prec_value scan_precision i j
      and scan_decimal_string scan i j =
        if j >= len then incomplete_format fmt else
        match fmt.[j] with
        | '0' .. '9' -> scan_decimal_string scan i (j + 1)
        | _ -> scan i j
      and scan_width_or_prec_value scan i j =
        if j >= len then incomplete_format fmt else
        match fmt.[j] with
        | '*' ->
          let ty_uresult, ty_result = scan i (j + 1) in
          ty_uresult, ty_arrow Predef.type_int ty_result
        | '-' | '+' -> scan_decimal_string scan i (j + 1)
        | _ -> scan_decimal_string scan i j
      and scan_precision i j =
        if j >= len then incomplete_format fmt else
        match fmt.[j] with
        | '.' -> scan_width_or_prec_value scan_conversion i (j + 1)
        | _ -> scan_conversion i j

      and conversion j ty_arg =
        let ty_uresult, ty_result = scan_format (j + 1) in
        ty_uresult,
        if skip then ty_result else ty_arrow ty_arg ty_result

      and conversion_a j ty_e ty_arg =
        let ty_uresult, ty_result = conversion j ty_arg in
        let ty_a = ty_arrow ty_input (ty_arrow ty_e ty_aresult) in
        ty_uresult, ty_arrow ty_a ty_result

      and conversion_r j ty_e ty_arg =
        let ty_uresult, ty_result = conversion j ty_arg in
        let ty_r = ty_arrow ty_input ty_e in
        ty_arrow ty_r ty_uresult, ty_result

      and scan_conversion i j =
        if j >= len then incomplete_format fmt else
        match fmt.[j] with
        | '%' | '!' | ',' -> scan_format (j + 1)
        | 's' | 'S' -> conversion j Predef.type_string
        | '[' ->
          let j = range_closing_index fmt j in
          conversion j Predef.type_string
        | 'c' | 'C' -> conversion j Predef.type_char
        | 'd' | 'i' | 'o' | 'x' | 'X' | 'u' | 'N' ->
          conversion j Predef.type_int
        | 'f' | 'e' | 'E' | 'g' | 'G' | 'F' -> conversion j Predef.type_float
        | 'B' | 'b' -> conversion j Predef.type_bool
        | 'a' | 'r' as conv ->
          let conversion =
            if conv = 'a' then conversion_a else conversion_r in
          let ty_e = newvar () in
          let j = j + 1 in
          if j >= len then conversion (j - 1) ty_e ty_e else begin
            match fmt.[j] with
(*            | 'a' | 'A' -> conversion j ty_e (Predef.type_array ty_e)
            | 'l' | 'L' -> conversion j ty_e (Predef.type_list ty_e)
            | 'o' | 'O' -> conversion j ty_e (Predef.type_option ty_e)*)
            | _ -> conversion (j - 1) ty_e ty_e end
(*        | 'r' ->
          let ty_e = newvar () in
          let j = j + 1 in
          if j >= len then conversion_r (j - 1) ty_e ty_e else begin
            match fmt.[j] with
            | 'a' | 'A' -> conversion_r j ty_e (Pref.type_array ty_e)
            | 'l' | 'L' -> conversion_r j ty_e (Pref.type_list ty_e)
            | 'o' | 'O' -> conversion_r j ty_e (Pref.type_option ty_e)
            | _ -> conversion_r (j - 1) ty_e ty_e end *)
        | 't' -> conversion j (ty_arrow ty_input ty_aresult)
        | 'l' | 'n' | 'L' as c ->
          let j = j + 1 in
          if j >= len then conversion (j - 1) Predef.type_int else begin
            match fmt.[j] with
            | 'd' | 'i' | 'o' | 'x' | 'X' | 'u' ->
              let ty_arg =
                match c with
                | 'l' -> Predef.type_int32
                | 'n' -> Predef.type_nativeint
                | _ -> Predef.type_int64 in
              conversion j ty_arg
            | c -> conversion (j - 1) Predef.type_int
          end
        | '{' | '(' as c ->
          let j = j + 1 in
          if j >= len then incomplete_format fmt else
          let sj =
            Printf.CamlinternalPr.Tformat.sub_format
              (fun fmt -> incomplete_format (format_to_string fmt))
              (fun fmt -> bad_conversion (format_to_string fmt))
              c (string_to_format fmt) j in
          let sfmt = String.sub fmt j (sj - 2 - j) in
          let ty_sfmt = type_in_format sfmt in
          begin match c with
          | '{' -> conversion (sj - 1) ty_sfmt
          | _ -> incr meta; conversion (j - 1) ty_sfmt end
        | ')' when !meta > 0 -> decr meta; scan_format (j + 1)
        | c -> bad_conversion fmt i c in
      scan_flags i j in

    let ty_ureader, ty_args = scan_format 0 in
    newty
      (Tconstr
         (Predef.path_format6,
          [ty_args; ty_input; ty_aresult; ty_ureader; ty_uresult; ty_result],
          ref Mnil)) in

  type_in_format fmt

(* Approximate the type of an expression, for better recursion *)

let rec approx_type env sty =
  match sty.ptyp_desc with
    Ptyp_arrow (p, _, sty) ->
      let ty1 = if is_optional p then type_option (newvar ()) else newvar () in
      newty (Tarrow (p, ty1, approx_type env sty, Cok))
  | Ptyp_tuple args ->
      newty (Ttuple (List.map (approx_type env) args))
  | Ptyp_constr (lid, ctl) ->
      begin try
        let (path, decl) = Env.lookup_type lid env in
        if List.length ctl <> decl.type_arity then raise Not_found;
        let tyl = List.map (approx_type env) ctl in
        newconstr path tyl
      with Not_found -> newvar ()
      end
  | Ptyp_poly (_, sty) ->
      approx_type env sty
  | _ -> newvar ()

let rec type_approx env sexp =
  match sexp.pexp_desc with
    Pexp_let (_, _, e) -> type_approx env e
  | Pexp_function (p,_,(_,e)::_) when is_optional p ->
       newty (Tarrow(p, type_option (newvar ()), type_approx env e, Cok))
  | Pexp_function (p,_,(_,e)::_) ->
       newty (Tarrow(p, newvar (), type_approx env e, Cok))
  | Pexp_match (_, (_,e)::_) -> type_approx env e
  | Pexp_try (e, _) -> type_approx env e
  | Pexp_tuple l -> newty (Ttuple(List.map (type_approx env) l))
  | Pexp_ifthenelse (_,e,_) -> type_approx env e
  | Pexp_sequence (_,e) -> type_approx env e
  | Pexp_constraint (e, sty1, sty2) ->
      let approx_ty_opt = function
        | None -> newvar ()
        | Some sty -> approx_type env sty
      in
      let ty = type_approx env e
      and ty1 = approx_ty_opt sty1
      and ty2 = approx_ty_opt sty2 in
      begin try unify env ty ty1 with Unify trace ->
        raise(Error(sexp.pexp_loc, Expr_type_clash trace))
      end;
      if sty2 = None then ty1 else ty2
  | _ -> newvar ()

(* List labels in a function type, and whether return type is a variable *)
let rec list_labels_aux env visited ls ty_fun =
  let ty = expand_head env ty_fun in
  if List.memq ty visited then
    List.rev ls, false
  else match ty.desc with
    Tarrow (l, _, ty_res, _) ->
      list_labels_aux env (ty::visited) (l::ls) ty_res
  | _ ->
      List.rev ls, ty.desc = Tvar

let list_labels env ty = list_labels_aux env [] [] ty

(* Check that all univars are safe in a type *)
let check_univars env expans kind exp ty_expected vars =
  if expans && not (is_nonexpansive exp) then
    generalize_expansive env exp.exp_type;
  (* need to expand twice? cf. Ctype.unify2 *)
  let vars = List.map (expand_head env) vars in
  let vars = List.map (expand_head env) vars in
  let vars' =
    List.filter
      (fun t ->
        let t = repr t in
        generalize t;
        if t.desc = Tvar && t.level = generic_level then
          (log_type t; t.desc <- Tunivar; true)
        else false)
      vars in
  if List.length vars = List.length vars' then () else
  let ty = newgenty (Tpoly(repr exp.exp_type, vars'))
  and ty_expected = repr ty_expected in
  raise (Error (exp.exp_loc,
                Less_general(kind, [ty, ty; ty_expected, ty_expected])))

(* Check that a type is not a function *)
let check_application_result env statement exp =
  let loc = exp.exp_loc in
  match (expand_head env exp.exp_type).desc with
  | Tarrow _ ->
      Location.prerr_warning exp.exp_loc Warnings.Partial_application
  | Tvar -> ()
  | Tconstr (p, _, _) when Path.same p Predef.path_unit -> ()
  | _ ->
      if statement then
        Location.prerr_warning loc Warnings.Statement_type

(* Check that a type is generalizable at some level *)
let generalizable level ty =
  let rec check ty =
    let ty = repr ty in
    if ty.level < lowest_level then () else
    if ty.level <= level then raise Exit else
    (mark_type_node ty; iter_type_expr check ty)
  in
  try check ty; unmark_type ty; true
  with Exit -> unmark_type ty; false

(* Hack to allow coercion of self. Will clean-up later. *)
let self_coercion = ref ([] : (Path.t * Location.t list ref) list)

(* Helpers for packaged modules. *)
let create_package_type loc env (p, l) =
  let s = !Typetexp.transl_modtype_longident loc env p in
  newty (Tpackage (s,
                   List.map fst l,
                   List.map (Typetexp.transl_simple_type env false)
                     (List.map snd l)))

let iter_ppat f p = 
  match p.ppat_desc with
  | Ppat_any | Ppat_var _ | Ppat_constant _ 
  | Ppat_type _ | Ppat_unpack _ | Ppat_construct _ -> ()    
  | Ppat_array pats -> List.iter f pats
  | Ppat_or (p1,p2) -> f p1; f p2
  | Ppat_variant (label, arg) -> may f arg
  | Ppat_tuple lst ->  List.iter f lst
  | Ppat_alias (p,_) | Ppat_constraint (p,_) | Ppat_lazy p -> f p 
  | Ppat_record (args, flag) -> List.iter (fun (_,p) -> f p) args 

let contains_polymorphic_variant p = 
  let rec loop p = 
    match p.ppat_desc with 
      Ppat_variant _ | Ppat_type _ -> raise Exit
    | _ -> iter_ppat loop p
  in
  try loop p; false with Exit -> true

let wrap_unpacks sexp unpacks =
  List.fold_left
    (fun sexp (name, loc) ->
      {pexp_loc = sexp.pexp_loc; pexp_desc = Pexp_letmodule (
       name,
       {pmod_loc = loc; pmod_desc = Pmod_unpack
          {pexp_desc=Pexp_ident(Longident.Lident name); pexp_loc=loc}},
       sexp)})
    sexp unpacks

let wrap_unpacks sexp unpacks =
  List.fold_left
    (fun sexp (name, loc) ->
      {pexp_loc = sexp.pexp_loc; pexp_desc = Pexp_letmodule (
       name,
       {pmod_loc = loc; pmod_desc = Pmod_unpack
          {pexp_desc=Pexp_ident(Longident.Lident name); pexp_loc=loc}},
       sexp)})
    sexp unpacks

(* Typing of expressions *)

let unify_exp env exp expected_ty =
  (* Format.eprintf "@[%a@ %a@]@." Printtyp.raw_type_expr exp.exp_type
    Printtyp.raw_type_expr expected_ty; *)
    unify_exp_types exp.exp_loc env exp.exp_type expected_ty

let rec type_exp env sexp =
  (* We now delegate everything to type_expect *)
  type_expect env sexp (newvar ())

(* Typing of an expression with an expected type.
   This provide better error messages, and allows controlled
   propagation of return type information.
   In the principal case, [type_expected'] may be at generic_level.
 *)

and type_expect ?in_function env sexp ty_expected =
  let loc = sexp.pexp_loc in
  (* Record the expression type before unifying it with the expected type *)
  let rue exp =
    Stypes.record (Stypes.Ti_expr exp);
    unify_exp env exp (instance ty_expected);
    exp
  in
  match sexp.pexp_desc with
  | Pexp_ident lid ->
      begin
        if !Clflags.annotations then begin
          try let (path, annot) = Env.lookup_annot lid env in
              Stypes.record
                (Stypes.An_ident (
                 loc, Path.name ~paren:Oprint.parenthesized_ident path, annot))
          with _ -> ()
        end;
        let (path, desc) = Typetexp.find_value env loc lid in
        rue {
          exp_desc =
            begin match desc.val_kind with
              Val_ivar (_, cl_num) ->
                let (self_path, _) =
                  Env.lookup_value (Longident.Lident ("self-" ^ cl_num)) env
                in
                Texp_instvar(self_path, path)
            | Val_self (_, _, cl_num, _) ->
                let (path, _) =
                  Env.lookup_value (Longident.Lident ("self-" ^ cl_num)) env
                in
                Texp_ident(path, desc)
            | Val_unbound ->
                raise(Error(loc, Masked_instance_variable lid))
            | _ ->
                Texp_ident(path, desc)
            end;
          exp_loc = loc;
          exp_type = instance desc.val_type;
          exp_env = env }
      end
  | Pexp_constant(Const_string s as cst) ->
      rue {
        exp_desc = Texp_constant cst;
        exp_loc = loc;
        exp_type =
        (* Terrible hack for format strings *)
           begin match (repr (expand_head env ty_expected)).desc with
             Tconstr(path, _, _) when Path.same path Predef.path_format6 ->
               type_format loc s
           | _ -> instance Predef.type_string
           end;
        exp_env = env }
  | Pexp_constant cst ->
      rue {
        exp_desc = Texp_constant cst;
        exp_loc = loc;
        exp_type = type_constant cst;
        exp_env = env }
  | Pexp_let(rec_flag, spat_sexp_list, sbody) ->
      let scp =
        match rec_flag with
        | Recursive -> Some (Annot.Idef loc)
        | Nonrecursive -> Some (Annot.Idef sbody.pexp_loc)
        | Default -> None
      in
      let (pat_exp_list, new_env, unpacks) =
        type_let env rec_flag spat_sexp_list scp true in
<<<<<<< HEAD
      let body = type_exp new_env (wrap_unpacks sbody unpacks) in
=======
      let body =
        type_expect new_env (wrap_unpacks sbody unpacks) ty_expected in
>>>>>>> 4bf2bdb9
      re {
        exp_desc = Texp_let(rec_flag, pat_exp_list, body);
        exp_loc = loc;
        exp_type = body.exp_type;
        exp_env = env }
  | Pexp_function (l, Some default, [spat, sbody]) ->
      let default_loc = default.pexp_loc in
      let scases = [
         {ppat_loc = default_loc;
          ppat_desc =
            Ppat_construct
              (Longident.(Ldot (Lident "*predef*", "Some")),
               Some {ppat_loc = default_loc; ppat_desc = Ppat_var "*sth*"},
               false)},
         {pexp_loc = default_loc;
          pexp_desc = Pexp_ident(Longident.Lident "*sth*")};
         {ppat_loc = default_loc;
          ppat_desc = Ppat_construct
            (Longident.(Ldot (Lident "*predef*", "None")), None, false)},
         default;
      ] in
      let smatch = {
        pexp_loc = loc;
        pexp_desc =
          Pexp_match ({
            pexp_loc = loc;
            pexp_desc = Pexp_ident(Longident.Lident "*opt*")
            },
            scases
          )
      } in
      let sfun = {
        pexp_loc = loc;
        pexp_desc =
         Pexp_function (
           l, None,
           [ {ppat_loc = loc;
              ppat_desc = Ppat_var "*opt*"},
             {pexp_loc = loc;
              pexp_desc = Pexp_let(Default, [spat, smatch], sbody);
             }
           ]
         )
      } in
      type_expect ?in_function env sfun ty_expected
  | Pexp_function (l, _, caselist) ->
      let (loc_fun, ty_fun) =
        match in_function with Some p -> p
        | None -> (loc, instance ty_expected)
      in
      if !Clflags.principal then begin_def ();
      let (ty_arg, ty_res) =
        try filter_arrow env (instance ty_expected) l
        with Unify _ ->
          match expand_head env ty_expected with
            {desc = Tarrow _} as ty ->
              raise(Error(loc, Abstract_wrong_label(l, ty)))
          | _ ->
              raise(Error(loc_fun,
                          Too_many_arguments (in_function <> None, ty_fun)))
      in
      let ty_arg =
        if is_optional l then
          let tv = newvar() in
          begin
            try unify env ty_arg (type_option tv)
            with Unify _ -> assert false
          end;
          type_option tv
        else ty_arg
      in
      if !Clflags.principal then begin
        end_def ();
        generalize_structure ty_arg;
        generalize_structure ty_res
      end;
      let cases, partial =
        type_cases ~in_function:(loc_fun,ty_fun) env ty_arg ty_res
          true loc caselist in
      let not_function ty =
        let ls, tvar = list_labels env ty in
        ls = [] && not tvar
      in
      if is_optional l && not_function ty_res then
        Location.prerr_warning (fst (List.hd cases)).pat_loc
          Warnings.Unerasable_optional_argument;
      re {
        exp_desc = Texp_function(cases, partial);
        exp_loc = loc;
        exp_type = instance (newgenty (Tarrow(l, ty_arg, ty_res, Cok)));
        exp_env = env }
  | Pexp_apply(sfunct, sargs) ->
      begin_def (); (* one more level for non-returning functions *)
      if !Clflags.principal then begin_def ();
      let funct = type_exp env sfunct in
      if !Clflags.principal then begin
        end_def ();
        generalize_structure funct.exp_type
      end;
      let rec lower_args seen ty_fun =
        let ty = expand_head env ty_fun in
        if List.memq ty seen then () else
        match ty.desc with
          Tarrow (l, ty_arg, ty_fun, com) ->
            (try unify_var env (newvar()) ty_arg with Unify _ -> assert false);
            lower_args (ty::seen) ty_fun
        | _ -> ()
      in
      let ty = instance funct.exp_type in
      end_def ();
      lower_args [] ty;
      begin_def ();
      let (args, ty_res) = type_application env funct sargs in
      end_def ();
      unify_var env (newvar()) funct.exp_type;
      rue {
        exp_desc = Texp_apply(funct, args);
        exp_loc = loc;
        exp_type = ty_res;
        exp_env = env }
  | Pexp_match(sarg, caselist) ->
      if !Clflags.principal then begin_def ();
      let arg = type_exp env sarg in
      if !Clflags.principal then begin
          end_def ();
          generalize_structure arg.exp_type;
      end;
<<<<<<< HEAD
      let ty_res = newvar() in
=======
>>>>>>> 4bf2bdb9
      let cases, partial =
        type_cases env arg.exp_type ty_expected true loc caselist
      in
      re {
        exp_desc = Texp_match(arg, cases, partial);
        exp_loc = loc;
        exp_type = instance ty_expected;
        exp_env = env }
  | Pexp_try(sbody, caselist) ->
      let body = type_expect env sbody ty_expected in
      let cases, _ =
<<<<<<< HEAD
        type_cases env Predef.type_exn body.exp_type None caselist in
=======
        type_cases env Predef.type_exn ty_expected false loc caselist in
>>>>>>> 4bf2bdb9
      re {
        exp_desc = Texp_try(body, cases);
        exp_loc = loc;
        exp_type = body.exp_type;
        exp_env = env }
  | Pexp_tuple sexpl ->
      let subtypes = List.map (fun _ -> newgenvar ()) sexpl in 
      let to_unify = newgenty (Ttuple subtypes) in
      unify_exp_types loc env to_unify ty_expected;
      let expl = 
        List.map2 (fun body ty -> type_expect env body ty) sexpl subtypes 
      in
      re {
        exp_desc = Texp_tuple expl;
        exp_loc = loc;
        (* Keep sharing *)
        exp_type = newty (Ttuple (List.map (fun e -> e.exp_type) expl));
        exp_env = env }
  | Pexp_construct(lid, sarg, explicit_arity) ->
      type_construct env loc lid sarg explicit_arity ty_expected
  | Pexp_variant(l, sarg) ->
      (* Keep sharing *)
      let ty_expected0 = instance ty_expected in
      begin try match
        sarg, expand_head env ty_expected, expand_head env ty_expected0 with
      | Some sarg, {desc = Tvariant row}, {desc = Tvariant row0} ->
          let row = row_repr row in
          begin match row_field_repr (List.assoc l row.row_fields),
          row_field_repr (List.assoc l row0.row_fields) with
            Rpresent (Some ty), Rpresent (Some ty0) ->
              let arg = type_argument env sarg ty ty0 in
              re { exp_desc = Texp_variant(l, Some arg);
                   exp_loc = loc;
                   exp_type = ty_expected0;
                   exp_env = env }
          | _ -> raise Not_found
          end
      | _ -> raise Not_found
      with Not_found ->
        let arg = may_map (type_exp env) sarg in
        let arg_type = may_map (fun arg -> arg.exp_type) arg in
        rue {
          exp_desc = Texp_variant(l, arg);
          exp_loc = loc;
          exp_type= newty (Tvariant{row_fields = [l, Rpresent arg_type];
                                    row_more = newvar ();
                                    row_bound = ();
                                    row_closed = false;
                                    row_fixed = false;
                                    row_name = None});
          exp_env = env }
      end
  | Pexp_record(lid_sexp_list, opt_sexp) ->
      let lbl_exp_list =
        type_label_a_list env loc (type_label_exp true env loc ty_expected)
          lid_sexp_list in
      let rec check_duplicates seen_pos lid_sexp lbl_exp =
        match (lid_sexp, lbl_exp) with
          ((lid, _) :: rem1, (lbl, _) :: rem2) ->
            if List.mem lbl.lbl_pos seen_pos
            then raise(Error(loc, Label_multiply_defined lid))
            else check_duplicates (lbl.lbl_pos :: seen_pos) rem1 rem2
        | (_, _) -> () in
      check_duplicates [] lid_sexp_list lbl_exp_list;
      let opt_exp =
        match opt_sexp, lbl_exp_list with
          None, _ -> None
        | Some sexp, (lbl, _) :: _ ->
            if !Clflags.principal then begin_def ();
            let ty_exp = newvar () in
            let unify_kept lbl =
              if List.for_all (fun (lbl',_) -> lbl'.lbl_pos <> lbl.lbl_pos)
                  lbl_exp_list
              then begin
                let _, ty_arg1, ty_res1 = instance_label false lbl
                and _, ty_arg2, ty_res2 = instance_label false lbl in
                unify env ty_exp ty_res1;
                unify env (instance ty_expected) ty_res2;
                unify env ty_arg1 ty_arg2
              end in
            Array.iter unify_kept lbl.lbl_all;
            if !Clflags.principal then begin
              end_def ();
              generalize_structure ty_exp
            end;
            Some(type_expect env sexp ty_exp)
        | _ -> assert false
      in
      let num_fields =
        match lbl_exp_list with [] -> assert false
        | (lbl,_)::_ -> Array.length lbl.lbl_all in
      if opt_sexp = None && List.length lid_sexp_list <> num_fields then begin
        let present_indices =
          List.map (fun (lbl, _) -> lbl.lbl_pos) lbl_exp_list in
        let label_names = extract_label_names sexp env ty_expected in
        let rec missing_labels n = function
            [] -> []
          | lbl :: rem ->
              if List.mem n present_indices then missing_labels (n + 1) rem
              else lbl :: missing_labels (n + 1) rem
        in
        let missing = missing_labels 0 label_names in
        raise(Error(loc, Label_missing missing))
      end
      else if opt_sexp <> None && List.length lid_sexp_list = num_fields then
        Location.prerr_warning loc Warnings.Useless_record_with;
      re {
        exp_desc = Texp_record(lbl_exp_list, opt_exp);
        exp_loc = loc;
        exp_type = instance ty_expected;
        exp_env = env }
  | Pexp_field(sarg, lid) ->
      let arg = type_exp env sarg in
      let label = Typetexp.find_label env loc lid in
      let (_, ty_arg, ty_res) = instance_label false label in
      unify_exp env arg ty_res;
      rue {
        exp_desc = Texp_field(arg, label);
        exp_loc = loc;
        exp_type = ty_arg;
        exp_env = env }
  | Pexp_setfield(srecord, lid, snewval) ->
      let record = type_exp env srecord in
      let label = Typetexp.find_label env loc lid in
      let (label, newval) =
        type_label_exp false env loc record.exp_type (label, snewval) in
      if label.lbl_mut = Immutable then
        raise(Error(loc, Label_not_mutable lid));
      rue {
        exp_desc = Texp_setfield(record, label, newval);
        exp_loc = loc;
        exp_type = instance Predef.type_unit;
        exp_env = env }
  | Pexp_array(sargl) ->
      let ty = newgenvar() in
      let to_unify = Predef.type_array ty in
      unify_exp_types loc env to_unify ty_expected;
      let argl = List.map (fun sarg -> type_expect env sarg ty) sargl in
      re {
        exp_desc = Texp_array argl;
        exp_loc = loc;
        exp_type = instance ty_expected;
        exp_env = env }
  | Pexp_ifthenelse(scond, sifso, sifnot) ->
      let cond = type_expect env scond Predef.type_bool in
      begin match sifnot with
        None ->
          let ifso = type_expect env sifso Predef.type_unit in
          rue {
            exp_desc = Texp_ifthenelse(cond, ifso, None);
            exp_loc = loc;
            exp_type = ifso.exp_type;
            exp_env = env }
      | Some sifnot ->
          let ifso = type_expect env sifso ty_expected in
          let ifnot = type_expect env sifnot ty_expected in
          (* Keep sharing *)
          unify_exp env ifnot ifso.exp_type;
          re {
            exp_desc = Texp_ifthenelse(cond, ifso, Some ifnot);
            exp_loc = loc;
            exp_type = ifso.exp_type;
            exp_env = env }
      end
  | Pexp_sequence(sexp1, sexp2) ->
      let exp1 = type_statement env sexp1 in
      let exp2 = type_expect env sexp2 ty_expected in
      re {
        exp_desc = Texp_sequence(exp1, exp2);
        exp_loc = loc;
        exp_type = exp2.exp_type;
        exp_env = env }
  | Pexp_while(scond, sbody) ->
      let cond = type_expect env scond Predef.type_bool in
      let body = type_statement env sbody in
      rue {
        exp_desc = Texp_while(cond, body);
        exp_loc = loc;
        exp_type = instance Predef.type_unit;
        exp_env = env }
  | Pexp_for(param, slow, shigh, dir, sbody) ->
      let low = type_expect env slow Predef.type_int in
      let high = type_expect env shigh Predef.type_int in
      let (id, new_env) =
        Env.enter_value param {val_type = instance Predef.type_int;
                                val_kind = Val_reg} env in
      let body = type_statement new_env sbody in
      rue {
        exp_desc = Texp_for(id, low, high, dir, body);
        exp_loc = loc;
        exp_type = instance Predef.type_unit;
        exp_env = env }
  | Pexp_constraint(sarg, sty, sty') ->
      let (arg, ty') =
        match (sty, sty') with
          (None, None) ->               (* Case actually unused *)
            let arg = type_exp env sarg in
            (arg, arg.exp_type)
        | (Some sty, None) ->
            if !Clflags.principal then begin_def ();
            let ty = Typetexp.transl_simple_type env false sty in
            if !Clflags.principal then begin
              end_def ();
              generalize_structure ty;
<<<<<<< HEAD
              let ty2 = instance ty in
              (type_argument env sarg ty, ty2)
            end else
              (type_argument env sarg ty, ty)
=======
              (type_argument env sarg ty (instance ty), instance ty)
            end else
              (type_argument env sarg ty ty, ty)
>>>>>>> 4bf2bdb9
        | (None, Some sty') ->
            let (ty', force) =
              Typetexp.transl_simple_type_delayed env sty'
            in
            if !Clflags.principal then begin_def ();
            let arg = type_exp env sarg in
            let gen =
              if !Clflags.principal then begin
                end_def ();
                let tv = newvar () in
                let gen = generalizable tv.level arg.exp_type in
                unify_var env tv arg.exp_type;
                gen
              end else true
            in
            begin match arg.exp_desc, !self_coercion, (repr ty').desc with
              Texp_ident(_, {val_kind=Val_self _}), (path,r) :: _,
              Tconstr(path',_,_) when Path.same path path' ->
                (* prerr_endline "self coercion"; *)
                r := loc :: !r;
                force ()
            | _ when free_variables ~env arg.exp_type = []
                  && free_variables ~env ty' = [] ->
                if not gen && (* first try a single coercion *)
                  let snap = snapshot () in
                  let ty, b = enlarge_type env ty' in
                  try
                    force (); Ctype.unify env arg.exp_type ty; true
                  with Unify _ ->
                    backtrack snap; false
                then ()
                else begin try
                  let force' = subtype env arg.exp_type ty' in
                  force (); force' ();
                  if not gen then
                    Location.prerr_warning loc
                      (Warnings.Not_principal "this ground coercion");
                with Subtype (tr1, tr2) ->
                  (* prerr_endline "coercion failed"; *)
                  raise(Error(loc, Not_subtype(tr1, tr2)))
                end;
            | _ ->
                let ty, b = enlarge_type env ty' in
                force ();
                begin try Ctype.unify env arg.exp_type ty with Unify trace ->
                  raise(Error(sarg.pexp_loc,
                        Coercion_failure(ty', full_expand env ty', trace, b)))
                end
            end;
            (arg, ty')
        | (Some sty, Some sty') ->
            if !Clflags.principal then begin_def ();
            let (ty, force) =
              Typetexp.transl_simple_type_delayed env sty
            and (ty', force') =
              Typetexp.transl_simple_type_delayed env sty'
            in
            begin try
              let force'' = subtype env ty ty' in
              force (); force' (); force'' ()
            with Subtype (tr1, tr2) ->
              raise(Error(loc, Not_subtype(tr1, tr2)))
            end;
            if !Clflags.principal then begin
              end_def ();
              generalize_structure ty;
              generalize_structure ty';
<<<<<<< HEAD
              (type_argument env sarg ty, instance ty')
            end else
              (type_argument env sarg ty, ty')
=======
              (type_argument env sarg ty (instance ty), instance ty')
            end else
              (type_argument env sarg ty ty, ty')
>>>>>>> 4bf2bdb9
      in
      rue {
        exp_desc = arg.exp_desc;
        exp_loc = arg.exp_loc;
        exp_type = ty';
        exp_env = env }
  | Pexp_when(scond, sbody) ->
      let cond = type_expect env scond Predef.type_bool in
      let body = type_expect env sbody ty_expected in
      re {
        exp_desc = Texp_when(cond, body);
        exp_loc = loc;
        exp_type = body.exp_type;
        exp_env = env }
  | Pexp_send (e, met) ->
      if !Clflags.principal then begin_def ();
      let obj = type_exp env e in
      begin try
        let (exp, typ) =
          match obj.exp_desc with
            Texp_ident(path, {val_kind = Val_self (meths, _, _, privty)}) ->
              let (id, typ) =
                filter_self_method env met Private meths privty
              in
              if (repr typ).desc = Tvar then
                Location.prerr_warning loc
                  (Warnings.Undeclared_virtual_method met);
              (Texp_send(obj, Tmeth_val id), typ)
          | Texp_ident(path, {val_kind = Val_anc (methods, cl_num)}) ->
              let method_id =
                begin try List.assoc met methods with Not_found ->
                  raise(Error(e.pexp_loc, Undefined_inherited_method met))
                end
              in
              begin match
                Env.lookup_value (Longident.Lident ("selfpat-" ^ cl_num)) env,
                Env.lookup_value (Longident.Lident ("self-" ^cl_num)) env
              with
                (_, ({val_kind = Val_self (meths, _, _, privty)} as desc)),
                (path, _) ->
                  let (_, typ) =
                    filter_self_method env met Private meths privty
                  in
                  let method_type = newvar () in
                  let (obj_ty, res_ty) = filter_arrow env method_type "" in
                  unify env obj_ty desc.val_type;
                  unify env res_ty (instance typ);
                  (Texp_apply({ exp_desc = Texp_ident(Path.Pident method_id,
                                                     {val_type = method_type;
                                                       val_kind = Val_reg});
                                exp_loc = loc;
                                exp_type = method_type;
                                exp_env = env },
                              [Some {exp_desc = Texp_ident(path, desc);
                                     exp_loc = obj.exp_loc;
                                     exp_type = desc.val_type;
                                     exp_env = env },
                               Required]),
                   typ)
              |  _ ->
                  assert false
              end
          | _ ->
              (Texp_send(obj, Tmeth_name met),
               filter_method env met Public obj.exp_type)
        in
        if !Clflags.principal then begin
          end_def ();
          generalize_structure typ;
        end;
        let typ =
          match repr typ with
            {desc = Tpoly (ty, [])} ->
              instance ty
          | {desc = Tpoly (ty, tl); level = l} ->
              if !Clflags.principal && l <> generic_level then
                Location.prerr_warning loc
                  (Warnings.Not_principal "this use of a polymorphic method");
              snd (instance_poly false tl ty)
          | {desc = Tvar} as ty ->
              let ty' = newvar () in
              unify env (instance ty) (newty(Tpoly(ty',[])));
              (* if not !Clflags.nolabels then
                 Location.prerr_warning loc (Warnings.Unknown_method met); *)
              ty'
          | _ ->
              assert false
        in
        rue {
          exp_desc = exp;
          exp_loc = loc;
          exp_type = typ;
          exp_env = env }
      with Unify _ ->
        raise(Error(e.pexp_loc, Undefined_method (obj.exp_type, met)))
      end
  | Pexp_new cl ->
      let (cl_path, cl_decl) = Typetexp.find_class env loc cl in
        begin match cl_decl.cty_new with
          None ->
            raise(Error(loc, Virtual_class cl))
        | Some ty ->
            rue {
              exp_desc = Texp_new (cl_path, cl_decl);
              exp_loc = loc;
              exp_type = instance ty;
              exp_env = env }
        end
  | Pexp_setinstvar (lab, snewval) ->
      begin try
        let (path, desc) = Env.lookup_value (Longident.Lident lab) env in
        match desc.val_kind with
          Val_ivar (Mutable, cl_num) ->
            let newval = type_expect env snewval (instance desc.val_type) in
            let (path_self, _) =
              Env.lookup_value (Longident.Lident ("self-" ^ cl_num)) env
            in
            rue {
              exp_desc = Texp_setinstvar(path_self, path, newval);
              exp_loc = loc;
              exp_type = instance Predef.type_unit;
              exp_env = env }
        | Val_ivar _ ->
            raise(Error(loc,Instance_variable_not_mutable(true,lab)))
        | _ ->
            raise(Error(loc,Instance_variable_not_mutable(false,lab)))
      with
        Not_found ->
          raise(Error(loc, Unbound_instance_variable lab))
      end
  | Pexp_override lst ->
      let _ =
       List.fold_right
        (fun (lab, _) l ->
           if List.exists ((=) lab) l then
             raise(Error(loc,
                         Value_multiply_overridden lab));
           lab::l)
        lst
        [] in
      begin match
        try
          Env.lookup_value (Longident.Lident "selfpat-*") env,
          Env.lookup_value (Longident.Lident "self-*") env
        with Not_found ->
          raise(Error(loc, Outside_class))
      with
        (_, {val_type = self_ty; val_kind = Val_self (_, vars, _, _)}),
        (path_self, _) ->
          let type_override (lab, snewval) =
            begin try
              let (id, _, _, ty) = Vars.find lab !vars in
              (Path.Pident id, type_expect env snewval (instance ty))
            with
              Not_found ->
                raise(Error(loc, Unbound_instance_variable lab))
            end
          in
          let modifs = List.map type_override lst in
          rue {
            exp_desc = Texp_override(path_self, modifs);
            exp_loc = loc;
            exp_type = self_ty;
            exp_env = env }
      | _ ->
          assert false
      end
  | Pexp_letmodule(name, smodl, sbody) ->
      let ty = newvar() in
      (* remember original level *)
      begin_def ();
      Ident.set_current_time ty.level;
      let context = Typetexp.narrow () in
      let modl = !type_module env smodl in
      let (id, new_env) = Env.enter_module name modl.mod_type env in
      Ctype.init_def(Ident.current_time());
      Typetexp.widen context;
      let body = type_expect new_env sbody ty_expected in
      (* go back to original level *)
      end_def ();
      (* Unification of body.exp_type with the fresh variable ty
         fails if and only if the prefix condition is violated,
         i.e. if generative types rooted at id show up in the
         type body.exp_type.  Thus, this unification enforces the
         scoping condition on "let module". *)
      begin try
        Ctype.unify_var new_env ty body.exp_type
      with Unify _ ->
        raise(Error(loc, Scoping_let_module(name, body.exp_type)))
      end;
      re {
        exp_desc = Texp_letmodule(id, modl, body);
        exp_loc = loc;
        exp_type = ty;
        exp_env = env }
  | Pexp_assert (e) ->
      let cond = type_expect env e Predef.type_bool in
      rue {
        exp_desc = Texp_assert (cond);
        exp_loc = loc;
        exp_type = instance Predef.type_unit;
        exp_env = env;
      }
  | Pexp_assertfalse ->
      re {
        exp_desc = Texp_assertfalse;
        exp_loc = loc;
        exp_type = instance ty_expected;
        exp_env = env;
      }
  | Pexp_lazy e ->
      let ty = newgenvar () in
      let to_unify = Predef.type_lazy_t ty in
      unify_exp_types loc env to_unify ty_expected;
      let arg = type_expect env e ty in
      re {
        exp_desc = Texp_lazy arg;
        exp_loc = loc;
        exp_type = instance ty_expected;
        exp_env = env;
      }
  | Pexp_object s ->
      let desc, sign, meths = !type_object env loc s in
      rue {
        exp_desc = Texp_object (desc, sign, meths);
        exp_loc = loc;
        exp_type = sign.cty_self;
        exp_env = env;
      }
  | Pexp_poly(sbody, sty) ->
      if !Clflags.principal then begin_def ();
      let ty =
        match sty with None -> repr ty_expected
        | Some sty ->
            let ty = Typetexp.transl_simple_type env false sty in
            repr ty
      in
      if !Clflags.principal then begin
        end_def ();
        generalize_structure ty
      end;
      if sty <> None then
        unify_exp_types loc env (instance ty) (instance ty_expected);
      begin
        match (expand_head env ty).desc with
          Tpoly (ty', []) ->
            let exp = type_expect env sbody ty' in
            re { exp with exp_type = instance ty }
        | Tpoly (ty', tl) ->
            (* One more level to generalize locally *)
            begin_def ();
            if !Clflags.principal then begin_def ();
            let vars, ty'' = instance_poly true tl ty' in
            if !Clflags.principal then begin
              end_def ();
              generalize_structure ty''
            end;
            let exp = type_expect env sbody ty'' in
            end_def ();
            check_univars env false "method" exp ty_expected vars;
            re { exp with exp_type = instance ty }
        | Tvar ->
            let exp = type_exp env sbody in
            let exp = {exp with exp_type = newty (Tpoly (exp.exp_type, []))} in
            unify_exp env exp ty;
            re exp
        | _ -> assert false
      end
  | Pexp_newtype(name, sbody) ->
      (* Create a fake abstract type declaration for name. *)
      let decl = {
        type_params = [];
        type_arity = 0;
        type_kind = Type_abstract;
        type_private = Public;
        type_manifest = None;
        type_variance = [];
        type_newtype_level = Some (get_current_level ());
      }
      in
      let ty = newvar () in
      (* remember original level *)
      begin_def ();
      Ident.set_current_time ty.level;
      let (id, new_env) = Env.enter_type name decl env in
      Ctype.init_def(Ident.current_time());

      let body = type_exp new_env sbody in
      (* Replace every instance of this type constructor in the resulting
         type. *)
      let seen = Hashtbl.create 8 in
      let rec replace t =
        if Hashtbl.mem seen t.id then ()
        else begin
          Hashtbl.add seen t.id ();
          match t.desc with
          | Tconstr (Path.Pident id', _, _) when id == id' -> link_type t ty
          | _ -> Btype.iter_type_expr replace t
        end
      in
      let ety = Subst.type_expr Subst.identity body.exp_type in
      replace ety;
      (* back to original level *)
      end_def ();
      (* lower the levels of the result type *)
      (* unify_var env ty ety; *)

      (* non-expansive if the body is non-expansive, so we don't introduce
         any new extra node in the typed AST. *)
<<<<<<< HEAD
      re { body with exp_loc = sexp.pexp_loc; exp_type = ety }
  | Pexp_pack m ->
      raise (Error (loc, Cannot_infer_signature))
=======
      rue { body with exp_loc = sexp.pexp_loc; exp_type = ety }
  | Pexp_pack m ->
      let (p, nl, tl) =
        match Ctype.expand_head env (instance ty_expected) with
          {desc = Tpackage (p, nl, tl)} ->
            if !Clflags.principal &&
              (Ctype.expand_head env ty_expected).level < Btype.generic_level
            then
              Location.prerr_warning loc
                (Warnings.Not_principal "this module packing");
            (p, nl, tl)
        | {desc = Tvar} ->
            raise (Error (loc, Cannot_infer_signature))
        | _ ->
            raise (Error (loc, Not_a_packed_module ty_expected))
      in
      let context = Typetexp.narrow () in
      let (modl, tl') = !type_package env m p nl tl in
      Typetexp.widen context;
      rue {
        exp_desc = Texp_pack modl;
        exp_loc = loc;
        exp_type = newty (Tpackage (p, nl, tl'));
        exp_env = env }
>>>>>>> 4bf2bdb9
  | Pexp_open (lid, e) ->
      type_expect (!type_open env sexp.pexp_loc lid) e ty_expected

and type_label_exp create env loc ty_expected (label, sarg) =
  (* Here also ty_expected may be at generic_level *)
  begin_def ();
  if !Clflags.principal then (begin_def (); begin_def ()) ;
  let (vars, ty_arg, ty_res) = instance_label true label in
  if !Clflags.principal then begin
    end_def ();
    (* Generalize label information *)
    generalize_structure ty_arg;
    generalize_structure ty_res
  end;
  begin try
    unify env (instance ty_res) (instance ty_expected)
  with Unify trace ->
    raise(Error(loc , Label_mismatch(lid_of_label label, trace)))
  end;
  (* Instantiate so that we can generalize internal nodes *)
  let ty_arg = instance ty_arg in
  if !Clflags.principal then begin
    end_def ();
    (* Generalize information merged from ty_expected *)
    generalize_structure ty_arg
  end;
  if label.lbl_private = Private then
    raise(Error(loc, if create then Private_type ty_expected
                     else Private_label (lid_of_label label, ty_expected)));
  let arg =
    let snap = if vars = [] then None else Some (Btype.snapshot ()) in
    let arg = type_argument env sarg ty_arg (instance ty_arg) in
    end_def ();
    try
      check_univars env (vars <> []) "field value" arg label.lbl_arg vars;
      arg
    with exn when not (is_nonexpansive arg) -> try
      (* Try to retype without propagating ty_arg, cf PR#4862 *)
      may Btype.backtrack snap;
      begin_def ();
      let arg = type_exp env sarg in
      end_def ();
      generalize_expansive env arg.exp_type;
      unify_exp env arg ty_arg;
      check_univars env false "field value" arg label.lbl_arg vars;
      arg
    with Error (_, Less_general _) as e -> raise e
    | _ -> raise exn    (* In case of failure return the first error *)
  in
  (label, {arg with exp_type = instance arg.exp_type})

and type_argument env sarg ty_expected' ty_expected =
  (* ty_expected' may be generic *)
  let no_labels ty =
    let ls, tvar = list_labels env ty in
    not tvar && List.for_all ((=) "") ls
  in
  (* let ty_expected = instance ty_expected' in *)
  match expand_head env ty_expected', sarg with
  | _, {pexp_desc = Pexp_function(l,_,_)} when not (is_optional l) ->
      type_expect env sarg ty_expected'
  | {desc = Tarrow("",ty_arg,ty_res,_); level = lv}, _ ->
      (* apply optional arguments when expected type is "" *)
      (* we must be very careful about not breaking the semantics *)
      if !Clflags.principal then begin_def ();
      let texp = type_exp env sarg in
      if !Clflags.principal then begin
        end_def ();
        generalize_structure texp.exp_type
      end;
      let rec make_args args ty_fun =
        match (expand_head env ty_fun).desc with
        | Tarrow (l,ty_arg,ty_fun,_) when is_optional l ->
            make_args
              ((Some(option_none (instance ty_arg) sarg.pexp_loc), Optional)
               :: args)
              ty_fun
        | Tarrow (l,_,ty_res',_) when l = "" || !Clflags.classic ->
            args, ty_fun, no_labels ty_res'
        | Tvar ->  args, ty_fun, false
        |  _ -> [], texp.exp_type, false
      in
      let args, ty_fun', simple_res = make_args [] texp.exp_type in
      let warn = !Clflags.principal &&
        (lv <> generic_level || (repr ty_fun').level <> generic_level)
      and texp = {texp with exp_type = instance texp.exp_type}
      and ty_fun = instance ty_fun' in
      if not (simple_res || no_labels ty_res) then begin
        unify_exp env texp ty_expected;
        texp
      end else begin
      unify_exp env {texp with exp_type = ty_fun} ty_expected;
      if args = [] then texp else
      (* eta-expand to avoid side effects *)
      let var_pair name ty =
        let id = Ident.create name in
        {pat_desc = Tpat_var id; pat_type = ty;
         pat_loc = Location.none; pat_env = env},
        {exp_type = ty; exp_loc = Location.none; exp_env = env; exp_desc =
         Texp_ident(Path.Pident id,{val_type = ty; val_kind = Val_reg})}
      in
      let eta_pat, eta_var = var_pair "eta" ty_arg in
      let func texp =
        { texp with exp_type = ty_fun; exp_desc =
          Texp_function([eta_pat, {texp with exp_type = ty_res; exp_desc =
                                   Texp_apply (texp, args@
                                               [Some eta_var, Required])}],
                        Total) } in
      if warn then Location.prerr_warning texp.exp_loc
          (Warnings.Without_principality "eliminated optional argument");
      if is_nonexpansive texp then func texp else
      (* let-expand to have side effects *)
      let let_pat, let_var = var_pair "let" texp.exp_type in
      re { texp with exp_type = ty_fun; exp_desc =
           Texp_let (Nonrecursive, [let_pat, texp], func let_var) }
      end
  | _ ->
<<<<<<< HEAD
      type_expect env sarg ty_expected'
=======
      let texp = type_expect env sarg ty_expected' in
      unify_exp env texp ty_expected;
      texp
>>>>>>> 4bf2bdb9

and type_application env funct sargs =
  (* funct.exp_type may be generic *)
  let result_type omitted ty_fun =
    List.fold_left
      (fun ty_fun (l,ty,lv) -> newty2 lv (Tarrow(l,ty,ty_fun,Cok)))
      ty_fun omitted
  in
  let has_label l ty_fun =
    let ls, tvar = list_labels env ty_fun in
    tvar || List.mem l ls
  in
  let ignored = ref [] in
  let rec type_unknown_args args omitted ty_fun = function
      [] ->
        (List.map
           (function None, x -> None, x | Some f, x -> Some (f ()), x)
           (List.rev args),
         instance (result_type omitted ty_fun))
    | (l1, sarg1) :: sargl ->
        let (ty1, ty2) =
          let ty_fun = expand_head env ty_fun in
          match ty_fun.desc with
            Tvar ->
              let t1 = newvar () and t2 = newvar () in
              let not_identity = function
                  Texp_ident(_,{val_kind=Val_prim
                                  {Primitive.prim_name="%identity"}}) ->
                    false
                | _ -> true
              in
              if ty_fun.level >= t1.level && not_identity funct.exp_desc then
                Location.prerr_warning sarg1.pexp_loc Warnings.Unused_argument;
              unify env ty_fun (newty (Tarrow(l1,t1,t2,Clink(ref Cunknown))));
              (t1, t2)
          | Tarrow (l,t1,t2,_) when l = l1
            || !Clflags.classic && l1 = "" && not (is_optional l) ->
              (t1, t2)
          | td ->
              let ty_fun =
                match td with Tarrow _ -> newty td | _ -> ty_fun in
              let ty_res = result_type (omitted @ !ignored) ty_fun in
              match ty_res.desc with
                Tarrow _ ->
                  if (!Clflags.classic || not (has_label l1 ty_fun)) then
                    raise(Error(sarg1.pexp_loc, Apply_wrong_label(l1, ty_res)))
                  else
                    raise(Error(funct.exp_loc, Incoherent_label_order))
              | _ ->
                  raise(Error(funct.exp_loc, Apply_non_function
                                (expand_head env funct.exp_type)))
        in
        let optional = if is_optional l1 then Optional else Required in
        let arg1 () =
          let arg1 = type_expect env sarg1 ty1 in
          if optional = Optional then
            unify_exp env arg1 (type_option(newvar()));
          arg1
        in
        type_unknown_args ((Some arg1, optional) :: args) omitted ty2 sargl
  in
  let ignore_labels =
    !Clflags.classic ||
    begin
      let ls, tvar = list_labels env funct.exp_type in
      not tvar &&
      let labels = List.filter (fun l -> not (is_optional l)) ls in
      List.length labels = List.length sargs &&
      List.for_all (fun (l,_) -> l = "") sargs &&
      List.exists (fun l -> l <> "") labels &&
      (Location.prerr_warning funct.exp_loc Warnings.Labels_omitted;
       true)
    end
  in
  let warned = ref false in
  let rec type_args args omitted ty_fun ty_fun0 ty_old sargs more_sargs =
    match expand_head env ty_fun, expand_head env ty_fun0 with
      {desc=Tarrow (l, ty, ty_fun, com); level=lv} as ty_fun',
      {desc=Tarrow (_, ty0, ty_fun0, _)}
      when (sargs <> [] || more_sargs <> []) && commu_repr com = Cok ->
        let may_warn loc w =
          if not !warned && !Clflags.principal && lv <> generic_level
          then begin
            warned := true;
            Location.prerr_warning loc w
          end
        in
        let name = label_name l
        and optional = if is_optional l then Optional else Required in
        let sargs, more_sargs, arg =
          if ignore_labels && not (is_optional l) then begin
            (* In classic mode, omitted = [] *)
            match sargs, more_sargs with
              (l', sarg0) :: _, _ ->
                raise(Error(sarg0.pexp_loc, Apply_wrong_label(l', ty_old)))
            | _, (l', sarg0) :: more_sargs ->
                if l <> l' && l' <> "" then
                  raise(Error(sarg0.pexp_loc, Apply_wrong_label(l', ty_fun')))
                else
                  ([], more_sargs,
                   Some (fun () -> type_argument env sarg0 ty ty0))
            | _ ->
                assert false
          end else try
            let (l', sarg0, sargs, more_sargs) =
              try
                let (l', sarg0, sargs1, sargs2) = extract_label name sargs in
                if sargs1 <> [] then
                  may_warn sarg0.pexp_loc
                    (Warnings.Not_principal "commuting this argument");
                (l', sarg0, sargs1 @ sargs2, more_sargs)
              with Not_found ->
                let (l', sarg0, sargs1, sargs2) =
                  extract_label name more_sargs in
                if sargs1 <> [] || sargs <> [] then
                  may_warn sarg0.pexp_loc
                    (Warnings.Not_principal "commuting this argument");
                (l', sarg0, sargs @ sargs1, sargs2)
            in
            sargs, more_sargs,
            if optional = Required || is_optional l' then
              Some (fun () -> type_argument env sarg0 ty ty0)
            else begin
              may_warn sarg0.pexp_loc
                (Warnings.Not_principal "using an optional argument here");
              Some (fun () -> option_some (type_argument env sarg0
                                             (extract_option_type env ty)
                                             (extract_option_type env ty0)))
            end
          with Not_found ->
            sargs, more_sargs,
            if optional = Optional &&
              (List.mem_assoc "" sargs || List.mem_assoc "" more_sargs)
            then begin
              may_warn funct.exp_loc
                (Warnings.Without_principality "eliminated optional argument");
              ignored := (l,ty,lv) :: !ignored;
              Some (fun () -> option_none (instance ty) Location.none)
            end else begin
              may_warn funct.exp_loc
                (Warnings.Without_principality "commuted an argument");
              None
            end
        in
        let omitted =
          if arg = None then (l,ty,lv) :: omitted else omitted in
        let ty_old = if sargs = [] then ty_fun else ty_old in
        type_args ((arg,optional)::args) omitted ty_fun ty_fun0
          ty_old sargs more_sargs
    | _ ->
        match sargs with
          (l, sarg0) :: _ when ignore_labels ->
            raise(Error(sarg0.pexp_loc, Apply_wrong_label(l, ty_old)))
        | _ ->
            type_unknown_args args omitted ty_fun0
              (sargs @ more_sargs)
  in
  match funct.exp_desc, sargs with
    (* Special case for ignore: avoid discarding warning *)
    Texp_ident (_, {val_kind=Val_prim{Primitive.prim_name="%ignore"}}),
    ["", sarg] ->
      let ty_arg, ty_res = filter_arrow env (instance funct.exp_type) "" in
      let exp = type_expect env sarg ty_arg in
      begin match (expand_head env exp.exp_type).desc with
      | Tarrow _ ->
          Location.prerr_warning exp.exp_loc Warnings.Partial_application
      | Tvar ->
          add_delayed_check (fun () -> check_application_result env false exp)
      | _ -> ()
      end;
      ([Some exp, Required], ty_res)
  | _ ->
      let ty = funct.exp_type in
      if ignore_labels then
        type_args [] [] ty (instance ty) ty [] sargs
      else
        type_args [] [] ty (instance ty) ty sargs []

and type_construct env loc lid sarg explicit_arity ty_expected =
  let constr = Typetexp.find_constructor env loc lid in
  let sargs =
    match sarg with
      None -> []
    | Some {pexp_desc = Pexp_tuple sel} when explicit_arity -> sel
    | Some {pexp_desc = Pexp_tuple sel} when constr.cstr_arity > 1 -> sel
    | Some se -> [se] in
  if List.length sargs <> constr.cstr_arity then
    raise(Error(loc, Constructor_arity_mismatch
                  (lid, constr.cstr_arity, List.length sargs)));
  if !Clflags.principal then (begin_def (); begin_def ());
  let (ty_args, ty_res) = instance_constructor constr in
  let texp =
    re {
      exp_desc = Texp_construct(constr, []);
      exp_loc = loc;
      exp_type = ty_res;
      exp_env = env } in
  if !Clflags.principal then begin
    end_def ();
    generalize_structure ty_res;
    unify_exp env {texp with exp_type = instance ty_res}
                  (instance ty_expected);
    end_def ();
    List.iter generalize_structure ty_args;
    generalize_structure ty_res;
  end;
<<<<<<< HEAD
  let texp = {texp with exp_type = instance ty_res} in
  if not !Clflags.principal then unify_exp env texp (instance ty_expected);
  let args = List.map2 (type_argument env) sargs ty_args in
  if constr.cstr_private = Private then
    raise(Error(loc, Private_type ty_res));
  { texp with exp_desc = Texp_construct(constr, args)}

(* Typing of an expression with an expected type.
   Some constructs are treated specially to provide better error messages. *)

and type_expect ?in_function env sexp ty_expected' =
  let loc = sexp.pexp_loc in
  let ty_expected = instance ty_expected' in
  match sexp.pexp_desc with
    Pexp_constant(Const_string s as cst) ->
      let exp =
        re {
          exp_desc = Texp_constant cst;
          exp_loc = loc;
          exp_type =
            (* Terrible hack for format strings *)
            begin match (repr (expand_head env ty_expected)).desc with
              Tconstr(path, _, _) when Path.same path Predef.path_format6 ->
                type_format loc s
            | _ -> instance Predef.type_string
            end;
          exp_env = env } in
      unify_exp env exp ty_expected;
      exp
  | Pexp_construct(lid, sarg, explicit_arity) ->
      type_construct env loc lid sarg explicit_arity ty_expected'
  | Pexp_variant(l, Some sarg) ->
      begin try match expand_head env ty_expected' with
      | {desc = Tvariant row} ->
          let row = row_repr row in
          begin match row_field_repr (List.assoc l row.row_fields) with
            Rpresent (Some ty) ->
              let arg = type_argument env sarg ty in
              re { exp_desc = Texp_variant(l, Some arg);
                   exp_loc = loc;
                   exp_type = ty_expected;
                   exp_env = env }
          | _ -> raise Not_found
          end
      | _ -> raise Not_found
      with Not_found ->
        let exp = type_exp env sexp in
        unify_exp env exp ty_expected;
        exp
      end
  | Pexp_let(rec_flag, spat_sexp_list, sbody) ->
      let (pat_exp_list, new_env, unpacks) =
        type_let env rec_flag spat_sexp_list None true in
      let body =
        type_expect new_env (wrap_unpacks sbody unpacks) ty_expected in
      re {
        exp_desc = Texp_let(rec_flag, pat_exp_list, body);
        exp_loc = loc;
        exp_type = body.exp_type;
        exp_env = env }
  | Pexp_sequence(sexp1, sexp2) ->
      let exp1 = type_statement env sexp1 in
      let exp2 = type_expect env sexp2 ty_expected in
      re {
        exp_desc = Texp_sequence(exp1, exp2);
        exp_loc = loc;
        exp_type = exp2.exp_type;
        exp_env = env }
  | Pexp_function (l, Some default, [spat, sbody]) ->
      let default_loc = default.pexp_loc in
      let scases = [
         {ppat_loc = default_loc;
          ppat_desc =
            Ppat_construct
              (Longident.(Ldot (Lident "*predef*", "Some")),
               Some {ppat_loc = default_loc; ppat_desc = Ppat_var "*sth*"},
               false)},
         {pexp_loc = default_loc;
          pexp_desc = Pexp_ident(Longident.Lident "*sth*")};
         {ppat_loc = default_loc;
          ppat_desc = Ppat_construct
            (Longident.(Ldot (Lident "*predef*", "None")), None, false)},
         default;
      ] in
      let smatch = {
        pexp_loc = loc;
        pexp_desc =
          Pexp_match ({
            pexp_loc = loc;
            pexp_desc = Pexp_ident(Longident.Lident "*opt*")
            },
            scases
          )
      } in
      let sfun = {
        pexp_loc = loc;
        pexp_desc =
         Pexp_function (
           l, None,
           [ {ppat_loc = loc;
              ppat_desc = Ppat_var "*opt*"},
             {pexp_loc = loc;
              pexp_desc = Pexp_let(Default, [spat, smatch], sbody);
             }
           ]
         )
      } in
      type_expect ?in_function env sfun ty_expected'
  | Pexp_function (l, _, caselist) ->
      let (loc_fun, ty_fun) =
        match in_function with Some p -> p
        | None -> (loc, ty_expected)
      in
      if !Clflags.principal then begin_def ();
      let (ty_arg, ty_res) =
        try filter_arrow env (instance ty_expected') l
        with Unify _ ->
          match expand_head env ty_expected with
            {desc = Tarrow _} as ty ->
              raise(Error(loc, Abstract_wrong_label(l, ty)))
          | _ ->
              raise(Error(loc_fun,
                          Too_many_arguments (in_function <> None, ty_fun)))
      in
      let ty_arg =
        if is_optional l then
          let tv = newvar() in
          begin
            try unify env (instance ty_arg) (type_option tv)
            with Unify _ -> assert false
          end;
          type_option tv
        else ty_arg
      in
      if !Clflags.principal then begin
        end_def ();
        generalize_structure ty_arg;
        generalize_structure ty_res
      end;
      let cases, partial =
        type_cases ~in_function:(loc_fun,ty_fun) env ty_arg ty_res
          (Some loc) caselist in
      let not_function ty =
        let ls, tvar = list_labels env ty in
        ls = [] && not tvar
      in
      if is_optional l && not_function ty_res then
        Location.prerr_warning (fst (List.hd cases)).pat_loc
          Warnings.Unerasable_optional_argument;
      re {
        exp_desc = Texp_function(cases, partial);
        exp_loc = loc;
        exp_type = instance (newgenty (Tarrow(l, ty_arg, ty_res, Cok)));
        exp_env = env }
  | Pexp_when(scond, sbody) ->
      let cond = type_expect env scond (instance Predef.type_bool) in
      let body = type_expect env sbody ty_expected in
      re {
        exp_desc = Texp_when(cond, body);
        exp_loc = loc;
        exp_type = body.exp_type;
        exp_env = env }
  | Pexp_poly(sbody, sty) ->
      let ty =
        match sty with None -> repr ty_expected
        | Some sty ->
            let ty = Typetexp.transl_simple_type env false sty in
            repr ty
      in
      let set_type ty =
        unify_exp env
          { exp_desc = Texp_tuple [];
            exp_loc = loc;
            exp_type = ty; exp_env = env } ty_expected in
      begin
        match ty.desc with
          Tpoly (ty', []) ->
            if sty <> None then set_type ty;
            let exp = type_expect env sbody ty' in
            re { exp with exp_type = ty }
        | Tpoly (ty', tl) ->
            if sty <> None then set_type ty;
            (* One more level to generalize locally *)
            begin_def ();
            let vars, ty'' = instance_poly true tl ty' in
            let exp = type_expect env sbody ty'' in
            end_def ();
            check_univars env false "method" exp ty_expected vars;
            re { exp with exp_type = ty }
        | _ -> assert false
      end
  | Pexp_pack m ->
      let (p, nl, tl) =
        match Ctype.expand_head env ty_expected with
          {desc = Tpackage (p, nl, tl)} ->
            if !Clflags.principal &&
              (Ctype.expand_head env ty_expected').level < Btype.generic_level
            then
              Location.prerr_warning loc
                (Warnings.Not_principal "this module packing");
            (p, nl, tl)
        | {desc = Tvar} ->
            raise (Error (loc, Cannot_infer_signature))
        | _ ->
            raise (Error (loc, Not_a_packed_module ty_expected))
      in
      let context = Typetexp.narrow () in
      let (modl, tl') = !type_package env m p nl tl in
      Typetexp.widen context;
      let exp = {
        exp_desc = Texp_pack modl;
        exp_loc = loc;
        exp_type = newty (Tpackage (p, nl, tl'));
        exp_env = env } in
      unify_exp env exp ty_expected;
      re {exp with exp_type = ty_expected}
  | _ ->
      let exp = type_exp env sexp in
      unify_exp env exp ty_expected;
      exp
=======
  let ty_args0, ty_res =
    match instance_list (ty_res :: ty_args) with
      t :: tl -> tl, t
    | _ -> assert false
  in
  let texp = {texp with exp_type = instance ty_res} in
  if not !Clflags.principal then unify_exp env texp (instance ty_expected);
  let args = List.map2 (fun e (t,t0) -> type_argument env e t t0) sargs
      (List.combine ty_args ty_args0) in
  if constr.cstr_private = Private then
    raise(Error(loc, Private_type ty_res));
  { texp with exp_desc = Texp_construct(constr, args)}
>>>>>>> 4bf2bdb9

(* Typing of statements (expressions whose values are discarded) *)

and type_statement env sexp =
  let loc = sexp.pexp_loc in
  begin_def();
  let exp = type_exp env sexp in
  end_def();
  if !Clflags.strict_sequence then
    let expected_ty = instance Predef.type_unit in
    unify_exp env exp expected_ty;
    exp else
  let ty = expand_head env exp.exp_type and tv = newvar() in
  begin match ty.desc with
  | Tarrow _ ->
      Location.prerr_warning loc Warnings.Partial_application
  | Tconstr (p, _, _) when Path.same p Predef.path_unit -> ()
  | Tvar when ty.level > tv.level ->
      Location.prerr_warning loc Warnings.Nonreturning_statement
  | Tvar ->
      add_delayed_check (fun () -> check_application_result env true exp)
  | _ ->
      Location.prerr_warning loc Warnings.Statement_type
  end;
  unify_var env tv ty;
  exp

(* Typing of match cases *)

<<<<<<< HEAD
and type_cases ?in_function env ty_arg ty_res partial_loc caselist =
=======
and type_cases ?in_function env ty_arg ty_res partial_flag loc caselist =
  begin_def ();
  Ident.set_current_time (get_current_level ()); 
  let lev = Ident.current_time () in
  Ctype.init_def (lev+1000);
>>>>>>> 4bf2bdb9
  if !Clflags.principal then begin_def (); (* propagation of the argument *)
  let ty_arg' = newvar () in
  let dont_propagate =
    List.exists (fun (p,_) -> contains_polymorphic_variant p) caselist in
  let pattern_force = ref [] in
  (* Format.printf "@[%i %i@ %a@]@." lev (get_current_level())
    Printtyp.raw_type_expr ty_arg; *)
  let pat_env_list =
    List.map
      (fun (spat, sexp) ->
        let loc = sexp.pexp_loc in
        if !Clflags.principal then begin_def (); (* propagation of pattern *)
        let scope = Some (Annot.Idef loc) in
<<<<<<< HEAD
        let (pat, ext_env, force, unpacks) = type_pattern env spat scope in
=======
        let (pat, ext_env, force, unpacks) = 
          let partial =
            if !Clflags.principal then Some false else None in
          let ty_arg =
            if dont_propagate then newvar () else instance ?partial ty_arg
          in type_pattern ~lev env spat scope ty_arg 
        in      
>>>>>>> 4bf2bdb9
        pattern_force := force @ !pattern_force;
        let pat =
          if !Clflags.principal then begin
            end_def ();
            iter_pattern (fun {pat_type=t} -> generalize_structure t) pat;
            { pat with pat_type = instance pat.pat_type }
          end else pat
        in
        unify_pat env pat ty_arg';
        (pat, (ext_env, unpacks)))
      caselist in
  (* Check for polymorphic variants to close *)
  let patl = List.map fst pat_env_list in
  if List.exists has_variants patl then begin
    Parmatch.pressure_variants env patl;
    List.iter (iter_pattern finalize_variant) patl
  end;
  (* `Contaminating' unifications start here *)
  List.iter (fun f -> f()) !pattern_force;
  begin match pat_env_list with [] -> ()
  | (pat, _) :: _ -> unify_pat env pat (instance ty_arg)
  end;
  if !Clflags.principal then begin
    let patl = List.map fst pat_env_list in
    List.iter (iter_pattern (fun {pat_type=t} -> unify_var env t (newvar())))
      patl;
    end_def ();
    List.iter (iter_pattern (fun {pat_type=t} -> generalize_structure t)) patl
  end;
  let in_function = if List.length caselist = 1 then in_function else None in
  let ty_arg' = instance ty_arg in
  let cases =
    List.map2
      (fun (pat, (ext_env, unpacks)) (spat, sexp) ->
        let sexp = wrap_unpacks sexp unpacks in
<<<<<<< HEAD
        let exp = type_expect ?in_function ext_env sexp ty_res in
        ({pat with pat_type = ty_arg'}, exp))
=======
        let ty_res' =
          if !Clflags.principal then begin
            begin_def ();
            let ty = instance ~partial:true ty_res in
            end_def ();
            generalize_structure ty; ty
          end else ty_res in
        (* Format.printf "@[%i %i, ty_res' =@ %a@]@." lev (get_current_level())
          Printtyp.raw_type_expr ty_res'; *)
        let exp = type_expect ?in_function ext_env sexp ty_res' in
        ({pat with pat_type = ty_arg'},
         {exp with exp_type = instance ty_res'}))
>>>>>>> 4bf2bdb9
      pat_env_list caselist
  in
  if !Clflags.principal then begin
    let ty_res' = instance ty_res in
    List.iter (fun (_,exp) -> unify_exp env exp ty_res') cases
  end;
  end_def ();
  (* Ensure that existential types do not escape *)
  unify_exp_types loc env (instance ty_res) (newvar ()) ;
  let partial =
    if partial_flag then
      Parmatch.check_partial_gadt (partial_pred ~lev env ty_arg) loc cases
    else
      Partial
  in
  add_delayed_check (fun () -> Parmatch.check_unused env cases);
  cases, partial

(* Typing of let bindings *)

and type_let env rec_flag spat_sexp_list scope allow =
  begin_def();
  if !Clflags.principal then begin_def ();
<<<<<<< HEAD
  let spatl = List.map (fun (spat, sexp) -> spat) spat_sexp_list in
  let (pat_list, new_env, force, unpacks) =
    type_pattern_list env spatl scope allow in
=======
  let spatl =
    List.map
      (fun (spat, sexp) ->
        match spat.ppat_desc, sexp.pexp_desc with
          (Ppat_any | Ppat_constraint _), _ -> spat
        | _, Pexp_constraint (_, _, Some sty)
        | _, Pexp_constraint (_, Some sty, None) when !Clflags.principal ->
            (* propagate type annotation to pattern,
               to allow it to be generalized in -principal mode *)
            {ppat_desc = Ppat_constraint
               (spat, {ptyp_desc=Ptyp_poly([],sty);
                       ptyp_loc={sty.ptyp_loc with Location.loc_ghost=true}});
             ppat_loc = {spat.ppat_loc with Location.loc_ghost=true}}
        | _ -> spat)
      spat_sexp_list in
  let nvs = List.map (fun _ -> newvar ()) spatl in
  let (pat_list, new_env, force, unpacks) = 
    type_pattern_list env spatl scope nvs allow in
>>>>>>> 4bf2bdb9
  if rec_flag = Recursive then
    List.iter2
      (fun pat (_, sexp) ->
        let pat =
          match pat.pat_type.desc with
          | Tpoly (ty, tl) ->
              {pat with pat_type = snd (instance_poly false tl ty)}
          | _ -> pat
        in unify_pat env pat (type_approx env sexp))
      pat_list spat_sexp_list;
  let pat_list =
    if !Clflags.principal then begin
      end_def ();
      List.map
        (fun pat ->
          iter_pattern (fun pat -> generalize_structure pat.pat_type) pat;
          {pat with pat_type = instance pat.pat_type})
        pat_list
    end else pat_list in
  (* Polymoprhic variant processing *)
  List.iter
    (fun pat ->
      if has_variants pat then begin
        Parmatch.pressure_variants env [pat];
        iter_pattern finalize_variant pat
      end)
    pat_list;
  (* Only bind pattern variables after generalizing *)
  List.iter (fun f -> f()) force;
  let exp_env =
    match rec_flag with Nonrecursive | Default -> env | Recursive -> new_env in
  let exp_list =
    List.map2
      (fun (spat, sexp) pat ->
        let sexp =
          if rec_flag = Recursive then wrap_unpacks sexp unpacks else sexp in
        match pat.pat_type.desc with
        | Tpoly (ty, tl) ->
            begin_def ();
            if !Clflags.principal then begin_def ();
            let vars, ty' = instance_poly true tl ty in
            if !Clflags.principal then begin
              end_def ();
              generalize_structure ty'
            end;
            let exp = type_expect exp_env sexp ty' in
            end_def ();
            check_univars env true "definition" exp pat.pat_type vars;
            {exp with exp_type = instance exp.exp_type}
        | _ -> type_expect exp_env sexp pat.pat_type)
      spat_sexp_list pat_list in
  List.iter2
    (fun pat exp -> ignore(Parmatch.check_partial pat.pat_loc [pat, exp]))
    pat_list exp_list;
  end_def();
  List.iter2
    (fun pat exp ->
       if not (is_nonexpansive exp) then
         iter_pattern (fun pat -> generalize_expansive env pat.pat_type) pat)
    pat_list exp_list;
  List.iter
    (fun pat -> iter_pattern 
      (fun pat -> generalize pat.pat_type) pat)
    pat_list;
  (List.combine pat_list exp_list, new_env, unpacks)

(* Typing of toplevel bindings *)

let type_let env rec_flag spat_sexp_list scope =
  let (pat_exp_list, new_env, unpacks) =
    type_let env rec_flag spat_sexp_list scope false in
  (pat_exp_list, new_env)

let type_binding env rec_flag spat_sexp_list scope =
  Typetexp.reset_type_variables();
  type_let env rec_flag spat_sexp_list scope

(* Typing of toplevel expressions *)

let type_expression env sexp =
  Typetexp.reset_type_variables();
  begin_def();
  let exp = type_exp env sexp in
  end_def();
  if is_nonexpansive exp then generalize exp.exp_type
  else generalize_expansive env exp.exp_type;
  exp

(* Error report *)

open Format
open Printtyp

let report_error ppf = function
  | Polymorphic_label lid ->
      fprintf ppf "@[The record field label %a is polymorphic.@ %s@]"
        longident lid "You cannot instantiate it in a pattern."
  | Constructor_arity_mismatch(lid, expected, provided) ->
      fprintf ppf
       "@[The constructor %a@ expects %i argument(s),@ \
        but is applied here to %i argument(s)@]"
       longident lid expected provided
  | Label_mismatch(lid, trace) ->
      report_unification_error ppf trace
        (function ppf ->
           fprintf ppf "The record field label %a@ belongs to the type"
                   longident lid)
        (function ppf ->
           fprintf ppf "but is mixed here with labels of type")
  | Pattern_type_clash trace ->
      report_unification_error ppf trace
        (function ppf ->
           fprintf ppf "This pattern matches values of type")
        (function ppf ->
           fprintf ppf "but a pattern was expected which matches values of type")
  | Multiply_bound_variable name ->
      fprintf ppf "Variable %s is bound several times in this matching" name
  | Orpat_vars id ->
      fprintf ppf "Variable %s must occur on both sides of this | pattern"
        (Ident.name id)
  | Expr_type_clash trace ->
      report_unification_error ppf trace
        (function ppf ->
           fprintf ppf "This expression has type")
        (function ppf ->
           fprintf ppf "but an expression was expected of type")
  | Apply_non_function typ ->
      begin match (repr typ).desc with
        Tarrow _ ->
          fprintf ppf "This function is applied to too many arguments;@ ";
          fprintf ppf "maybe you forgot a `;'"
      | _ ->
          fprintf ppf
            "This expression is not a function; it cannot be applied"
      end
  | Apply_wrong_label (l, ty) ->
      let print_label ppf = function
        | "" -> fprintf ppf "without label"
        | l ->
            fprintf ppf "with label %s%s" (if is_optional l then "" else "~") l
      in
      reset_and_mark_loops ty;
      fprintf ppf
        "@[<v>@[<2>The function applied to this argument has type@ %a@]@.\
          This argument cannot be applied %a@]"
        type_expr ty print_label l
  | Label_multiply_defined lid ->
      fprintf ppf "The record field label %a is defined several times"
              longident lid
  | Label_missing labels ->
      let print_labels ppf = List.iter (fun lbl -> fprintf ppf "@ %s" lbl) in
      fprintf ppf "@[<hov>Some record field labels are undefined:%a@]"
        print_labels labels
  | Label_not_mutable lid ->
      fprintf ppf "The record field label %a is not mutable" longident lid
  | Incomplete_format s ->
      fprintf ppf "Premature end of format string ``%S''" s
  | Bad_conversion (fmt, i, c) ->
      fprintf ppf
        "Bad conversion %%%c, at char number %d \
         in format string ``%s''" c i fmt
  | Undefined_method (ty, me) ->
      reset_and_mark_loops ty;
      fprintf ppf
        "@[<v>@[This expression has type@;<1 2>%a@]@,\
         It has no method %s@]" type_expr ty me
  | Undefined_inherited_method me ->
      fprintf ppf "This expression has no method %s" me
  | Virtual_class cl ->
      fprintf ppf "Cannot instantiate the virtual class %a"
        longident cl
  | Unbound_instance_variable v ->
      fprintf ppf "Unbound instance variable %s" v
  | Instance_variable_not_mutable (b, v) ->
      if b then
        fprintf ppf "The instance variable %s is not mutable" v
      else
        fprintf ppf "The value %s is not an instance variable" v
  | Not_subtype(tr1, tr2) ->
      report_subtyping_error ppf tr1 "is not a subtype of" tr2
  | Outside_class ->
      fprintf ppf "This object duplication occurs outside a method definition"
  | Value_multiply_overridden v ->
      fprintf ppf "The instance variable %s is overridden several times" v
  | Coercion_failure (ty, ty', trace, b) ->
      report_unification_error ppf trace
        (function ppf ->
           let ty, ty' = prepare_expansion (ty, ty') in
           fprintf ppf
             "This expression cannot be coerced to type@;<1 2>%a;@ it has type"
           (type_expansion ty) ty')
        (function ppf ->
           fprintf ppf "but is here used with type");
      if b then
        fprintf ppf ".@.@[<hov>%s@ %s@]"
          "This simple coercion was not fully general."
          "Consider using a double coercion."
  | Too_many_arguments (in_function, ty) ->
      reset_and_mark_loops ty;
      if in_function then begin
        fprintf ppf "This function expects too many arguments,@ ";
        fprintf ppf "it should have type@ %a"
          type_expr ty
      end else begin
        fprintf ppf "This expression should not be a function,@ ";
        fprintf ppf "the expected type is@ %a"
          type_expr ty
      end
  | Abstract_wrong_label (l, ty) ->
      let label_mark = function
        | "" -> "but its first argument is not labelled"
        |  l -> sprintf "but its first argument is labelled ~%s" l in
      reset_and_mark_loops ty;
      fprintf ppf "@[<v>@[<2>This function should have type@ %a@]@,%s@]"
      type_expr ty (label_mark l)
  | Scoping_let_module(id, ty) ->
      reset_and_mark_loops ty;
      fprintf ppf
       "This `let module' expression has type@ %a@ " type_expr ty;
      fprintf ppf
       "In this type, the locally bound module name %s escapes its scope" id
  | Masked_instance_variable lid ->
      fprintf ppf
        "The instance variable %a@ \
         cannot be accessed from the definition of another instance variable"
        longident lid
  | Private_type ty ->
      fprintf ppf "Cannot create values of the private type %a" type_expr ty
  | Private_label (lid, ty) ->
      fprintf ppf "Cannot assign field %a of the private type %a"
        longident lid type_expr ty
  | Not_a_variant_type lid ->
      fprintf ppf "The type %a@ is not a variant type" longident lid
  | Incoherent_label_order ->
      fprintf ppf "This function is applied to arguments@ ";
      fprintf ppf "in an order different from other calls.@ ";
      fprintf ppf "This is only allowed when the real type is known."
  | Less_general (kind, trace) ->
      report_unification_error ppf trace
        (fun ppf -> fprintf ppf "This %s has type" kind)
        (fun ppf -> fprintf ppf "which is less general than")
<<<<<<< HEAD
=======
  | Recursive_local_constraint trace ->
      report_unification_error ppf trace
        (function ppf ->
           fprintf ppf "Recursive local constraint when unifying")
        (function ppf ->
           fprintf ppf "with")      
>>>>>>> 4bf2bdb9
  | Modules_not_allowed ->
      fprintf ppf "Modules are not allowed in this pattern."
  | Cannot_infer_signature ->
      fprintf ppf
        "The signature for this packaged module couldn't be inferred."
  | Not_a_packed_module ty ->
      fprintf ppf
        "This expression is packed module, but the expected type is@ %a"
<<<<<<< HEAD
        type_expr ty
=======
        type_expr ty
  | Unexpected_existential ->
      fprintf ppf
        "Unexpected existential"    
>>>>>>> 4bf2bdb9
<|MERGE_RESOLUTION|>--- conflicted
+++ resolved
@@ -56,18 +56,11 @@
   | Not_a_variant_type of Longident.t
   | Incoherent_label_order
   | Less_general of string * (type_expr * type_expr) list
-<<<<<<< HEAD
   | Modules_not_allowed
   | Cannot_infer_signature
   | Not_a_packed_module of type_expr
-=======
-        (* GADT: new error message for recursive local constraints *)
   | Recursive_local_constraint of (type_expr * type_expr) list
-  | Modules_not_allowed
-  | Cannot_infer_signature
-  | Not_a_packed_module of type_expr
   | Unexpected_existential
->>>>>>> 4bf2bdb9
 
 exception Error of Location.t * error
 
@@ -513,25 +506,12 @@
         pat_type = expected_ty;
         pat_env = !env }
   | Ppat_unpack name ->
-      let ty = newvar() in
-      let id = enter_variable loc name ty ~is_module:true in
+      let id = enter_variable loc name expected_ty ~is_module:true in
       rp {
         pat_desc = Tpat_var id;
         pat_loc = loc;
-        pat_type = ty;
-<<<<<<< HEAD
-        pat_env = env }
-  | Ppat_unpack name ->
-      let ty = newvar() in
-      let id = enter_variable loc name ty ~is_module:true in
-      rp {
-        pat_desc = Tpat_var id;
-        pat_loc = loc;
-        pat_type = ty;
-        pat_env = env }
-=======
+        pat_type = expected_ty;
         pat_env = !env }
->>>>>>> 4bf2bdb9
   | Ppat_constraint({ppat_desc=Ppat_var name; ppat_loc=loc},
                     ({ptyp_desc=Ptyp_poly _} as sty)) ->
       (* explicitly polymorphic type *)
@@ -768,18 +748,6 @@
     pv env,
    get_ref module_variables)
 
-<<<<<<< HEAD
-let type_pattern env spat scope =
-  reset_pattern scope true;
-  let pat = type_pat env spat in
-  let new_env, unpacks = add_pattern_variables env in
-  (pat, new_env, get_ref pattern_force, unpacks)
-
-let type_pattern_list env spatl scope allow =
-  reset_pattern scope allow;
-  let patl = List.map (type_pat env) spatl in
-  let new_env, unpacks = add_pattern_variables env in
-=======
 let type_pattern ~lev env spat scope expected_ty  = 
   reset_pattern scope true;
   let new_env = ref env in 
@@ -792,17 +760,12 @@
   let new_env = ref env in 
   let patl = List.map2 (type_pat new_env) spatl expected_tys in
   let new_env, unpacks = add_pattern_variables !new_env in
->>>>>>> 4bf2bdb9
   (patl, new_env, get_ref pattern_force, unpacks)
 
 let type_class_arg_pattern cl_num val_env met_env l spat =
   reset_pattern None false;
-<<<<<<< HEAD
-  let pat = type_pat val_env spat in
-=======
   let nv = newvar () in 
   let pat = type_pat (ref val_env) spat nv in
->>>>>>> 4bf2bdb9
   if has_variants pat then begin
     Parmatch.pressure_variants val_env [pat];
     iter_pattern finalize_variant pat
@@ -830,12 +793,8 @@
                        "selfpat-" ^ cl_num))
   in
   reset_pattern None false;
-<<<<<<< HEAD
-  let pat = type_pat val_env spat in
-=======
   let nv = newvar() in 
   let pat = type_pat (ref val_env) spat nv in
->>>>>>> 4bf2bdb9
   List.iter (fun f -> f()) (get_ref pattern_force);
   let meths = ref Meths.empty in
   let vars = ref Vars.empty in
@@ -1245,16 +1204,6 @@
     | _ -> iter_ppat loop p
   in
   try loop p; false with Exit -> true
-
-let wrap_unpacks sexp unpacks =
-  List.fold_left
-    (fun sexp (name, loc) ->
-      {pexp_loc = sexp.pexp_loc; pexp_desc = Pexp_letmodule (
-       name,
-       {pmod_loc = loc; pmod_desc = Pmod_unpack
-          {pexp_desc=Pexp_ident(Longident.Lident name); pexp_loc=loc}},
-       sexp)})
-    sexp unpacks
 
 let wrap_unpacks sexp unpacks =
   List.fold_left
@@ -1351,12 +1300,8 @@
       in
       let (pat_exp_list, new_env, unpacks) =
         type_let env rec_flag spat_sexp_list scp true in
-<<<<<<< HEAD
-      let body = type_exp new_env (wrap_unpacks sbody unpacks) in
-=======
       let body =
         type_expect new_env (wrap_unpacks sbody unpacks) ty_expected in
->>>>>>> 4bf2bdb9
       re {
         exp_desc = Texp_let(rec_flag, pat_exp_list, body);
         exp_loc = loc;
@@ -1484,10 +1429,6 @@
           end_def ();
           generalize_structure arg.exp_type;
       end;
-<<<<<<< HEAD
-      let ty_res = newvar() in
-=======
->>>>>>> 4bf2bdb9
       let cases, partial =
         type_cases env arg.exp_type ty_expected true loc caselist
       in
@@ -1499,11 +1440,7 @@
   | Pexp_try(sbody, caselist) ->
       let body = type_expect env sbody ty_expected in
       let cases, _ =
-<<<<<<< HEAD
-        type_cases env Predef.type_exn body.exp_type None caselist in
-=======
         type_cases env Predef.type_exn ty_expected false loc caselist in
->>>>>>> 4bf2bdb9
       re {
         exp_desc = Texp_try(body, cases);
         exp_loc = loc;
@@ -1708,16 +1645,9 @@
             if !Clflags.principal then begin
               end_def ();
               generalize_structure ty;
-<<<<<<< HEAD
-              let ty2 = instance ty in
-              (type_argument env sarg ty, ty2)
-            end else
-              (type_argument env sarg ty, ty)
-=======
               (type_argument env sarg ty (instance ty), instance ty)
             end else
               (type_argument env sarg ty ty, ty)
->>>>>>> 4bf2bdb9
         | (None, Some sty') ->
             let (ty', force) =
               Typetexp.transl_simple_type_delayed env sty'
@@ -1785,15 +1715,9 @@
               end_def ();
               generalize_structure ty;
               generalize_structure ty';
-<<<<<<< HEAD
-              (type_argument env sarg ty, instance ty')
-            end else
-              (type_argument env sarg ty, ty')
-=======
               (type_argument env sarg ty (instance ty), instance ty')
             end else
               (type_argument env sarg ty ty, ty')
->>>>>>> 4bf2bdb9
       in
       rue {
         exp_desc = arg.exp_desc;
@@ -2103,11 +2027,6 @@
 
       (* non-expansive if the body is non-expansive, so we don't introduce
          any new extra node in the typed AST. *)
-<<<<<<< HEAD
-      re { body with exp_loc = sexp.pexp_loc; exp_type = ety }
-  | Pexp_pack m ->
-      raise (Error (loc, Cannot_infer_signature))
-=======
       rue { body with exp_loc = sexp.pexp_loc; exp_type = ety }
   | Pexp_pack m ->
       let (p, nl, tl) =
@@ -2132,7 +2051,6 @@
         exp_loc = loc;
         exp_type = newty (Tpackage (p, nl, tl'));
         exp_env = env }
->>>>>>> 4bf2bdb9
   | Pexp_open (lid, e) ->
       type_expect (!type_open env sexp.pexp_loc lid) e ty_expected
 
@@ -2250,13 +2168,9 @@
            Texp_let (Nonrecursive, [let_pat, texp], func let_var) }
       end
   | _ ->
-<<<<<<< HEAD
-      type_expect env sarg ty_expected'
-=======
       let texp = type_expect env sarg ty_expected' in
       unify_exp env texp ty_expected;
       texp
->>>>>>> 4bf2bdb9
 
 and type_application env funct sargs =
   (* funct.exp_type may be generic *)
@@ -2463,228 +2377,6 @@
     List.iter generalize_structure ty_args;
     generalize_structure ty_res;
   end;
-<<<<<<< HEAD
-  let texp = {texp with exp_type = instance ty_res} in
-  if not !Clflags.principal then unify_exp env texp (instance ty_expected);
-  let args = List.map2 (type_argument env) sargs ty_args in
-  if constr.cstr_private = Private then
-    raise(Error(loc, Private_type ty_res));
-  { texp with exp_desc = Texp_construct(constr, args)}
-
-(* Typing of an expression with an expected type.
-   Some constructs are treated specially to provide better error messages. *)
-
-and type_expect ?in_function env sexp ty_expected' =
-  let loc = sexp.pexp_loc in
-  let ty_expected = instance ty_expected' in
-  match sexp.pexp_desc with
-    Pexp_constant(Const_string s as cst) ->
-      let exp =
-        re {
-          exp_desc = Texp_constant cst;
-          exp_loc = loc;
-          exp_type =
-            (* Terrible hack for format strings *)
-            begin match (repr (expand_head env ty_expected)).desc with
-              Tconstr(path, _, _) when Path.same path Predef.path_format6 ->
-                type_format loc s
-            | _ -> instance Predef.type_string
-            end;
-          exp_env = env } in
-      unify_exp env exp ty_expected;
-      exp
-  | Pexp_construct(lid, sarg, explicit_arity) ->
-      type_construct env loc lid sarg explicit_arity ty_expected'
-  | Pexp_variant(l, Some sarg) ->
-      begin try match expand_head env ty_expected' with
-      | {desc = Tvariant row} ->
-          let row = row_repr row in
-          begin match row_field_repr (List.assoc l row.row_fields) with
-            Rpresent (Some ty) ->
-              let arg = type_argument env sarg ty in
-              re { exp_desc = Texp_variant(l, Some arg);
-                   exp_loc = loc;
-                   exp_type = ty_expected;
-                   exp_env = env }
-          | _ -> raise Not_found
-          end
-      | _ -> raise Not_found
-      with Not_found ->
-        let exp = type_exp env sexp in
-        unify_exp env exp ty_expected;
-        exp
-      end
-  | Pexp_let(rec_flag, spat_sexp_list, sbody) ->
-      let (pat_exp_list, new_env, unpacks) =
-        type_let env rec_flag spat_sexp_list None true in
-      let body =
-        type_expect new_env (wrap_unpacks sbody unpacks) ty_expected in
-      re {
-        exp_desc = Texp_let(rec_flag, pat_exp_list, body);
-        exp_loc = loc;
-        exp_type = body.exp_type;
-        exp_env = env }
-  | Pexp_sequence(sexp1, sexp2) ->
-      let exp1 = type_statement env sexp1 in
-      let exp2 = type_expect env sexp2 ty_expected in
-      re {
-        exp_desc = Texp_sequence(exp1, exp2);
-        exp_loc = loc;
-        exp_type = exp2.exp_type;
-        exp_env = env }
-  | Pexp_function (l, Some default, [spat, sbody]) ->
-      let default_loc = default.pexp_loc in
-      let scases = [
-         {ppat_loc = default_loc;
-          ppat_desc =
-            Ppat_construct
-              (Longident.(Ldot (Lident "*predef*", "Some")),
-               Some {ppat_loc = default_loc; ppat_desc = Ppat_var "*sth*"},
-               false)},
-         {pexp_loc = default_loc;
-          pexp_desc = Pexp_ident(Longident.Lident "*sth*")};
-         {ppat_loc = default_loc;
-          ppat_desc = Ppat_construct
-            (Longident.(Ldot (Lident "*predef*", "None")), None, false)},
-         default;
-      ] in
-      let smatch = {
-        pexp_loc = loc;
-        pexp_desc =
-          Pexp_match ({
-            pexp_loc = loc;
-            pexp_desc = Pexp_ident(Longident.Lident "*opt*")
-            },
-            scases
-          )
-      } in
-      let sfun = {
-        pexp_loc = loc;
-        pexp_desc =
-         Pexp_function (
-           l, None,
-           [ {ppat_loc = loc;
-              ppat_desc = Ppat_var "*opt*"},
-             {pexp_loc = loc;
-              pexp_desc = Pexp_let(Default, [spat, smatch], sbody);
-             }
-           ]
-         )
-      } in
-      type_expect ?in_function env sfun ty_expected'
-  | Pexp_function (l, _, caselist) ->
-      let (loc_fun, ty_fun) =
-        match in_function with Some p -> p
-        | None -> (loc, ty_expected)
-      in
-      if !Clflags.principal then begin_def ();
-      let (ty_arg, ty_res) =
-        try filter_arrow env (instance ty_expected') l
-        with Unify _ ->
-          match expand_head env ty_expected with
-            {desc = Tarrow _} as ty ->
-              raise(Error(loc, Abstract_wrong_label(l, ty)))
-          | _ ->
-              raise(Error(loc_fun,
-                          Too_many_arguments (in_function <> None, ty_fun)))
-      in
-      let ty_arg =
-        if is_optional l then
-          let tv = newvar() in
-          begin
-            try unify env (instance ty_arg) (type_option tv)
-            with Unify _ -> assert false
-          end;
-          type_option tv
-        else ty_arg
-      in
-      if !Clflags.principal then begin
-        end_def ();
-        generalize_structure ty_arg;
-        generalize_structure ty_res
-      end;
-      let cases, partial =
-        type_cases ~in_function:(loc_fun,ty_fun) env ty_arg ty_res
-          (Some loc) caselist in
-      let not_function ty =
-        let ls, tvar = list_labels env ty in
-        ls = [] && not tvar
-      in
-      if is_optional l && not_function ty_res then
-        Location.prerr_warning (fst (List.hd cases)).pat_loc
-          Warnings.Unerasable_optional_argument;
-      re {
-        exp_desc = Texp_function(cases, partial);
-        exp_loc = loc;
-        exp_type = instance (newgenty (Tarrow(l, ty_arg, ty_res, Cok)));
-        exp_env = env }
-  | Pexp_when(scond, sbody) ->
-      let cond = type_expect env scond (instance Predef.type_bool) in
-      let body = type_expect env sbody ty_expected in
-      re {
-        exp_desc = Texp_when(cond, body);
-        exp_loc = loc;
-        exp_type = body.exp_type;
-        exp_env = env }
-  | Pexp_poly(sbody, sty) ->
-      let ty =
-        match sty with None -> repr ty_expected
-        | Some sty ->
-            let ty = Typetexp.transl_simple_type env false sty in
-            repr ty
-      in
-      let set_type ty =
-        unify_exp env
-          { exp_desc = Texp_tuple [];
-            exp_loc = loc;
-            exp_type = ty; exp_env = env } ty_expected in
-      begin
-        match ty.desc with
-          Tpoly (ty', []) ->
-            if sty <> None then set_type ty;
-            let exp = type_expect env sbody ty' in
-            re { exp with exp_type = ty }
-        | Tpoly (ty', tl) ->
-            if sty <> None then set_type ty;
-            (* One more level to generalize locally *)
-            begin_def ();
-            let vars, ty'' = instance_poly true tl ty' in
-            let exp = type_expect env sbody ty'' in
-            end_def ();
-            check_univars env false "method" exp ty_expected vars;
-            re { exp with exp_type = ty }
-        | _ -> assert false
-      end
-  | Pexp_pack m ->
-      let (p, nl, tl) =
-        match Ctype.expand_head env ty_expected with
-          {desc = Tpackage (p, nl, tl)} ->
-            if !Clflags.principal &&
-              (Ctype.expand_head env ty_expected').level < Btype.generic_level
-            then
-              Location.prerr_warning loc
-                (Warnings.Not_principal "this module packing");
-            (p, nl, tl)
-        | {desc = Tvar} ->
-            raise (Error (loc, Cannot_infer_signature))
-        | _ ->
-            raise (Error (loc, Not_a_packed_module ty_expected))
-      in
-      let context = Typetexp.narrow () in
-      let (modl, tl') = !type_package env m p nl tl in
-      Typetexp.widen context;
-      let exp = {
-        exp_desc = Texp_pack modl;
-        exp_loc = loc;
-        exp_type = newty (Tpackage (p, nl, tl'));
-        exp_env = env } in
-      unify_exp env exp ty_expected;
-      re {exp with exp_type = ty_expected}
-  | _ ->
-      let exp = type_exp env sexp in
-      unify_exp env exp ty_expected;
-      exp
-=======
   let ty_args0, ty_res =
     match instance_list (ty_res :: ty_args) with
       t :: tl -> tl, t
@@ -2697,7 +2389,6 @@
   if constr.cstr_private = Private then
     raise(Error(loc, Private_type ty_res));
   { texp with exp_desc = Texp_construct(constr, args)}
->>>>>>> 4bf2bdb9
 
 (* Typing of statements (expressions whose values are discarded) *)
 
@@ -2727,15 +2418,11 @@
 
 (* Typing of match cases *)
 
-<<<<<<< HEAD
-and type_cases ?in_function env ty_arg ty_res partial_loc caselist =
-=======
 and type_cases ?in_function env ty_arg ty_res partial_flag loc caselist =
   begin_def ();
   Ident.set_current_time (get_current_level ()); 
   let lev = Ident.current_time () in
   Ctype.init_def (lev+1000);
->>>>>>> 4bf2bdb9
   if !Clflags.principal then begin_def (); (* propagation of the argument *)
   let ty_arg' = newvar () in
   let dont_propagate =
@@ -2749,9 +2436,6 @@
         let loc = sexp.pexp_loc in
         if !Clflags.principal then begin_def (); (* propagation of pattern *)
         let scope = Some (Annot.Idef loc) in
-<<<<<<< HEAD
-        let (pat, ext_env, force, unpacks) = type_pattern env spat scope in
-=======
         let (pat, ext_env, force, unpacks) = 
           let partial =
             if !Clflags.principal then Some false else None in
@@ -2759,7 +2443,6 @@
             if dont_propagate then newvar () else instance ?partial ty_arg
           in type_pattern ~lev env spat scope ty_arg 
         in      
->>>>>>> 4bf2bdb9
         pattern_force := force @ !pattern_force;
         let pat =
           if !Clflags.principal then begin
@@ -2795,10 +2478,6 @@
     List.map2
       (fun (pat, (ext_env, unpacks)) (spat, sexp) ->
         let sexp = wrap_unpacks sexp unpacks in
-<<<<<<< HEAD
-        let exp = type_expect ?in_function ext_env sexp ty_res in
-        ({pat with pat_type = ty_arg'}, exp))
-=======
         let ty_res' =
           if !Clflags.principal then begin
             begin_def ();
@@ -2811,7 +2490,6 @@
         let exp = type_expect ?in_function ext_env sexp ty_res' in
         ({pat with pat_type = ty_arg'},
          {exp with exp_type = instance ty_res'}))
->>>>>>> 4bf2bdb9
       pat_env_list caselist
   in
   if !Clflags.principal then begin
@@ -2835,11 +2513,6 @@
 and type_let env rec_flag spat_sexp_list scope allow =
   begin_def();
   if !Clflags.principal then begin_def ();
-<<<<<<< HEAD
-  let spatl = List.map (fun (spat, sexp) -> spat) spat_sexp_list in
-  let (pat_list, new_env, force, unpacks) =
-    type_pattern_list env spatl scope allow in
-=======
   let spatl =
     List.map
       (fun (spat, sexp) ->
@@ -2858,7 +2531,6 @@
   let nvs = List.map (fun _ -> newvar ()) spatl in
   let (pat_list, new_env, force, unpacks) = 
     type_pattern_list env spatl scope nvs allow in
->>>>>>> 4bf2bdb9
   if rec_flag = Recursive then
     List.iter2
       (fun pat (_, sexp) ->
@@ -3100,15 +2772,6 @@
       report_unification_error ppf trace
         (fun ppf -> fprintf ppf "This %s has type" kind)
         (fun ppf -> fprintf ppf "which is less general than")
-<<<<<<< HEAD
-=======
-  | Recursive_local_constraint trace ->
-      report_unification_error ppf trace
-        (function ppf ->
-           fprintf ppf "Recursive local constraint when unifying")
-        (function ppf ->
-           fprintf ppf "with")      
->>>>>>> 4bf2bdb9
   | Modules_not_allowed ->
       fprintf ppf "Modules are not allowed in this pattern."
   | Cannot_infer_signature ->
@@ -3117,11 +2780,13 @@
   | Not_a_packed_module ty ->
       fprintf ppf
         "This expression is packed module, but the expected type is@ %a"
-<<<<<<< HEAD
         type_expr ty
-=======
-        type_expr ty
+  | Recursive_local_constraint trace ->
+      report_unification_error ppf trace
+        (function ppf ->
+           fprintf ppf "Recursive local constraint when unifying")
+        (function ppf ->
+           fprintf ppf "with")      
   | Unexpected_existential ->
       fprintf ppf
-        "Unexpected existential"    
->>>>>>> 4bf2bdb9
+        "Unexpected existential"    