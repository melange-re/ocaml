(***********************************************************************)
(*                                                                     *)
(*                                OCaml                                *)
(*                                                                     *)
(* Xavier Leroy and Jerome Vouillon, projet Cristal, INRIA Rocquencourt*)
(*                                                                     *)
(*  Copyright 1996 Institut National de Recherche en Informatique et   *)
(*  en Automatique.  All rights reserved.  This file is distributed    *)
(*  under the terms of the Q Public License version 1.0.               *)
(*                                                                     *)
(***********************************************************************)

(* $Id$ *)

(**** Typing of type definitions ****)

open Misc
open Asttypes
open Parsetree
open Primitive
open Types
open Typedtree
open Typetexp

type error =
    Repeated_parameter
  | Duplicate_constructor of string
  | Too_many_constructors
  | Duplicate_label of string
  | Recursive_abbrev of string
  | Definition_mismatch of type_expr * Includecore.type_mismatch list
  | Constraint_failed of type_expr * type_expr
  | Inconsistent_constraint of (type_expr * type_expr) list
  | Type_clash of (type_expr * type_expr) list
  | Parameters_differ of Path.t * type_expr * type_expr
  | Null_arity_external
  | Missing_native_external
  | Unbound_type_var of type_expr * type_declaration
  | Unbound_exception of Longident.t
  | Not_an_exception of Longident.t
  | Bad_variance of int * (bool * bool) * (bool * bool)
  | Unavailable_type_constructor of Path.t
  | Bad_fixed_type of string
  | Unbound_type_var_exc of type_expr * type_expr
  | Varying_anonymous

exception Error of Location.t * error

(* Enter all declared types in the environment as abstract types *)

let enter_type env (name, sdecl) id =
  let decl =
    { type_params =
        List.map (fun _ -> Btype.newgenvar ()) sdecl.ptype_params;
      type_arity = List.length sdecl.ptype_params;
      type_kind = Type_abstract;
      type_private = sdecl.ptype_private;
      type_manifest =
        begin match sdecl.ptype_manifest with None -> None
        | Some _ -> Some(Ctype.newvar ()) end;
      type_variance = List.map (fun _ -> true, true, true) sdecl.ptype_params;
      type_newtype_level = None;
    }
  in
  Env.add_type id decl env

let update_type temp_env env id loc =
  let path = Path.Pident id in
  let decl = Env.find_type path temp_env in
  match decl.type_manifest with None -> ()
  | Some ty ->
      let params = List.map (fun _ -> Ctype.newvar ()) decl.type_params in
      try Ctype.unify env (Ctype.newconstr path params) ty
      with Ctype.Unify trace ->
        raise (Error(loc, Type_clash trace))

(* Determine if a type is (an abbreviation for) the type "float" *)
(* We use the Ctype.expand_head_opt version of expand_head to get access
   to the manifest type of private abbreviations. *)
let is_float env ty =
  match Ctype.repr (Ctype.expand_head_opt env ty) with
    {desc = Tconstr(p, _, _)} -> Path.same p Predef.path_float
  | _ -> false

(* Determine if a type definition defines a fixed type. (PW) *)
let is_fixed_type sd =
  (match sd.ptype_manifest with
   | Some { ptyp_desc =
       (Ptyp_variant _|Ptyp_object _|Ptyp_class _|Ptyp_alias
         ({ptyp_desc = Ptyp_variant _|Ptyp_object _|Ptyp_class _},_)) } -> true
   | _ -> false) &&
  sd.ptype_kind = Ptype_abstract &&
  sd.ptype_private = Private

(* Set the row variable in a fixed type *)
let set_fixed_row env loc p decl =
  let tm =
    match decl.type_manifest with
      None -> assert false
    | Some t -> Ctype.expand_head env t
  in
  let rv =
    match tm.desc with
      Tvariant row ->
        let row = Btype.row_repr row in
        tm.desc <- Tvariant {row with row_fixed = true};
        if Btype.static_row row then Btype.newgenty Tnil
        else row.row_more
    | Tobject (ty, _) ->
        snd (Ctype.flatten_fields ty)
    | _ ->
        raise (Error (loc, Bad_fixed_type "is not an object or variant"))
  in
  if rv.desc <> Tvar then
    raise (Error (loc, Bad_fixed_type "has no row variable"));
  rv.desc <- Tconstr (p, decl.type_params, ref Mnil)

(* Translate one type declaration *)

module StringSet =
  Set.Make(struct
    type t = string
    let compare = compare
  end)

let make_params sdecl =
  let param_counter = ref 0 in 
  try 
    List.map 
      (function
	  None ->
	    incr param_counter ;
	    enter_type_variable true sdecl.ptype_loc
	      (Printf.sprintf "*%d" !param_counter)
	| Some x ->
	    enter_type_variable true sdecl.ptype_loc x)
      sdecl.ptype_params
  with Already_bound ->
    raise(Error(sdecl.ptype_loc, Repeated_parameter))

let transl_declaration env (name, sdecl) id =
  (* Bind type parameters *)
  reset_type_variables();
  Ctype.begin_def ();
  let params = make_params sdecl in
  let cstrs = List.map
      (fun (sty, sty', loc) ->
        transl_simple_type env false sty,
        transl_simple_type env false sty', loc)
      sdecl.ptype_cstrs
  in
  let decl =
    { type_params = params;
      type_arity = List.length params;
      type_kind =
        begin match sdecl.ptype_kind with
          Ptype_abstract -> Type_abstract
        | Ptype_variant cstrs ->
            let all_constrs = ref StringSet.empty in
            List.iter
              (fun (name, _, _, loc) ->
                if StringSet.mem name !all_constrs then
                  raise(Error(sdecl.ptype_loc, Duplicate_constructor name));
                all_constrs := StringSet.add name !all_constrs)
              cstrs;
            if List.length
		(List.filter (fun (_, args, _, _) -> args <> []) cstrs)
		> (Config.max_tag + 1) then
              raise(Error(sdecl.ptype_loc, Too_many_constructors));
	    let make_cstr (name, args, ret_type, loc) =
	      match ret_type with
	      | None ->
		  (name, List.map (transl_simple_type env true) args, None)
	      | Some sty -> 
                (* if it's a generalized constructor we must first narrow and
                   then widen so as to not introduce any new constraints *)
		  let z = narrow () in 
		  reset_type_variables ();
		  let args = List.map (transl_simple_type env false) args in 
		  let ret_type =
                    let ty = transl_simple_type env false sty in
                    let p = Path.Pident id in
                    match (Ctype.repr ty).desc with
                      Tconstr (p', _, _) when Path.same p p' -> ty
                    | _ -> raise(Error(sty.ptyp_loc,
                             Constraint_failed (ty, Ctype.newconstr p params)))
		  in
		  widen z;
		  (name, args, Some ret_type)
  	    in
	    Type_variant (List.map make_cstr cstrs)
	    
        | Ptype_record lbls ->
            let all_labels = ref StringSet.empty in
            List.iter
              (fun (name, mut, arg, loc) ->
                if StringSet.mem name !all_labels then
                  raise(Error(sdecl.ptype_loc, Duplicate_label name));
                all_labels := StringSet.add name !all_labels)
              lbls;
            let lbls' =
              List.map
                (fun (name, mut, arg, loc) ->
                  let ty = transl_simple_type env true arg in
                  name, mut, match ty.desc with Tpoly(t,[]) -> t | _ -> ty)
                lbls in
            let rep =
              if List.for_all (fun (name, mut, arg) -> is_float env arg) lbls'
              then Record_float
              else Record_regular in
            Type_record(lbls', rep)
        end;
      type_private = sdecl.ptype_private;
      type_manifest =
        begin match sdecl.ptype_manifest with
          None -> None
        | Some sty ->
            let no_row = not (is_fixed_type sdecl) in
            Some (transl_simple_type env no_row sty)
        end;
      type_variance = List.map (fun _ -> true, true, true) params;
      type_newtype_level = None;
    } in

  (* Check constraints *)
  List.iter
    (fun (ty, ty', loc) ->
      try Ctype.unify env ty ty' with Ctype.Unify tr ->
        raise(Error(loc, Inconsistent_constraint tr)))
    cstrs;
  Ctype.end_def ();
  (* Add abstract row *)
  if is_fixed_type sdecl then begin
    let (p, _) =
      try Env.lookup_type (Longident.Lident(Ident.name id ^ "#row")) env
      with Not_found -> assert false in
    set_fixed_row env sdecl.ptype_loc p decl
  end;
  (* Check for cyclic abbreviations *)
  begin match decl.type_manifest with None -> ()
  | Some ty ->
      if Ctype.cyclic_abbrev env id ty then
        raise(Error(sdecl.ptype_loc, Recursive_abbrev name));
  end;
  (id, decl)

(* Generalize a type declaration *)

let generalize_decl decl =
  List.iter Ctype.generalize decl.type_params;
  begin match decl.type_kind with
    Type_abstract ->
      ()
  | Type_variant v ->
      List.iter
	(fun (_, tyl, ret_type) ->
	  List.iter Ctype.generalize tyl;
	  may Ctype.generalize ret_type)
	v
  | Type_record(r, rep) ->
      List.iter (fun (_, _, ty) -> Ctype.generalize ty) r
  end;
  begin match decl.type_manifest with
  | None    -> ()
  | Some ty -> Ctype.generalize ty
  end

(* Check that all constraints are enforced *)

module TypeSet = Btype.TypeSet

let rec check_constraints_rec env loc visited ty =
  let ty = Ctype.repr ty in
  if TypeSet.mem ty !visited then () else begin
  visited := TypeSet.add ty !visited;
  match ty.desc with
  | Tconstr (path, args, _) ->
      let args' = List.map (fun _ -> Ctype.newvar ()) args in
      let ty' = Ctype.newconstr path args' in
      begin try Ctype.enforce_constraints env ty'
      with Ctype.Unify _ -> assert false
      | Not_found -> raise (Error(loc, Unavailable_type_constructor path))
      end;
      if not (Ctype.matches env ty ty') then
        raise (Error(loc, Constraint_failed (ty, ty')));
      List.iter (check_constraints_rec env loc visited) args
  | Tpoly (ty, tl) ->
      let _, ty = Ctype.instance_poly false tl ty in
      check_constraints_rec env loc visited ty
  | _ ->
      Btype.iter_type_expr (check_constraints_rec env loc visited) ty
  end

let check_constraints env (_, sdecl) (_, decl) =
  let visited = ref TypeSet.empty in
  begin match decl.type_kind with
  | Type_abstract -> ()
  | Type_variant l ->
      let rec find_pl = function
          Ptype_variant pl -> pl
        | Ptype_record _ | Ptype_abstract -> assert false
      in
      let pl = find_pl sdecl.ptype_kind in
      List.iter
        (fun (name, tyl, ret_type) ->
          let (styl, sret_type) =
            try
	      let (_, sty, sret_type, _) =
		List.find (fun (n,_,_,_) -> n = name)  pl
	      in (sty, sret_type)
            with Not_found -> assert false in
          List.iter2
            (fun sty ty ->
              check_constraints_rec env sty.ptyp_loc visited ty)
            styl tyl;
	  match sret_type, ret_type with
	  | Some sr, Some r ->
	      check_constraints_rec env sr.ptyp_loc visited r
	  | _ ->
	      () )
	l
  | Type_record (l, _) ->
      let rec find_pl = function
          Ptype_record pl -> pl
        | Ptype_variant _ | Ptype_abstract -> assert false
      in
      let pl = find_pl sdecl.ptype_kind in
      let rec get_loc name = function
          [] -> assert false
        | (name', _, sty, _) :: tl ->
            if name = name' then sty.ptyp_loc else get_loc name tl
      in
      List.iter
        (fun (name, _, ty) ->
          check_constraints_rec env (get_loc name pl) visited ty)
        l
  end;
  begin match decl.type_manifest with
  | None -> ()
  | Some ty ->
      let sty =
        match sdecl.ptype_manifest with Some sty -> sty | _ -> assert false
      in
      check_constraints_rec env sty.ptyp_loc visited ty
  end

(*
   If both a variant/record definition and a type equation are given,
   need to check that the equation refers to a type of the same kind
   with the same constructors and labels.
*)
let check_abbrev env (_, sdecl) (id, decl) =
  match decl with
    {type_kind = (Type_variant _ | Type_record _); type_manifest = Some ty} ->
      begin match (Ctype.repr ty).desc with
        Tconstr(path, args, _) ->
          begin try
            let decl' = Env.find_type path env in
            let err =
              if List.length args <> List.length decl.type_params
              then [Includecore.Arity]
              else if not (Ctype.equal env false args decl.type_params)
              then [Includecore.Constraint]
              else
                Includecore.type_declarations env id
                  decl'
                  (Subst.type_declaration
                     (Subst.add_type id path Subst.identity) decl)
            in
            if err <> [] then
              raise(Error(sdecl.ptype_loc, Definition_mismatch (ty, err)))
          with Not_found ->
            raise(Error(sdecl.ptype_loc, Unavailable_type_constructor path))
          end
      | _ -> raise(Error(sdecl.ptype_loc, Definition_mismatch (ty, [])))
      end
  | _ -> ()

(* Check for ill-defined abbrevs *)

let check_recursion env loc path decl to_check =
  (* to_check is true for potentially mutually recursive paths.
     (path, decl) is the type declaration to be checked. *)

  let visited = ref [] in

  let rec check_regular cpath args prev_exp ty =
    let ty = Ctype.repr ty in
    if not (List.memq ty !visited) then begin
      visited := ty :: !visited;
      match ty.desc with
      | Tconstr(path', args', _) ->
          if Path.same path path' then begin
            if not (Ctype.equal env false args args') then
              raise (Error(loc,
                     Parameters_differ(cpath, ty, Ctype.newconstr path args)))
          end
          (* Attempt to expand a type abbreviation if:
              1- [to_check path'] holds
                 (otherwise the expansion cannot involve [path]);
              2- we haven't expanded this type constructor before
                 (otherwise we could loop if [path'] is itself
                 a non-regular abbreviation). *)
          else if to_check path' && not (List.mem path' prev_exp) then begin
            try
              (* Attempt expansion *)
              let (params0, body0) = Env.find_type_expansion path' env in
              let (params, body) =
                Ctype.instance_parameterized_type params0 body0 in
              begin
                try List.iter2 (Ctype.unify env) params args'
                with Ctype.Unify _ ->
                  raise (Error(loc, Constraint_failed
                                 (ty, Ctype.newconstr path' params0)));
              end;
              check_regular path' args (path' :: prev_exp) body
            with Not_found -> ()
          end;
          List.iter (check_regular cpath args prev_exp) args'
      | Tpoly (ty, tl) ->
          let (_, ty) = Ctype.instance_poly false tl ty in
          check_regular cpath args prev_exp ty
      | _ ->
          Btype.iter_type_expr (check_regular cpath args prev_exp) ty
    end in

  match decl.type_manifest with
  | None -> ()
  | Some body ->
      (* Check that recursion is well-founded *)
      begin try
        Ctype.correct_abbrev env path decl.type_params body
      with Ctype.Recursive_abbrev ->
        raise(Error(loc, Recursive_abbrev (Path.name path)))
      | Ctype.Unify trace -> raise(Error(loc, Type_clash trace))
      end;
      (* Check that recursion is regular *)
      if decl.type_params = [] then () else
      let (args, body) =
        Ctype.instance_parameterized_type decl.type_params body in
      check_regular path args [] body

let check_abbrev_recursion env id_loc_list (id, decl) =
  check_recursion env (List.assoc id id_loc_list) (Path.Pident id) decl
    (function Path.Pident id -> List.mem_assoc id id_loc_list | _ -> false)

(* Compute variance *)

let compute_variance env tvl nega posi cntr ty =
  let pvisited = ref TypeSet.empty
  and nvisited = ref TypeSet.empty
  and cvisited = ref TypeSet.empty in
  let rec compute_variance_rec posi nega cntr ty =
    let ty = Ctype.repr ty in
    if (not posi || TypeSet.mem ty !pvisited)
    && (not nega || TypeSet.mem ty !nvisited)
    && (not cntr || TypeSet.mem ty !cvisited) then
      ()
    else begin
      if posi then pvisited := TypeSet.add ty !pvisited;
      if nega then nvisited := TypeSet.add ty !nvisited;
      if cntr then cvisited := TypeSet.add ty !cvisited;
      let compute_same = compute_variance_rec posi nega cntr in
      match ty.desc with
        Tarrow (_, ty1, ty2, _) ->
          compute_variance_rec nega posi true ty1;
          compute_same ty2
      | Ttuple tl ->
          List.iter compute_same tl
      | Tconstr (path, tl, _) ->
          if tl = [] then () else begin
            try
              let decl = Env.find_type path env in
              List.iter2
                (fun ty (co,cn,ct) ->
                  compute_variance_rec
                    (posi && co || nega && cn)
                    (posi && cn || nega && co)
                    (cntr || ct)
                    ty)
                tl decl.type_variance
            with Not_found ->
              List.iter (compute_variance_rec true true true) tl
          end
      | Tobject (ty, _) ->
          compute_same ty
      | Tfield (_, _, ty1, ty2) ->
          compute_same ty1;
          compute_same ty2
      | Tsubst ty ->
          compute_same ty
      | Tvariant row ->
          let row = Btype.row_repr row in
          List.iter
            (fun (_,f) ->
              match Btype.row_field_repr f with
                Rpresent (Some ty) ->
                  compute_same ty
              | Reither (_, tyl, _, _) ->
                  List.iter compute_same tyl
              | _ -> ())
            row.row_fields;
          compute_same row.row_more
      | Tpoly (ty, _) ->
          compute_same ty
      | Tvar | Tnil | Tlink _ | Tunivar -> ()
      | Tpackage (_, _, tyl) ->
          List.iter (compute_variance_rec true true true) tyl
    end
  in
  compute_variance_rec nega posi cntr ty;
  List.iter
    (fun (ty, covar, convar, ctvar) ->
      if TypeSet.mem ty !pvisited then covar := true;
      if TypeSet.mem ty !nvisited then convar := true;
      if TypeSet.mem ty !cvisited then ctvar := true)
    tvl

let make_variance ty = (ty, ref false, ref false, ref false)
let whole_type decl =
  match decl.type_kind with
    Type_variant tll ->
      Btype.newgenty
        (Ttuple (List.map (fun (_, tl, _) -> Btype.newgenty (Ttuple tl)) tll)) 
  | Type_record (ftl, _) ->
      Btype.newgenty
        (Ttuple (List.map (fun (_, _, ty) -> ty) ftl))
  | Type_abstract ->
      match decl.type_manifest with
        Some ty -> ty
      | _ -> Btype.newgenty (Ttuple [])

let compute_variance_type env check (required, loc) decl tyl =
  let params = List.map Btype.repr decl.type_params in
  let tvl0 = List.map make_variance params in
  let args = Btype.newgenty (Ttuple params) in
  let fvl = if check then Ctype.free_variables args else [] in
  let fvl = List.filter (fun v -> not (List.memq v params)) fvl in
  let tvl1 = List.map make_variance fvl in
  let tvl2 = List.map make_variance fvl in
  let tvl = tvl0 @ tvl1 in
  List.iter (fun (cn,ty) -> compute_variance env tvl true cn cn ty) tyl;
  let required =
    List.map (fun (c,n as r) -> if c || n then r else (true,true))
      required
  in
  List.iter2
    (fun (ty, co, cn, ct) (c, n) ->
      if ty.desc <> Tvar then begin
        co := c; cn := n; ct := n;
        compute_variance env tvl2 c n n ty
      end)
    tvl0 required;
  List.iter2
    (fun (ty, c1, n1, t1) (_, c2, n2, t2) ->
      if !c1 && not !c2 || !n1 && not !n2
      then raise (Error(loc, Bad_variance (0, (!c1,!n1), (!c2,!n2)))))
    tvl1 tvl2;
  let pos = ref 0 in
  List.map2
    (fun (_, co, cn, ct) (c, n) ->
      incr pos;
      if !co && not c || !cn && not n
      then raise (Error(loc, Bad_variance (!pos, (!co,!cn), (c,n))));
      if decl.type_private = Private then (c,n,n) else
      let ct = if decl.type_kind = Type_abstract then ct else cn in
      (!co, !cn, !ct))
    tvl0 required

let add_false = List.map (fun ty -> false, ty)

let rec anonymous env ty =
  match (Ctype.expand_head env ty).desc with
  | Tvar -> false
  | Tobject (fi, _) ->
      let _, rv = Ctype.flatten_fields fi in anonymous env rv
  | Tvariant row ->
      let rv = Btype.row_more row in anonymous env rv
  | _ -> true
      
let compute_variance_decl env check decl (required, loc as rloc) =
  if decl.type_kind = Type_abstract && decl.type_manifest = None then
    List.map (fun (c, n) -> if c || n then (c, n, n) else (true, true, true))
      required
  else match decl.type_kind with
  | Type_abstract ->
      begin match decl.type_manifest with
        None -> assert false
      | Some ty -> compute_variance_type env check rloc decl [false, ty]
      end
  | Type_variant tll ->
      if List.for_all (fun (_,_,ret) -> ret = None) tll then
        compute_variance_type env check rloc decl
          (add_false (List.flatten (List.map (fun (_,tyl,_) -> tyl) tll)))
      else begin match
        List.map
          (fun (_,tl,ret_type_opt) ->
	    match ret_type_opt with
	    | None ->
                compute_variance_type env check rloc
                  {decl with type_private = Private}
                  (add_false tl)
	    | Some ret_type ->
                match Ctype.repr ret_type with
                | {desc=Tconstr (path, tyl, _)} ->
                    let varying =
                      List.filter
                        (fun ((ty1,ty2),(c,n)) -> (c||n) && anonymous env ty2)
                        (List.combine (List.combine decl.type_params tyl)
                           required)
                    in
                    let vpar, vret = List.split (List.map fst varying) in
                    if not (Ctype.equal env true vpar vret) then
                      raise (Error(loc, Varying_anonymous));
                    compute_variance_type env check rloc
                      {decl with type_params = tyl; type_private = Private}
                      (add_false tl)
                | _ -> assert false)
          tll
      with vari :: _ -> vari
      | _ -> assert false
      end
  | Type_record (ftl, _) ->
      compute_variance_type env check rloc decl
        (List.map (fun (_, mut, ty) -> (mut = Mutable, ty)) ftl)

let is_sharp id =
  let s = Ident.name id in
  String.length s > 0 && s.[0] = '#'

let rec compute_variance_fixpoint env decls required variances =
  let new_decls =
    List.map2
      (fun (id, decl) variance -> id, {decl with type_variance = variance})
      decls variances
  in
  let new_env =
    List.fold_right (fun (id, decl) env -> Env.add_type id decl env)
      new_decls env
  in
  let new_variances =
    List.map2
      (fun (id, decl) -> compute_variance_decl new_env false decl)
      new_decls required
  in
  let new_variances =
    List.map2
      (List.map2 (fun (c1,n1,t1) (c2,n2,t2) -> c1||c2, n1||n2, t1||t2))
      new_variances variances in
  if new_variances <> variances then
    compute_variance_fixpoint env decls required new_variances
  else begin
    List.iter2
      (fun (id, decl) req -> if not (is_sharp id) then
        ignore (compute_variance_decl new_env true decl req))
      new_decls required;
    new_decls, new_env
  end

let init_variance (id, decl) =
  List.map (fun _ -> (false, false, false)) decl.type_params

(* for typeclass.ml *)
let compute_variance_decls env cldecls =
  let decls, required =
    List.fold_right
      (fun (obj_id, obj_abbr, cl_abbr, clty, cltydef, required) (decls, req) ->
        (obj_id, obj_abbr) :: decls, required :: req)
      cldecls ([],[])
  in
  let variances = List.map init_variance decls in
  let (decls, _) = compute_variance_fixpoint env decls required variances in
  List.map2
    (fun (_,decl) (_, _, cl_abbr, clty, cltydef, _) ->
      let variance = List.map (fun (c,n,t) -> (c,n)) decl.type_variance in
      (decl, {cl_abbr with type_variance = decl.type_variance},
       {clty with cty_variance = variance},
       {cltydef with clty_variance = variance}))
    decls cldecls

(* Check multiple declarations of labels/constructors *)

let check_duplicates name_sdecl_list =
  let labels = Hashtbl.create 7 and constrs = Hashtbl.create 7 in
  List.iter
    (fun (name, sdecl) -> match sdecl.ptype_kind with
      Ptype_variant cl ->
        List.iter
          (fun (cname, _, _, loc) ->
            try
              let name' = Hashtbl.find constrs cname in
              Location.prerr_warning loc
                (Warnings.Duplicate_definitions
                   ("constructor", cname, name', name))
            with Not_found -> Hashtbl.add constrs cname name)
          cl
    | Ptype_record fl ->
        List.iter
          (fun (cname, _, _, loc) ->
            try
              let name' = Hashtbl.find labels cname in
              Location.prerr_warning loc
                (Warnings.Duplicate_definitions ("label", cname, name', name))
            with Not_found -> Hashtbl.add labels cname name)
          fl
    | Ptype_abstract -> ())
    name_sdecl_list

(* Force recursion to go through id for private types*)
let name_recursion sdecl id decl =
  match decl with
  | { type_kind = Type_abstract;
      type_manifest = Some ty;
      type_private = Private; } when is_fixed_type sdecl ->
    let ty = Ctype.repr ty in
    let ty' = Btype.newty2 ty.level ty.desc in
    if Ctype.deep_occur ty ty' then
      let td = Tconstr(Path.Pident id, decl.type_params, ref Mnil) in
      Btype.link_type ty (Btype.newty2 ty.level td);
      {decl with type_manifest = Some ty'}
    else decl
  | _ -> decl

(* Translate a set of mutually recursive type declarations *)
let transl_type_decl env name_sdecl_list =
  (* Add dummy types for fixed rows *)
  let fixed_types =
    List.filter (fun (_, sd) -> is_fixed_type sd) name_sdecl_list
  in
  let name_sdecl_list =
    List.map
      (fun (name,sdecl) ->
        name^"#row",
        {sdecl with ptype_kind = Ptype_abstract; ptype_manifest = None})
      fixed_types
    @ name_sdecl_list
  in
  (* Create identifiers. *)
  let id_list =
    List.map (fun (name, _) -> Ident.create name) name_sdecl_list
  in
  (*
     Since we've introduced fresh idents, make sure the definition
     level is at least the binding time of these events. Otherwise,
     passing one of the recursively-defined type constrs as argument
     to an abbreviation may fail.
  *)
  Ctype.init_def(Ident.current_time());
  Ctype.begin_def();
  (* Enter types. *)
  let temp_env = List.fold_left2 enter_type env name_sdecl_list id_list in
  (* Translate each declaration. *)
  let decls =
    List.map2 (transl_declaration temp_env) name_sdecl_list id_list in
  (* Check for duplicates *)
  check_duplicates name_sdecl_list;
  (* Build the final env. *)
  let newenv =
    List.fold_right
      (fun (id, decl) env -> Env.add_type id decl env)
      decls env
  in
  (* Update stubs *)
  List.iter2
    (fun id (_, sdecl) -> update_type temp_env newenv id sdecl.ptype_loc)
    id_list name_sdecl_list;
  (* Generalize type declarations. *)
  Ctype.end_def();
  List.iter (fun (_, decl) -> generalize_decl decl) decls;
  (* Check for ill-formed abbrevs *)
  let id_loc_list =
    List.map2 (fun id (_,sdecl) -> (id, sdecl.ptype_loc))
      id_list name_sdecl_list
  in
  List.iter (check_abbrev_recursion newenv id_loc_list) decls;
  (* Check that all type variable are closed *)
  List.iter2
    (fun (_, sdecl) (id, decl) ->
       match Ctype.closed_type_decl decl with
         Some ty -> raise(Error(sdecl.ptype_loc, Unbound_type_var(ty,decl)))
       | None   -> ())
    name_sdecl_list decls;
  (* Check re-exportation *)
  List.iter2 (check_abbrev newenv) name_sdecl_list decls;
  (* Check that constraints are enforced *)
  List.iter2 (check_constraints newenv) name_sdecl_list decls;
  (* Name recursion *)
  let decls =
    List.map2 (fun (_, sdecl) (id, decl) -> id, name_recursion sdecl id decl)
      name_sdecl_list decls
  in
  (* Add variances to the environment *)
  let required =
    List.map (fun (_, sdecl) -> sdecl.ptype_variance, sdecl.ptype_loc)
      name_sdecl_list
  in
  let final_decls, final_env =
    compute_variance_fixpoint env decls required (List.map init_variance decls)
  in
  (* Done *)
  (final_decls, final_env)

(* Translate an exception declaration *)
let transl_closed_type env sty =
  let ty = transl_simple_type env true sty in
  match Ctype.free_variables ty with
  | []      -> ty
  | tv :: _ -> raise (Error (sty.ptyp_loc, Unbound_type_var_exc (tv, ty)))

let transl_exception env excdecl =
  reset_type_variables();
  Ctype.begin_def();
  let types = List.map (transl_closed_type env) excdecl in
  Ctype.end_def();
  List.iter Ctype.generalize types;
  types

(* Translate an exception rebinding *)
let transl_exn_rebind env loc lid =
  let cdescr =
    try
      Env.lookup_constructor lid env
    with Not_found ->
      raise(Error(loc, Unbound_exception lid)) in
  match cdescr.cstr_tag with
    Cstr_exception path -> (path, cdescr.cstr_args)
  | _ -> raise(Error(loc, Not_an_exception lid))

(* Translate a value declaration *)
let transl_value_decl env valdecl =
  let ty = Typetexp.transl_type_scheme env valdecl.pval_type in
  match valdecl.pval_prim with
    [] ->
      { val_type = ty; val_kind = Val_reg }
  | decl ->
      let arity = Ctype.arity ty in
      if arity = 0 then
        raise(Error(valdecl.pval_type.ptyp_loc, Null_arity_external));
      let prim = Primitive.parse_declaration arity decl in
      if !Clflags.native_code
      && prim.prim_arity > 5
      && prim.prim_native_name = ""
      then raise(Error(valdecl.pval_type.ptyp_loc, Missing_native_external));
      { val_type = ty; val_kind = Val_prim prim }

(* Translate a "with" constraint -- much simplified version of
    transl_type_decl. *)
let transl_with_constraint env id row_path orig_decl sdecl =
  reset_type_variables();
  Ctype.begin_def();
<<<<<<< HEAD
  let params =
    try
      List.map (enter_type_variable true sdecl.ptype_loc) sdecl.ptype_params
    with Already_bound ->
      raise(Error(sdecl.ptype_loc, Repeated_parameter)) in
  let orig_decl = Ctype.instance_declaration orig_decl in
  let arity_ok = List.length params = orig_decl.type_arity in
  if arity_ok then
    List.iter2 (Ctype.unify_var env) params orig_decl.type_params;
=======
  let params = make_params sdecl in
>>>>>>> 4bf2bdb9
  List.iter
    (function (ty, ty', loc) ->
       try
         Ctype.unify env (transl_simple_type env false ty)
                         (transl_simple_type env false ty')
       with Ctype.Unify tr ->
         raise(Error(loc, Inconsistent_constraint tr)))
    sdecl.ptype_cstrs;
  let no_row = not (is_fixed_type sdecl) in
  let decl =
    { type_params = params;
      type_arity = List.length params;
      type_kind = if arity_ok then orig_decl.type_kind else Type_abstract;
      type_private = sdecl.ptype_private;
      type_manifest =
        begin match sdecl.ptype_manifest with
          None -> None
        | Some sty ->
            Some(transl_simple_type env no_row sty)
        end;
      type_variance = [];
      type_newtype_level = None;
    }
  in
  begin match row_path with None -> ()
  | Some p -> set_fixed_row env sdecl.ptype_loc p decl
  end;
  begin match Ctype.closed_type_decl decl with None -> ()
  | Some ty -> raise(Error(sdecl.ptype_loc, Unbound_type_var(ty,decl)))
  end;
  let decl = name_recursion sdecl id decl in
  let decl =
    {decl with type_variance =
     compute_variance_decl env false decl
       (sdecl.ptype_variance, sdecl.ptype_loc)} in
  Ctype.end_def();
  generalize_decl decl;
  decl

(* Approximate a type declaration: just make all types abstract *)

let abstract_type_decl arity =
  let rec make_params n =
    if n <= 0 then [] else Ctype.newvar() :: make_params (n-1) in
  Ctype.begin_def();
  let decl =
    { type_params = make_params arity;
      type_arity = arity;
      type_kind = Type_abstract;
      type_private = Public;
      type_manifest = None;
      type_variance = replicate_list (true, true, true) arity;
      type_newtype_level = None; } in
  Ctype.end_def();
  generalize_decl decl;
  decl

let approx_type_decl env name_sdecl_list =
  List.map
    (fun (name, sdecl) ->
      (Ident.create name,
       abstract_type_decl (List.length sdecl.ptype_params)))
    name_sdecl_list

(* Variant of check_abbrev_recursion to check the well-formedness
   conditions on type abbreviations defined within recursive modules. *)

let check_recmod_typedecl env loc recmod_ids path decl =
  (* recmod_ids is the list of recursively-defined module idents.
     (path, decl) is the type declaration to be checked. *)
  check_recursion env loc path decl
    (fun path -> List.exists (fun id -> Path.isfree id path) recmod_ids)


(**** Error report ****)

open Format

let explain_unbound ppf tv tl typ kwd lab =
  try
    let ti = List.find (fun ti -> Ctype.deep_occur tv (typ ti)) tl in
    let ty0 = (* Hack to force aliasing when needed *)
      Btype.newgenty (Tobject(tv, ref None)) in
    Printtyp.reset_and_mark_loops_list [typ ti; ty0];
    fprintf ppf
      ".@.@[<hov2>In %s@ %s%a@;<1 -2>the variable %a is unbound@]"
      kwd (lab ti) Printtyp.type_expr (typ ti) Printtyp.type_expr tv
  with Not_found -> ()

let explain_unbound_single ppf tv ty =
  let trivial ty =
    explain_unbound ppf tv [ty] (fun t -> t) "type" (fun _ -> "") in
  match (Ctype.repr ty).desc with
    Tobject(fi,_) ->
      let (tl, rv) = Ctype.flatten_fields fi in
      if rv == tv then trivial ty else
      explain_unbound ppf tv tl (fun (_,_,t) -> t)
        "method" (fun (lab,_,_) -> lab ^ ": ")
  | Tvariant row ->
      let row = Btype.row_repr row in
      if row.row_more == tv then trivial ty else
      explain_unbound ppf tv row.row_fields
        (fun (l,f) -> match Btype.row_field_repr f with
          Rpresent (Some t) -> t
        | Reither (_,[t],_,_) -> t
        | Reither (_,tl,_,_) -> Btype.newgenty (Ttuple tl)
        | _ -> Btype.newgenty (Ttuple[]))
        "case" (fun (lab,_) -> "`" ^ lab ^ " of ")
  | _ -> trivial ty

let report_error ppf = function
  | Repeated_parameter ->
      fprintf ppf "A type parameter occurs several times"
  | Duplicate_constructor s ->
      fprintf ppf "Two constructors are named %s" s
  | Too_many_constructors ->
      fprintf ppf
        "@[Too many non-constant constructors@ -- maximum is %i %s@]"
        (Config.max_tag + 1) "non-constant constructors"
  | Duplicate_label s ->
      fprintf ppf "Two labels are named %s" s
  | Recursive_abbrev s ->
      fprintf ppf "The type abbreviation %s is cyclic" s
  | Definition_mismatch (ty, errs) ->
      Printtyp.reset_and_mark_loops ty;
      fprintf ppf "@[<v>@[<hov>%s@ %s@;<1 2>%a@]%a@]"
        "This variant or record definition" "does not match that of type"
        Printtyp.type_expr ty
        (Includecore.report_type_mismatch "the original" "this" "definition")
        errs
  | Constraint_failed (ty, ty') ->
      Printtyp.reset_and_mark_loops ty;
      Printtyp.mark_loops ty';
      fprintf ppf "@[%s@ @[<hv>Type@ %a@ should be an instance of@ %a@]@]"
        "Constraints are not satisfied in this type."
        Printtyp.type_expr ty Printtyp.type_expr ty'
  | Parameters_differ (path, ty, ty') ->
      Printtyp.reset_and_mark_loops ty;
      Printtyp.mark_loops ty';
      fprintf ppf
        "@[<hv>In the definition of %s, type@ %a@ should be@ %a@]"
        (Path.name path) Printtyp.type_expr ty Printtyp.type_expr ty'
  | Inconsistent_constraint trace ->
      fprintf ppf "The type constraints are not consistent.@.";
      Printtyp.report_unification_error ppf trace
        (fun ppf -> fprintf ppf "Type")
        (fun ppf -> fprintf ppf "is not compatible with type")
  | Type_clash trace ->
      Printtyp.report_unification_error ppf trace
        (function ppf ->
           fprintf ppf "This type constructor expands to type")
        (function ppf ->
           fprintf ppf "but is used here with type")
  | Null_arity_external ->
      fprintf ppf "External identifiers must be functions"
  | Missing_native_external ->
      fprintf ppf "@[<hv>An external function with more than 5 arguments \
                   requires a second stub function@ \
                   for native-code compilation@]"
  | Unbound_type_var (ty, decl) ->
      fprintf ppf "A type variable is unbound in this type declaration";
      let ty = Ctype.repr ty in
      begin match decl.type_kind, decl.type_manifest with
      | Type_variant tl, _ ->
          explain_unbound ppf ty tl (fun (_,tl,_) -> 
	    Btype.newgenty (Ttuple tl)) 
            "case" (fun (lab,_,_) -> lab ^ " of ") 
      | Type_record (tl, _), _ ->
          explain_unbound ppf ty tl (fun (_,_,t) -> t)
            "field" (fun (lab,_,_) -> lab ^ ": ")
      | Type_abstract, Some ty' ->
          explain_unbound_single ppf ty ty'
      | _ -> ()
      end
  | Unbound_type_var_exc (tv, ty) ->
      fprintf ppf "A type variable is unbound in this exception declaration";
      explain_unbound_single ppf (Ctype.repr tv) ty
  | Unbound_exception lid ->
      fprintf ppf "Unbound exception constructor@ %a" Printtyp.longident lid
  | Not_an_exception lid ->
      fprintf ppf "The constructor@ %a@ is not an exception"
        Printtyp.longident lid
  | Bad_variance (n, v1, v2) ->
      let variance = function
          (true, true)  -> "invariant"
        | (true, false) -> "covariant"
        | (false,true)  -> "contravariant"
        | (false,false) -> "unrestricted"
      in
      let suffix n =
        let teen = (n mod 100)/10 = 1 in
        match n mod 10 with
        | 1 when not teen -> "st"
        | 2 when not teen -> "nd"
        | 3 when not teen -> "rd"
        | _ -> "th"
      in
      if n < 1 then
        fprintf ppf "@[%s@ %s@]"
          "In this definition, a type variable has a variance that"
          "is not reflected by its occurrence in type parameters."
      else
        fprintf ppf "@[%s@ %s@ %s %d%s %s %s,@ %s %s@]"
          "In this definition, expected parameter"
          "variances are not satisfied."
          "The" n (suffix n)
          "type parameter was expected to be" (variance v2)
          "but it is" (variance v1)
  | Unavailable_type_constructor p ->
      fprintf ppf "The definition of type %a@ is unavailable" Printtyp.path p
  | Bad_fixed_type r ->
      fprintf ppf "This fixed type %s" r
  | Varying_anonymous ->
      fprintf ppf "@[%s@ %s@ %s@]"
        "In this GADT definition," "the variance of some parameter"
        "cannot be checked"<|MERGE_RESOLUTION|>--- conflicted
+++ resolved
@@ -848,19 +848,11 @@
 let transl_with_constraint env id row_path orig_decl sdecl =
   reset_type_variables();
   Ctype.begin_def();
-<<<<<<< HEAD
-  let params =
-    try
-      List.map (enter_type_variable true sdecl.ptype_loc) sdecl.ptype_params
-    with Already_bound ->
-      raise(Error(sdecl.ptype_loc, Repeated_parameter)) in
+  let params = make_params sdecl in
   let orig_decl = Ctype.instance_declaration orig_decl in
   let arity_ok = List.length params = orig_decl.type_arity in
   if arity_ok then
     List.iter2 (Ctype.unify_var env) params orig_decl.type_params;
-=======
-  let params = make_params sdecl in
->>>>>>> 4bf2bdb9
   List.iter
     (function (ty, ty', loc) ->
        try
