(***********************************************************************)
(*                                                                     *)
(*                                OCaml                                *)
(*                                                                     *)
(* Xavier Leroy and Jerome Vouillon, projet Cristal, INRIA Rocquencourt*)
(*                                                                     *)
(*  Copyright 1996 Institut National de Recherche en Informatique et   *)
(*  en Automatique.  All rights reserved.  This file is distributed    *)
(*  under the terms of the Q Public License version 1.0.               *)
(*                                                                     *)
(***********************************************************************)

(**** Typing of type definitions ****)

open Misc
open Asttypes
open Parsetree
open Primitive
open Types
open Typetexp

type error =
    Repeated_parameter
  | Duplicate_constructor of string
  | Too_many_constructors
  | Duplicate_label of string
  | Recursive_abbrev of string
  | Cycle_in_def of string * type_expr
  | Definition_mismatch of type_expr * Includecore.type_mismatch list
  | Constraint_failed of type_expr * type_expr
  | Inconsistent_constraint of Env.t * (type_expr * type_expr) list
  | Type_clash of Env.t * (type_expr * type_expr) list
  | Parameters_differ of Path.t * type_expr * type_expr
  | Null_arity_external
  | Missing_native_external
  | Unbound_type_var of type_expr * type_declaration
  | Not_open_type of Path.t
  | Not_extensible_type of Path.t
  | Extension_mismatch of Path.t * Includecore.type_mismatch list
  | Rebind_wrong_type of Longident.t * Env.t * (type_expr * type_expr) list
  | Rebind_mismatch of Longident.t * Path.t * Path.t
  | Rebind_private of Longident.t
  | Bad_variance of int * (bool * bool * bool) * (bool * bool * bool)
  | Unavailable_type_constructor of Path.t
  | Bad_fixed_type of string
  | Unbound_type_var_ext of type_expr * extension_constructor
  | Varying_anonymous

open Typedtree

exception Error of Location.t * error

(* Enter all declared types in the environment as abstract types *)

let enter_type env sdecl id =
  let decl =
    { type_params =
        List.map (fun _ -> Btype.newgenvar ()) sdecl.ptype_params;
      type_arity = List.length sdecl.ptype_params;
      type_kind = Type_abstract;
      type_private = sdecl.ptype_private;
      type_manifest =
        begin match sdecl.ptype_manifest with None -> None
        | Some _ -> Some(Ctype.newvar ()) end;
      type_variance = List.map (fun _ -> Variance.full) sdecl.ptype_params;
      type_newtype_level = None;
      type_loc = sdecl.ptype_loc;
      type_attributes = sdecl.ptype_attributes;
    }
  in
  Env.add_type ~check:true id decl env

let update_type temp_env env id loc =
  let path = Path.Pident id in
  let decl = Env.find_type path temp_env in
  match decl.type_manifest with None -> ()
  | Some ty ->
      let params = List.map (fun _ -> Ctype.newvar ()) decl.type_params in
      try Ctype.unify env (Ctype.newconstr path params) ty
      with Ctype.Unify trace ->
        raise (Error(loc, Type_clash (env, trace)))

(* Determine if a type is (an abbreviation for) the type "float" *)
(* We use the Ctype.expand_head_opt version of expand_head to get access
   to the manifest type of private abbreviations. *)
let is_float env ty =
  match Ctype.repr (Ctype.expand_head_opt env ty) with
    {desc = Tconstr(p, _, _)} -> Path.same p Predef.path_float
  | _ -> false

(* Determine if a type definition defines a fixed type. (PW) *)
let is_fixed_type sd =
  let rec has_row_var sty =
    match sty.ptyp_desc with
      Ptyp_alias (sty, _) -> has_row_var sty
    | Ptyp_class _
    | Ptyp_object (_, Open)
    | Ptyp_variant (_, Open, _)
    | Ptyp_variant (_, Closed, Some _) -> true
    | _ -> false
  in
  match sd.ptype_manifest with
    None -> false
  | Some sty ->
      sd.ptype_kind = Ptype_abstract &&
      sd.ptype_private = Private &&
      has_row_var sty

(* Set the row variable in a fixed type *)
let set_fixed_row env loc p decl =
  let tm =
    match decl.type_manifest with
      None -> assert false
    | Some t -> Ctype.expand_head env t
  in
  let rv =
    match tm.desc with
      Tvariant row ->
        let row = Btype.row_repr row in
        tm.desc <- Tvariant {row with row_fixed = true};
        if Btype.static_row row then Btype.newgenty Tnil
        else row.row_more
    | Tobject (ty, _) ->
        snd (Ctype.flatten_fields ty)
    | _ ->
        raise (Error (loc, Bad_fixed_type "is not an object or variant"))
  in
  if not (Btype.is_Tvar rv) then
    raise (Error (loc, Bad_fixed_type "has no row variable"));
  rv.desc <- Tconstr (p, decl.type_params, ref Mnil)

(* Translate one type declaration *)

module StringSet =
  Set.Make(struct
    type t = string
    let compare (x:t) y = compare x y
  end)

<<<<<<< HEAD
let make_params env params =
  let make_param (sty, v) =
    try
      (transl_type_param env sty, v)
    with Already_bound ->
      raise(Error(sty.ptyp_loc, Repeated_parameter))
  in
    List.map make_param params

let transl_labels loc env closed lbls =
  if lbls = [] then
    Syntaxerr.ill_formed_ast loc "Records cannot be empty.";
  let all_labels = ref StringSet.empty in
  List.iter
    (fun {pld_name = {txt=name; loc}} ->
       if StringSet.mem name !all_labels then
         raise(Error(loc, Duplicate_label name));
       all_labels := StringSet.add name !all_labels)
    lbls;
  let mk {pld_name=name;pld_mutable=mut;pld_type=arg;pld_loc=loc;pld_attributes=attrs} =
    let arg = Ast_helper.Typ.force_poly arg in
    let cty = transl_simple_type env closed arg in
    {ld_id = Ident.create name.txt; ld_name = name; ld_mutable = mut; ld_type = cty;
     ld_loc = loc; ld_attributes = attrs}
  in
  let lbls = List.map mk lbls in
  let lbls' =
=======
module StringMap =
  Map.Make(struct
    type t = string
    let compare (x:t) y = compare x y
  end)

let make_params sdecl =
  try
>>>>>>> ee4fe5f5
    List.map
      (fun ld ->
         let ty = ld.ld_type.ctyp_type in
         let ty = match ty.desc with Tpoly(t,[]) -> t | _ -> ty in
         {Types.ld_id = ld.ld_id;
          ld_mutable = ld.ld_mutable;
          ld_type = ty;
          ld_loc = ld.ld_loc;
          ld_attributes = ld.ld_attributes
         }
      )
      lbls in
  lbls, lbls'

let transl_constructor_arguments env closed l =
  let l = List.map (transl_simple_type env closed) l in
  List.map (fun t -> t.ctyp_type) l,
  l

let make_constructor env type_path type_params sargs sret_type =
  match sret_type with
  | None ->
      let args, targs =
        transl_constructor_arguments env true sargs
      in
        targs, None, args, None
  | Some sret_type ->
      (* if it's a generalized constructor we must first narrow and
         then widen so as to not introduce any new constraints *)
      let z = narrow () in
      reset_type_variables ();
      let args, targs =
        transl_constructor_arguments env false sargs
      in
      let tret_type = transl_simple_type env false sret_type in
      let ret_type = tret_type.ctyp_type in
      begin
        match (Ctype.repr ret_type).desc with
          Tconstr (p', _, _) when Path.same type_path p' -> ()
        | _ ->
            raise (Error (sret_type.ptyp_loc, Constraint_failed
                            (ret_type, Ctype.newconstr type_path type_params)))
      end;
      widen z;
      targs, Some tret_type, args, Some ret_type

let freevars bound kind =
  let open Ast_mapper in
  let vars = ref StringMap.empty in
  let bound = ref bound in
  let super = default_mapper in
  let typ m ct =
    match ct.ptyp_desc with
    | Ptyp_var s ->
        if not (StringSet.mem s !bound) then
          vars := StringMap.add s ct.ptyp_loc !vars;
        ct
    | Ptyp_poly (sl, t) ->
        let old_bound = !bound in
        List.iter (fun s -> bound := StringSet.add s !bound) sl;
        ignore (m.typ m t);
        bound := old_bound;
        ct
    | _ -> super.typ m ct
  in
  let mapper = {super with typ} in
  ignore (mapper.type_kind mapper kind);
  StringMap.bindings !vars

let get_args = function
  | Pcstr_tuple l -> l
  | _ -> assert false

let is_inline_record = function
  | [ {ptyp_attributes = [{txt="#inline#"}, _]} ] -> true
  | _ -> false

let transl_declaration ?exnid env sdecl id =
  (* Bind type parameters *)
  reset_type_variables();
  Ctype.begin_def ();
  let tparams = make_params env sdecl.ptype_params in
  let params = List.map (fun (cty, _) -> cty.ctyp_type) tparams in
  let cstrs = List.map
    (fun (sty, sty', loc) ->
      transl_simple_type env false sty,
      transl_simple_type env false sty', loc)
    sdecl.ptype_cstrs
  in
  let (tkind, kind) =
    match sdecl.ptype_kind with
        Ptype_abstract -> Ttype_abstract, Type_abstract
      | Ptype_variant scstrs ->
        if scstrs = [] then
          Syntaxerr.ill_formed_ast sdecl.ptype_loc
            "Variant types cannot be empty.";
        let all_constrs = ref StringSet.empty in
        List.iter
          (fun {pcd_name = {txt = name}} ->
            if StringSet.mem name !all_constrs then
              raise(Error(sdecl.ptype_loc, Duplicate_constructor name));
            all_constrs := StringSet.add name !all_constrs)
          scstrs;
        if List.length
<<<<<<< HEAD
          (List.filter (fun cd -> cd.pcd_args <> []) scstrs)
          > (Config.max_tag + 1) then
          raise(Error(sdecl.ptype_loc, Too_many_constructors));
        let make_cstr scstr =
          let name = Ident.create scstr.pcd_name.txt in
          let targs, tret_type, args, ret_type =
            make_constructor env (Path.Pident id) params
                             scstr.pcd_args scstr.pcd_res
          in
          let tcstr =
            { cd_id = name;
              cd_name = scstr.pcd_name;
              cd_args = targs;
              cd_res = tret_type;
              cd_loc = scstr.pcd_loc;
              cd_attributes = scstr.pcd_attributes }
          in
          let cstr =
            { Types.cd_id = name;
              cd_args = args;
              cd_res = ret_type;
              cd_loc = scstr.pcd_loc;
              cd_attributes = scstr.pcd_attributes }
          in
            tcstr, cstr
        in
        let tcstrs, cstrs = List.split (List.map make_cstr scstrs) in
          Ttype_variant tcstrs, Type_variant cstrs
      | Ptype_record lbls ->
          let lbls, lbls' = transl_labels sdecl.ptype_loc env true lbls in
          let rep =
            if List.for_all (fun l -> is_float env l.Types.ld_type) lbls'
            then Record_float
            else Record_regular
          in
          Ttype_record lbls, Type_record(lbls', rep)
      | Ptype_open -> Ttype_open, Type_open
=======
          (List.filter (fun cd -> get_args cd.pcd_args <> []) cstrs)
          > (Config.max_tag + 1) then
          raise(Error(sdecl.ptype_loc, Too_many_constructors));
        let make_cstr {pcd_name = lid; pcd_args; pcd_res = ret_type; pcd_loc = loc; pcd_attributes = attrs} =
          let name = Ident.create lid.txt in
          let args = get_args pcd_args in
          let inlined = is_inline_record args in
          match ret_type with
            | None ->
              (name, lid, List.map (transl_simple_type env true) args,
               None, None, loc, attrs, inlined)
            | Some sty ->
              (* if it's a generalized constructor we must first narrow and
                 then widen so as to not introduce any new constraints *)
              let z = narrow () in
              reset_type_variables ();
              let args = List.map (transl_simple_type env false) args in
              let cty = transl_simple_type env false sty in
              let ret_type =
                let ty = cty.ctyp_type in
                let p = Path.Pident id in
                match (Ctype.repr ty).desc with
                  Tconstr (p', _, _) when Path.same p p' -> ty
                | _ ->
                    raise (Error (sty.ptyp_loc, Constraint_failed
                                    (ty, Ctype.newconstr p params)))
              in
              widen z;
              (name, lid, args, Some cty, Some ret_type, loc, attrs, inlined)
        in
        let cstrs = List.map make_cstr cstrs in
        Ttype_variant (List.map (fun (name, lid, ctys, res, _, loc, attrs, _) ->
          {cd_id = name; cd_name = lid; cd_args = ctys; cd_res = res;
           cd_loc = loc; cd_attributes = attrs}
        ) cstrs),
        Type_variant (List.map (fun (name, name_loc, ctys, _, option, loc, attrs, inlined) ->
            {Types.cd_id = name; cd_args = List.map (fun cty -> cty.ctyp_type) ctys;
             cd_res = option;
             cd_loc = loc; cd_attributes = attrs;
             cd_inlined = inlined;
            }
          ) cstrs)

      | Ptype_record lbls ->
        let all_labels = ref StringSet.empty in
        List.iter
          (fun {pld_name = {txt=name}} ->
            if StringSet.mem name !all_labels then
              raise(Error(sdecl.ptype_loc, Duplicate_label name));
            all_labels := StringSet.add name !all_labels)
          lbls;
        let lbls = List.map (fun {pld_name=name;pld_mutable=mut;pld_type=arg;pld_loc=loc;pld_attributes=attrs} ->
          let arg = Ast_helper.Typ.force_poly arg in
          let cty = transl_simple_type env true arg in
          {ld_id = Ident.create name.txt; ld_name = name; ld_mutable = mut; ld_type = cty;
           ld_loc = loc; ld_attributes = attrs}
          ) lbls in
        let lbls' =
          List.map
            (fun ld ->
              let ty = ld.ld_type.ctyp_type in
              let ty = match ty.desc with Tpoly(t,[]) -> t | _ -> ty in
              {Types.ld_id = ld.ld_id;
               ld_mutable = ld.ld_mutable;
               ld_type = ty;
               ld_loc = ld.ld_loc;
               ld_attributes = ld.ld_attributes
              }
            )
            lbls in
        let rep =
          match sdecl.ptype_attributes with
          | [{txt="#tag#"}, PStr [{pstr_desc=Pstr_eval({pexp_desc=Pexp_constant(Const_int tag)}, _)}]] ->
              begin match exnid with
              | Some id -> Record_exception (Path.Pident id)
              | None -> Record_inlined tag
              end
          | _ ->
              if List.for_all (fun l -> is_float env l.Types.ld_type) lbls'
              then Record_float
              else Record_regular in
        Ttype_record lbls, Type_record(lbls', rep)
>>>>>>> ee4fe5f5
      in
    let (tman, man) = match sdecl.ptype_manifest with
        None -> None, None
      | Some sty ->
        let no_row = not (is_fixed_type sdecl) in
        let cty = transl_simple_type env no_row sty in
        Some cty, Some cty.ctyp_type
    in
    let decl =
      { type_params = params;
        type_arity = List.length params;
        type_kind = kind;
        type_private = sdecl.ptype_private;
        type_manifest = man;
        type_variance = List.map (fun _ -> Variance.full) params;
        type_newtype_level = None;
        type_loc = sdecl.ptype_loc;
        type_attributes = sdecl.ptype_attributes;
      } in

  (* Check constraints *)
    List.iter
      (fun (cty, cty', loc) ->
        let ty = cty.ctyp_type in
        let ty' = cty'.ctyp_type in
        try Ctype.unify env ty ty' with Ctype.Unify tr ->
          raise(Error(loc, Inconsistent_constraint (env, tr))))
      cstrs;
    Ctype.end_def ();
  (* Add abstract row *)
    if is_fixed_type sdecl then begin
      let (p, _) =
        try Env.lookup_type (Longident.Lident(Ident.name id ^ "#row")) env
        with Not_found -> assert false in
      set_fixed_row env sdecl.ptype_loc p decl
    end;
  (* Check for cyclic abbreviations *)
    begin match decl.type_manifest with None -> ()
      | Some ty ->
        if Ctype.cyclic_abbrev env id ty then
          raise(Error(sdecl.ptype_loc, Recursive_abbrev sdecl.ptype_name.txt));
    end;
    {
      typ_id = id;
      typ_name = sdecl.ptype_name;
      typ_params = tparams;
      typ_type = decl;
      typ_cstrs = cstrs;
      typ_loc = sdecl.ptype_loc;
      typ_manifest = tman;
      typ_kind = tkind;
      typ_private = sdecl.ptype_private;
      typ_attributes = sdecl.ptype_attributes;
    }

(* Generalize a type declaration *)

let generalize_decl decl =
  List.iter Ctype.generalize decl.type_params;
  Btype.iter_type_expr_kind Ctype.generalize decl.type_kind;
  begin match decl.type_manifest with
  | None    -> ()
  | Some ty -> Ctype.generalize ty
  end

(* Check that all constraints are enforced *)

module TypeSet = Btype.TypeSet
module TypeMap = Btype.TypeMap

let rec check_constraints_rec env loc visited ty =
  let ty = Ctype.repr ty in
  if TypeSet.mem ty !visited then () else begin
  visited := TypeSet.add ty !visited;
  match ty.desc with
  | Tconstr (path, args, _) ->
      let args' = List.map (fun _ -> Ctype.newvar ()) args in
      let ty' = Ctype.newconstr path args' in
      begin try Ctype.enforce_constraints env ty'
      with Ctype.Unify _ -> assert false
      | Not_found -> raise (Error(loc, Unavailable_type_constructor path))
      end;
      if not (Ctype.matches env ty ty') then
        raise (Error(loc, Constraint_failed (ty, ty')));
      List.iter (check_constraints_rec env loc visited) args
  | Tpoly (ty, tl) ->
      let _, ty = Ctype.instance_poly false tl ty in
      check_constraints_rec env loc visited ty
  | _ ->
      Btype.iter_type_expr (check_constraints_rec env loc visited) ty
  end

module SMap = Map.Make(String)

let check_constraints_labels env visited l pl =
  let rec get_loc name = function
      [] -> assert false
    | pld :: tl ->
        if name = pld.pld_name.txt then pld.pld_type.ptyp_loc
        else get_loc name tl
  in
  List.iter
    (fun {Types.ld_id=name; ld_type=ty} ->
       check_constraints_rec env (get_loc (Ident.name name) pl) visited ty)
    l

let check_constraints env sdecl (_, decl) =
  let visited = ref TypeSet.empty in
  begin match decl.type_kind with
  | Type_abstract -> ()
  | Type_variant l ->
      let find_pl = function
          Ptype_variant pl -> pl
        | Ptype_record _ | Ptype_abstract | Ptype_open -> assert false
      in
      let pl = find_pl sdecl.ptype_kind in
      let pl_index =
        let foldf acc x =
          SMap.add x.pcd_name.txt x acc
        in
        List.fold_left foldf SMap.empty pl
      in
      List.iter
<<<<<<< HEAD
        (fun {Types.cd_id=name; cd_args; cd_res} ->
          let {pcd_args; pcd_res; _} =
=======
        (fun {Types.cd_id=name; cd_args=tyl; cd_res=ret_type} ->
          let {pcd_args; pcd_res = sret_type; _} =
>>>>>>> ee4fe5f5
            try SMap.find (Ident.name name) pl_index
            with Not_found -> assert false in
          List.iter2
            (fun sty ty ->
              check_constraints_rec env sty.ptyp_loc visited ty)
<<<<<<< HEAD
            pcd_args cd_args;
          match pcd_res, cd_res with
=======
            (get_args pcd_args) tyl;
          match sret_type, ret_type with
>>>>>>> ee4fe5f5
          | Some sr, Some r ->
              check_constraints_rec env sr.ptyp_loc visited r
          | _ ->
              () )
        l
  | Type_record (l, _) ->
      let find_pl = function
          Ptype_record pl -> pl
        | Ptype_variant _ | Ptype_abstract | Ptype_open -> assert false
      in
      let pl = find_pl sdecl.ptype_kind in
      check_constraints_labels env visited l pl
  | Type_open -> ()
  end;
  begin match decl.type_manifest with
  | None -> ()
  | Some ty ->
      let sty =
        match sdecl.ptype_manifest with Some sty -> sty | _ -> assert false
      in
      check_constraints_rec env sty.ptyp_loc visited ty
  end

(*
   If both a variant/record definition and a type equation are given,
   need to check that the equation refers to a type of the same kind
   with the same constructors and labels.
*)
let check_coherence env loc id decl =
  match decl with
    { type_kind = (Type_variant _ | Type_record _| Type_open);
      type_manifest = Some ty } ->
      begin match (Ctype.repr ty).desc with
        Tconstr(path, args, _) ->
          begin try
            let decl' = Env.find_type path env in
            let err =
              if List.length args <> List.length decl.type_params
              then [Includecore.Arity]
              else if not (Ctype.equal env false args decl.type_params)
              then [Includecore.Constraint]
              else
                Includecore.type_declarations ~equality:true env
                  (Path.last path)
                  decl'
                  id
                  (Subst.type_declaration
                     (Subst.add_type id path Subst.identity) decl)
            in
            if err <> [] then
              raise(Error(loc, Definition_mismatch (ty, err)))
          with Not_found ->
            raise(Error(loc, Unavailable_type_constructor path))
          end
      | _ -> raise(Error(loc, Definition_mismatch (ty, [])))
      end
  | _ -> ()

let check_abbrev env sdecl (id, decl) =
  check_coherence env sdecl.ptype_loc id decl

(* Check that recursion is well-founded *)

let check_well_founded env loc path to_check ty =
  let visited = ref TypeMap.empty in
  let rec check ty0 exp_nodes ty =
    let ty = Btype.repr ty in
    if TypeSet.mem ty exp_nodes then begin
      (*Format.eprintf "@[%a@]@." Printtyp.raw_type_expr ty;*)
      if match ty0.desc with
      | Tconstr (p, _, _) -> Path.same p path
      | _ -> false
      then raise (Error (loc, Recursive_abbrev (Path.name path)))
      else raise (Error (loc, Cycle_in_def (Path.name path, ty0)))
    end;
    let (fini, exp_nodes) =
      try
        let prev = TypeMap.find ty !visited in
        if TypeSet.subset exp_nodes prev then (true, exp_nodes) else
        (false, TypeSet.union exp_nodes prev)
      with Not_found ->
        (false, exp_nodes)
    in
    let snap = Btype.snapshot () in
    if fini then () else try
      visited := TypeMap.add ty exp_nodes !visited;
      match ty.desc with
      | Tconstr(p, args, _)
        when not (TypeSet.is_empty exp_nodes) || to_check p ->
          let ty' = Ctype.try_expand_once_opt env ty in
          let ty0 = if TypeSet.is_empty exp_nodes then ty else ty0 in
          check ty0 (TypeSet.add ty exp_nodes) ty'
      | _ -> raise Ctype.Cannot_expand
    with
    | Ctype.Cannot_expand ->
        let nodes =
          if !Clflags.recursive_types && Ctype.is_contractive env ty
          || match ty.desc with Tobject _ | Tvariant _ -> true | _ -> false
          then TypeSet.empty
          else exp_nodes in
        Btype.iter_type_expr (check ty0 nodes) ty
    | Ctype.Unify _ ->
        (* Will be detected by check_recursion *)
        Btype.backtrack snap
  in
  check ty TypeSet.empty ty

let check_well_founded_manifest env loc path decl =
  if decl.type_manifest = None then () else
  let args = List.map (fun _ -> Ctype.newvar()) decl.type_params in
  check_well_founded env loc path (Path.same path) (Ctype.newconstr path args)

let check_well_founded_decl env loc path decl to_check =
  let open Btype in
  let it =
    {type_iterators with
     it_type_expr = (fun _ -> check_well_founded env loc path to_check)} in
  it.it_type_declaration it (Ctype.instance_declaration decl)

(* Check for ill-defined abbrevs *)

let check_recursion env loc path decl to_check =
  (* to_check is true for potentially mutually recursive paths.
     (path, decl) is the type declaration to be checked. *)

  if decl.type_params = [] then () else

  let visited = ref [] in

  let rec check_regular cpath args prev_exp ty =
    let ty = Ctype.repr ty in
    if not (List.memq ty !visited) then begin
      visited := ty :: !visited;
      match ty.desc with
      | Tconstr(path', args', _) ->
          if Path.same path path' then begin
            if not (Ctype.equal env false args args') then
              raise (Error(loc,
                     Parameters_differ(cpath, ty, Ctype.newconstr path args)))
          end
          (* Attempt to expand a type abbreviation if:
              1- [to_check path'] holds
                 (otherwise the expansion cannot involve [path]);
              2- we haven't expanded this type constructor before
                 (otherwise we could loop if [path'] is itself
                 a non-regular abbreviation). *)
          else if to_check path' && not (List.mem path' prev_exp) then begin
            try
              (* Attempt expansion *)
              let (params0, body0, _) = Env.find_type_expansion path' env in
              let (params, body) =
                Ctype.instance_parameterized_type params0 body0 in
              begin
                try List.iter2 (Ctype.unify env) params args'
                with Ctype.Unify _ ->
                  raise (Error(loc, Constraint_failed
                                 (ty, Ctype.newconstr path' params0)));
              end;
              check_regular path' args (path' :: prev_exp) body
            with Not_found -> ()
          end;
          List.iter (check_regular cpath args prev_exp) args'
      | Tpoly (ty, tl) ->
          let (_, ty) = Ctype.instance_poly ~keep_names:true false tl ty in
          check_regular cpath args prev_exp ty
      | _ ->
          Btype.iter_type_expr (check_regular cpath args prev_exp) ty
    end in

  Misc.may
    (fun body ->
      let (args, body) =
        Ctype.instance_parameterized_type
          ~keep_names:true decl.type_params body in
      check_regular path args [] body)
    decl.type_manifest

let check_abbrev_recursion env id_loc_list to_check tdecl =
  let decl = tdecl.typ_type in
  let id = tdecl.typ_id in
  check_recursion env (List.assoc id id_loc_list) (Path.Pident id) decl to_check

(* Compute variance *)

let get_variance ty visited =
  try TypeMap.find ty !visited with Not_found -> Variance.null

let compute_variance env visited vari ty =
  let rec compute_variance_rec vari ty =
    (* Format.eprintf "%a: %x@." Printtyp.type_expr ty (Obj.magic vari); *)
    let ty = Ctype.repr ty in
    let vari' = get_variance ty visited in
    if Variance.subset vari vari' then () else
    let vari = Variance.union vari vari' in
    visited := TypeMap.add ty vari !visited;
    let compute_same = compute_variance_rec vari in
    match ty.desc with
      Tarrow (_, ty1, ty2, _) ->
        let open Variance in
        let v = conjugate vari in
        let v1 =
          if mem May_pos v || mem May_neg v
          then set May_weak true v else v
        in
        compute_variance_rec v1 ty1;
        compute_same ty2
    | Ttuple tl ->
        List.iter compute_same tl
    | Tconstr (path, tl, _) ->
        let open Variance in
        if tl = [] then () else begin
          try
            let decl = Env.find_type path env in
            let cvari f = mem f vari in
            List.iter2
              (fun ty v ->
                let cv f = mem f v in
                let strict =
                  cvari Inv && cv Inj || (cvari Pos || cvari Neg) && cv Inv
                in
                if strict then compute_variance_rec full ty else
                let p1 = inter v vari
                and n1 = inter v (conjugate vari) in
                let v1 =
                  union (inter covariant (union p1 (conjugate p1)))
                    (inter (conjugate covariant) (union n1 (conjugate n1)))
                and weak =
                  cvari May_weak && (cv May_pos || cv May_neg) ||
                  (cvari May_pos || cvari May_neg) && cv May_weak
                in
                let v2 = set May_weak weak v1 in
                compute_variance_rec v2 ty)
              tl decl.type_variance
          with Not_found ->
            List.iter (compute_variance_rec may_inv) tl
        end
    | Tobject (ty, _) ->
        compute_same ty
    | Tfield (_, _, ty1, ty2) ->
        compute_same ty1;
        compute_same ty2
    | Tsubst ty ->
        compute_same ty
    | Tvariant row ->
        let row = Btype.row_repr row in
        List.iter
          (fun (_,f) ->
            match Btype.row_field_repr f with
              Rpresent (Some ty) ->
                compute_same ty
            | Reither (_, tyl, _, _) ->
                let open Variance in
                let upper =
                  List.fold_left (fun s f -> set f true s)
                    null [May_pos; May_neg; May_weak]
                in
                let v = inter vari upper in
                List.iter (compute_variance_rec v) tyl
            | _ -> ())
          row.row_fields;
        compute_same row.row_more
    | Tpoly (ty, _) ->
        compute_same ty
    | Tvar _ | Tnil | Tlink _ | Tunivar _ -> ()
    | Tpackage (_, _, tyl) ->
        let v =
          Variance.(if mem Pos vari || mem Neg vari then full else may_inv)
        in
        List.iter (compute_variance_rec v) tyl
  in
  compute_variance_rec vari ty

let make p n i =
  let open Variance in
  set May_pos p (set May_neg n (set May_weak n (set Inj i null)))

let compute_variance_type env check (required, loc) decl tyl =
  (* Requirements *)
  let required =
    List.map (fun (c,n,i) -> if c || n then (c,n,i) else (true,true,i))
      required
  in
  (* Prepare *)
  let params = List.map Btype.repr decl.type_params in
  let tvl = ref TypeMap.empty in
  (* Compute occurences in body *)
  let open Variance in
  List.iter
    (fun (cn,ty) ->
      compute_variance env tvl (if cn then full else covariant) ty)
    tyl;
  if check then begin
    (* Check variance of parameters *)
    let pos = ref 0 in
    List.iter2
      (fun ty (c, n, i) ->
        incr pos;
        let var = get_variance ty tvl in
        let (co,cn) = get_upper var and ij = mem Inj var in
        if Btype.is_Tvar ty && (co && not c || cn && not n || not ij && i)
        then raise (Error(loc, Bad_variance (!pos, (co,cn,ij), (c,n,i)))))
      params required;
    (* Check propagation from constrained parameters *)
    let args = Btype.newgenty (Ttuple params) in
    let fvl = Ctype.free_variables args in
    let fvl = List.filter (fun v -> not (List.memq v params)) fvl in
    (* If there are no extra variables there is nothing to do *)
    if fvl = [] then () else
    let tvl2 = ref TypeMap.empty in
    List.iter2
      (fun ty (p,n,i) ->
        if Btype.is_Tvar ty then () else
        let v =
          if p then if n then full else covariant else conjugate covariant in
        compute_variance env tvl2 v ty)
      params required;
    let visited = ref TypeSet.empty in
    let rec check ty =
      let ty = Ctype.repr ty in
      if TypeSet.mem ty !visited then () else
      let visited' = TypeSet.add ty !visited in
      visited := visited';
      let v1 = get_variance ty tvl in
      let snap = Btype.snapshot () in
      let v2 =
        TypeMap.fold
          (fun t vt v ->
            if Ctype.equal env false [ty] [t] then union vt v else v)
          !tvl2 null in
      Btype.backtrack snap;
      let (c1,n1) = get_upper v1 and (c2,n2,_,i2) = get_lower v2 in
      if c1 && not c2 || n1 && not n2 then
        if List.memq ty fvl then
          let code = if not i2 then -2 else if c2 || n2 then -1 else -3 in
          raise (Error (loc, Bad_variance (code, (c1,n1,false), (c2,n2,false))))
        else
          Btype.iter_type_expr check ty
    in
    List.iter (fun (_,ty) -> check ty) tyl;
  end;
  List.map2
    (fun ty (p, n, i) ->
      let v = get_variance ty tvl in
      let tr = decl.type_private in
      (* Use required variance where relevant *)
      let concr = decl.type_kind <> Type_abstract (*|| tr = Type_new*) in
      let (p, n) =
        if tr = Private || not (Btype.is_Tvar ty) then (p, n) (* set *)
        else (false, false) (* only check *)
      and i = concr  || i && tr = Private in
      let v = union v (make p n i) in
      let v =
        if not concr then v else
        if mem Pos v && mem Neg v then full else
        if Btype.is_Tvar ty then v else
        union v
          (if p then if n then full else covariant else conjugate covariant)
      in
      if decl.type_kind = Type_abstract && tr = Public then v else
      set May_weak (mem May_neg v) v)
    params required

let add_false = List.map (fun ty -> false, ty)

(* A parameter is constrained if either is is instantiated,
   or it is a variable appearing in another parameter *)
let constrained vars ty =
  match ty.desc with
  | Tvar _ -> List.exists (fun tl -> List.memq ty tl) vars
  | _ -> true

let compute_variance_gadt env check (required, loc as rloc) decl
    (tl, ret_type_opt) =
  match ret_type_opt with
  | None ->
      compute_variance_type env check rloc {decl with type_private = Private}
        (add_false tl)
  | Some ret_type ->
      match Ctype.repr ret_type with
      | {desc=Tconstr (_, tyl, _)} ->
          (* let tyl = List.map (Ctype.expand_head env) tyl in *)
          let tyl = List.map Ctype.repr tyl in
          let fvl = List.map (Ctype.free_variables ?env:None) tyl in
          let _ =
            List.fold_left2
              (fun (fv1,fv2) ty (c,n,i) ->
                match fv2 with [] -> assert false
                | fv :: fv2 ->
                    (* fv1 @ fv2 = free_variables of other parameters *)
                    if (c||n) && constrained (fv1 @ fv2) ty then
                      raise (Error(loc, Varying_anonymous));
                    (fv :: fv1, fv2))
              ([], fvl) tyl required
          in
          compute_variance_type env check rloc
            {decl with type_params = tyl; type_private = Private}
            (add_false tl)
      | _ -> assert false

let compute_variance_extension env check decl ext rloc =
  compute_variance_gadt env check rloc
    {decl with type_params = ext.ext_type_params}
    (ext.ext_args, ext.ext_ret_type)

let compute_variance_decl env check decl (required, _ as rloc) =
  if (decl.type_kind = Type_abstract || decl.type_kind = Type_open)
       && decl.type_manifest = None then
    List.map
      (fun (c, n, i) ->
        make (not n) (not c) (decl.type_kind <> Type_abstract || i))
      required
  else
  let mn =
    match decl.type_manifest with
      None -> []
    | Some ty -> [false, ty]
  in
  match decl.type_kind with
    Type_abstract | Type_open ->
      compute_variance_type env check rloc decl mn
  | Type_variant tll ->
      if List.for_all (fun c -> c.Types.cd_res = None) tll then
        compute_variance_type env check rloc decl
          (mn @
           add_false (List.flatten (List.map (fun c -> c.Types.cd_args) tll)))
      else begin
        let mn =
          List.map (fun (_,ty) -> ([ty],None)) mn in
        let tll =
          mn @ List.map (fun c -> c.Types.cd_args, c.Types.cd_res) tll in
        match List.map (compute_variance_gadt env check rloc decl) tll with
        | vari :: rem ->
            let varl = List.fold_left (List.map2 Variance.union) vari rem in
            List.map
              Variance.(fun v -> if mem Pos v && mem Neg v then full else v)
              varl
        | _ -> assert false
      end
  | Type_record (ftl, _) ->
      compute_variance_type env check rloc decl
        (mn @ List.map (fun {Types.ld_mutable; ld_type} ->
             (ld_mutable = Mutable, ld_type)) ftl)

let is_sharp id =
  let s = Ident.name id in
  String.length s > 0 && s.[0] = '#'

let rec compute_variance_fixpoint env decls required variances =
  let new_decls =
    List.map2
      (fun (id, decl) variance -> id, {decl with type_variance = variance})
      decls variances
  in
  let new_env =
    List.fold_right
      (fun (id, decl) env -> Env.add_type ~check:true id decl env)
      new_decls env
  in
  let new_variances =
    List.map2
      (fun (id, decl) -> compute_variance_decl new_env false decl)
      new_decls required
  in
  let new_variances =
    List.map2 (List.map2 Variance.union) new_variances variances in
  if new_variances <> variances then
    compute_variance_fixpoint env decls required new_variances
  else begin
    (* List.iter (fun (id, decl) ->
      Printf.eprintf "%s:" (Ident.name id);
      List.iter (fun (v : Variance.t) ->
        Printf.eprintf " %x" (Obj.magic v : int))
        decl.type_variance;
      prerr_endline "")
      new_decls; *)
    List.iter2
      (fun (id, decl) req -> if not (is_sharp id) then
        ignore (compute_variance_decl new_env true decl req))
      new_decls required;
    new_decls, new_env
  end

let init_variance (id, decl) =
  List.map (fun _ -> Variance.null) decl.type_params

let add_injectivity =
  List.map
    (function
      | Covariant -> (true, false, false)
      | Contravariant -> (false, true, false)
      | Invariant -> (false, false, false)
    )

(* for typeclass.ml *)
let compute_variance_decls env cldecls =
  let decls, required =
    List.fold_right
      (fun (obj_id, obj_abbr, cl_abbr, clty, cltydef, ci) (decls, req) ->
        let variance = List.map snd ci.ci_params in
        (obj_id, obj_abbr) :: decls,
        (add_injectivity variance, ci.ci_loc) :: req)
      cldecls ([],[])
  in
  let variances = List.map init_variance decls in
  let (decls, _) = compute_variance_fixpoint env decls required variances in
  List.map2
    (fun (_,decl) (_, _, cl_abbr, clty, cltydef, _) ->
      let variance = decl.type_variance in
      (decl, {cl_abbr with type_variance = variance},
       {clty with cty_variance = variance},
       {cltydef with clty_variance = variance}))
    decls cldecls

(* Check multiple declarations of labels/constructors *)

let check_duplicates sdecl_list =
  let labels = Hashtbl.create 7 and constrs = Hashtbl.create 7 in
  List.iter
    (fun sdecl -> match sdecl.ptype_kind with
      Ptype_variant cl ->
        List.iter
          (fun pcd ->
            try
              let name' = Hashtbl.find constrs pcd.pcd_name.txt in
              Location.prerr_warning pcd.pcd_loc
                (Warnings.Duplicate_definitions
                   ("constructor", pcd.pcd_name.txt, name',
                    sdecl.ptype_name.txt))
            with Not_found ->
              Hashtbl.add constrs pcd.pcd_name.txt sdecl.ptype_name.txt)
          cl
    | Ptype_record fl ->
        List.iter
          (fun {pld_name=cname;pld_loc=loc} ->
            try
              let name' = Hashtbl.find labels cname.txt in
              Location.prerr_warning loc
                (Warnings.Duplicate_definitions
                   ("label", cname.txt, name', sdecl.ptype_name.txt))
            with Not_found -> Hashtbl.add labels cname.txt sdecl.ptype_name.txt)
          fl
    | Ptype_abstract -> ()
    | Ptype_open -> ())
    sdecl_list

(* Force recursion to go through id for private types*)
let name_recursion sdecl id decl =
  match decl with
  | { type_kind = Type_abstract;
      type_manifest = Some ty;
      type_private = Private; } when is_fixed_type sdecl ->
    let ty = Ctype.repr ty in
    let ty' = Btype.newty2 ty.level ty.desc in
    if Ctype.deep_occur ty ty' then
      let td = Tconstr(Path.Pident id, decl.type_params, ref Mnil) in
      Btype.link_type ty (Btype.newty2 ty.level td);
      {decl with type_manifest = Some ty'}
    else decl
  | _ -> decl

(* Add fake record declarations for record constructor arguments *)
let inline_record_decls params manifest tag typname pcd =
  let open Ast_helper in
  match pcd.pcd_args with
  | Pcstr_record lbls ->
      let ptype_kind = Ptype_record lbls in
      let bound =
        List.fold_left (fun acc -> function
            | Some {txt}, _ -> StringSet.add txt acc
            | _ -> acc) StringSet.empty params
      in
      let extra_params = freevars bound ptype_kind in
      let prepare_param (s, loc) = Some (mkloc s loc), Invariant in
      let params = params @ List.map prepare_param extra_params in
      let mk_arg = function
        | (Some {txt;loc}, _) -> Typ.var ~loc txt
        | (None, _) -> Typ.any ()
      in
      let args = List.map mk_arg params in
      let name = typname ^ "." ^ pcd.pcd_name.txt in
      let ptype_attributes =
        [
          mknoloc "#tag#",
          PStr [ Str.eval (Exp.constant (Const_int !tag)) ]
        ]
      in
      let ptype_manifest =
        match manifest with
        | Some {ptyp_desc=Ptyp_constr(lid, _args)} ->
            (* does not make sense with 'as' clause *)
            let rec append lid =
              let open Longident in
              match lid with
              | Lident s -> Lident (s ^ "." ^ pcd.pcd_name.txt)
              | Ldot (p, s) -> Ldot (p, s ^ "." ^ pcd.pcd_name.txt)
              | Lapply (p1, p2) -> Lapply (p1, append p2)
            in
            Some (Typ.constr (mknoloc (append lid.txt)) args) (* todo: type parameters *)
        | _ -> None
      in
      let decl =
        {
          ptype_name = mkloc name pcd.pcd_name.loc;
          ptype_params = params;
          ptype_cstrs = [];
          ptype_kind;
          ptype_private = Public;
          ptype_manifest;
          ptype_attributes;
          ptype_loc = pcd.pcd_loc;
        } in
      incr tag;
      let lid = mknoloc (Longident.Lident name) in
      let attrs = [ mknoloc "#inline#", PStr [] ] in
      let pcd_args = Pcstr_tuple [Typ.constr ~attrs lid args] in
      {pcd with pcd_args}, [decl]
  | Pcstr_tuple [] -> pcd, []
  | Pcstr_tuple _ -> incr tag; pcd, []

(* Translate a set of mutually recursive type declarations *)
let transl_type_decl ?exnid env sdecl_list =
  (* Add dummy types for fixed rows *)
  let fixed_types = List.filter is_fixed_type sdecl_list in
  let sdecl_list =
    List.map
      (fun sdecl ->
        let ptype_name =
          mkloc (sdecl.ptype_name.txt ^"#row") sdecl.ptype_name.loc in
        {sdecl with
         ptype_name; ptype_kind = Ptype_abstract; ptype_manifest = None})
      fixed_types
    @ sdecl_list
  in
  let sdecl_list =
    List.map
      (function
        | {ptype_kind = Ptype_variant cstrs} as sdecl ->
            let tname = sdecl.ptype_name.txt in
            let tag = ref 0 in
            let do_cstr =
              inline_record_decls sdecl.ptype_params sdecl.ptype_manifest
                tag tname
            in
            let decls = List.map do_cstr cstrs in
            let cstrs, more = List.split decls in
            {sdecl with ptype_kind=Ptype_variant cstrs} :: List.flatten more
        | x -> [ x ]
      )
      sdecl_list
  in
  let sdecl_list = List.flatten sdecl_list in

  (* Create identifiers. *)
  let id_list =
    List.map (fun sdecl -> Ident.create sdecl.ptype_name.txt) sdecl_list
  in
  (*
     Since we've introduced fresh idents, make sure the definition
     level is at least the binding time of these events. Otherwise,
     passing one of the recursively-defined type constrs as argument
     to an abbreviation may fail.
  *)
  Ctype.init_def(Ident.current_time());
  Ctype.begin_def();
  (* Enter types. *)
  let temp_env = List.fold_left2 enter_type env sdecl_list id_list in
  (* Translate each declaration. *)
  let current_slot = ref None in
  let warn_unused = Warnings.is_active (Warnings.Unused_type_declaration "") in
  let id_slots id =
    if not warn_unused then id, None
    else
      (* See typecore.ml for a description of the algorithm used
         to detect unused declarations in a set of recursive definitions. *)
      let slot = ref [] in
      let td = Env.find_type (Path.Pident id) temp_env in
      let name = Ident.name id in
      Env.set_type_used_callback
        name td
        (fun old_callback ->
          match !current_slot with
          | Some slot -> slot := (name, td) :: !slot
          | None ->
              List.iter (fun (name, d) -> Env.mark_type_used env name d)
                (get_ref slot);
              old_callback ()
        );
      id, Some slot
  in
  let transl_declaration name_sdecl (id, slot) =
    current_slot := slot; transl_declaration ?exnid temp_env name_sdecl id in
  let tdecls =
    List.map2 transl_declaration sdecl_list (List.map id_slots id_list) in
  let decls =
    List.map (fun tdecl -> (tdecl.typ_id, tdecl.typ_type)) tdecls in
  current_slot := None;
  (* Check for duplicates *)
  check_duplicates sdecl_list;
  (* Build the final env. *)
  let newenv =
    List.fold_right
      (fun (id, decl) env -> Env.add_type ~check:true id decl env)
      decls env
  in
  (* Update stubs *)
  List.iter2
    (fun id sdecl -> update_type temp_env newenv id sdecl.ptype_loc)
    id_list sdecl_list;
  (* Generalize type declarations. *)
  Ctype.end_def();
  List.iter (fun (_, decl) -> generalize_decl decl) decls;
  (* Check for ill-formed abbrevs *)
  let id_loc_list =
    List.map2 (fun id sdecl -> (id, sdecl.ptype_loc))
      id_list sdecl_list
  in
  List.iter (fun (id, decl) ->
    check_well_founded_manifest newenv (List.assoc id id_loc_list)
      (Path.Pident id) decl)
    decls;
  let to_check =
    function Path.Pident id -> List.mem_assoc id id_loc_list | _ -> false in
  List.iter (fun (id, decl) ->
    check_well_founded_decl newenv (List.assoc id id_loc_list) (Path.Pident id)
      decl to_check)
    decls;
  List.iter (check_abbrev_recursion newenv id_loc_list to_check) tdecls;
  (* Check that all type variable are closed *)
  List.iter2
    (fun sdecl tdecl ->
      let decl = tdecl.typ_type in
       match Ctype.closed_type_decl decl with
         Some ty -> raise(Error(sdecl.ptype_loc, Unbound_type_var(ty,decl)))
       | None   -> ())
    sdecl_list tdecls;
  (* Check that constraints are enforced *)
  List.iter2 (check_constraints newenv) sdecl_list decls;
  (* Name recursion *)
  let decls =
    List.map2 (fun sdecl (id, decl) -> id, name_recursion sdecl id decl)
      sdecl_list decls
  in
  (* Add variances to the environment *)
  let required =
    List.map
      (fun sdecl ->
         add_injectivity (List.map snd sdecl.ptype_params),
         sdecl.ptype_loc
      )
      sdecl_list
  in
  let final_decls, final_env =
    compute_variance_fixpoint env decls required (List.map init_variance decls)
  in
  (* Check re-exportation *)
  List.iter2 (check_abbrev final_env) sdecl_list final_decls;
  (* Keep original declaration *)
  let final_decls =
    List.map2
      (fun tdecl (id2, decl) ->
        { tdecl with typ_type = decl }
      ) tdecls final_decls
  in
  (* Done *)
  (final_decls, final_env)

(* Translating type extensions *)

<<<<<<< HEAD
let transl_extension_constructor env type_path type_params
                                 typext_params priv sext =
  let id = Ident.create sext.pext_name.txt in
  let args, ret_type, kind =
    match sext.pext_kind with
      Pext_decl(sargs, sret_type) ->
        let targs, tret_type, args, ret_type =
          make_constructor env type_path typext_params sargs sret_type
        in
          args, ret_type, Text_decl(targs, tret_type)
    | Pext_rebind lid ->
        let cdescr = Typetexp.find_constructor env sext.pext_loc lid.txt in
        let usage =
          if cdescr.cstr_private = Private || priv = Public
          then Env.Positive else Env.Privatize
        in
        Env.mark_constructor usage env (Longident.last lid.txt) cdescr;
        let (args, cstr_res) = Ctype.instance_constructor cdescr in
        let res, ret_type =
          if cdescr.cstr_generalized then
            let params = Ctype.instance_list env type_params in
            let res = Ctype.newconstr type_path params in
            let ret_type = Some (Ctype.newconstr type_path params) in
              res, ret_type
          else (Ctype.newconstr type_path typext_params), None
        in
        begin
          try
            Ctype.unify env cstr_res res
          with Ctype.Unify trace ->
            raise (Error(lid.loc,
                     Rebind_wrong_type(lid.txt, env, trace)))
        end;
        (* Remove "_" names from parameters used in the constructor *)
        if not cdescr.cstr_generalized then begin
          let vars =
            Ctype.free_variables (Btype.newgenty (Ttuple args))
          in
            List.iter
              (function {desc = Tvar (Some "_")} as ty ->
                          if List.memq ty vars then ty.desc <- Tvar None
                        | _ -> ())
              typext_params
        end;
        (* Ensure that constructor's type matches the type being extended *)
        let cstr_type_path, cstr_type_params =
          match cdescr.cstr_res.desc with
            Tconstr (p, _, _) ->
              let decl = Env.find_type p env in
                p, decl.type_params
          | _ -> assert false
        in
        let cstr_types =
          (Btype.newgenty
             (Tconstr(cstr_type_path, cstr_type_params, ref Mnil)))
          :: cstr_type_params
        in
        let ext_types =
          (Btype.newgenty
             (Tconstr(type_path, type_params, ref Mnil)))
          :: type_params
        in
        if not (Ctype.equal env true cstr_types ext_types) then
          raise (Error(lid.loc,
                       Rebind_mismatch(lid.txt, cstr_type_path, type_path)));
        (* Disallow rebinding private constructors to non-private *)
        begin
          match cdescr.cstr_private, priv with
            Private, Public ->
              raise (Error(lid.loc, Rebind_private lid.txt))
          | _ -> ()
        end;
        let path =
          match cdescr.cstr_tag with
            Cstr_extension(path, _) -> path
          | _ -> assert false
        in
          args, ret_type, Text_rebind(path, lid)
  in
  let ext =
    { ext_type_path = type_path;
      ext_type_params = typext_params;
      ext_args = args;
      ext_ret_type = ret_type;
      ext_private = priv;
      Types.ext_loc = sext.pext_loc;
      Types.ext_attributes = sext.pext_attributes; }
  in
    { ext_id = id;
      ext_name = sext.pext_name;
      ext_type = ext;
      ext_kind = kind;
      Typedtree.ext_loc = sext.pext_loc;
      Typedtree.ext_attributes = sext.pext_attributes; }

let transl_type_extension check_open env loc styext =
  reset_type_variables();
  Ctype.begin_def();
  let (type_path, type_decl) =
    Typetexp.find_type env loc styext.ptyext_path.txt
  in
  begin
    match type_decl.type_kind with
      Type_open -> ()
    | Type_abstract ->
        if check_open then begin
          try
            let {pext_loc} =
              List.find (function {pext_kind = Pext_decl _} -> true
                                | {pext_kind = Pext_rebind _} -> false)
                        styext.ptyext_constructors
            in
              raise (Error(pext_loc, Not_open_type type_path))
          with Not_found -> ()
        end
    | _ -> raise (Error(loc, Not_extensible_type type_path))
  end;
  let type_variance =
    List.map (fun v ->
                let (co, cn) = Variance.get_upper v in
                  (not cn, not co, false))
             type_decl.type_variance
  in
  let err =
    if type_decl.type_arity <> List.length styext.ptyext_params then
      [Includecore.Arity]
    else
      if List.for_all2
           (fun (c1, n1, _) (c2, n2, _) -> (not c2 || c1) && (not n2 || n1))
           type_variance
           (add_injectivity (List.map snd styext.ptyext_params))
      then [] else [Includecore.Variance]
  in
  if err <> [] then
    raise (Error(loc, Extension_mismatch (type_path, err)));
  let ttype_params = make_params env styext.ptyext_params in
  let type_params = List.map (fun (cty, _) -> cty.ctyp_type) ttype_params in
  List.iter2 (Ctype.unify_var env)
    (Ctype.instance_list env type_decl.type_params)
    type_params;
  let constructors =
    List.map (transl_extension_constructor env type_path
               type_decl.type_params type_params styext.ptyext_private)
      styext.ptyext_constructors
  in
  Ctype.end_def();
  (* Generalize types *)
  List.iter Ctype.generalize type_params;
  List.iter
    (fun ext ->
       List.iter Ctype.generalize ext.ext_type.ext_args;
       may Ctype.generalize ext.ext_type.ext_ret_type)
    constructors;
  (* Check that all type variable are closed *)
  List.iter
    (fun ext ->
       match Ctype.closed_extension_constructor ext.ext_type with
         Some ty ->
           raise(Error(ext.ext_loc, Unbound_type_var_ext(ty, ext.ext_type)))
       | None -> ())
    constructors;
  (* Check variances are correct *)
  List.iter
    (fun ext->
      ignore (compute_variance_extension env true type_decl
                ext.ext_type (type_variance, loc)))
    constructors;
  (* Add extension constructors to the environment *)
  let newenv =
    List.fold_left
      (fun env ext ->
         Env.add_extension ~check:true ext.ext_id ext.ext_type env)
      env constructors
  in
  let tyext =
    { tyext_path = type_path;
      tyext_txt = styext.ptyext_path;
      tyext_params = ttype_params;
      tyext_constructors = constructors;
      tyext_private = styext.ptyext_private;
      tyext_attributes = styext.ptyext_attributes; }
  in
    (tyext, newenv)

let transl_exception env sext =
  reset_type_variables();
  Ctype.begin_def();
  let ext =
    transl_extension_constructor env
      Predef.path_exn [] [] Asttypes.Public sext
  in
  Ctype.end_def();
  (* Generalize types *)
  List.iter Ctype.generalize ext.ext_type.ext_args;
  may Ctype.generalize ext.ext_type.ext_ret_type;
  (* Check that all type variable are closed *)
  begin match Ctype.closed_extension_constructor ext.ext_type with
    Some ty ->
      raise (Error(ext.ext_loc, Unbound_type_var_ext(ty, ext.ext_type)))
  | None -> ()
  end;
  let newenv = Env.add_extension ~check:true ext.ext_id ext.ext_type env in
    ext, newenv
=======
let transl_exception env excdecl =
  let loc = excdecl.pcd_loc in
  let id = Ident.create excdecl.pcd_name.txt in
  if excdecl.pcd_res <> None then
    raise (Error (loc, Exception_constructor_with_result));
  let excdecl, inlined_records =
    inline_record_decls [] None (ref 0) "exn" excdecl
  in
  let (_, env) as tdecls =
    match inlined_records with
    | [] -> ([], env)
    | decls -> transl_type_decl ~exnid:id env decls
  in
  reset_type_variables();
  Ctype.begin_def();
  let args = get_args excdecl.pcd_args in
  let ttypes = List.map (transl_closed_type env) args in
  Ctype.end_def();
  let types = List.map (fun cty -> cty.ctyp_type) ttypes in
  List.iter Ctype.generalize types;
  let exn_decl =
    {
      exn_args = types;
      exn_attributes = excdecl.pcd_attributes;
      exn_inlined = is_inline_record args;
      Types.exn_loc = loc;
    }
  in
  let newenv = Env.add_exception ~check:true id exn_decl env in
  let cd =
    { cd_id = id;
      cd_name = excdecl.pcd_name;
      cd_args = ttypes;
      cd_loc = loc;
      cd_res = None;
      cd_attributes = excdecl.pcd_attributes;
     }
  in
  tdecls, cd, exn_decl, newenv

let transl_type_decl = transl_type_decl ?exnid:None

(* Translate an exception rebinding *)
let transl_exn_rebind env loc name lid =
  let cdescr =
    try
      Env.lookup_constructor lid env
    with Not_found ->
      raise(Error(loc, Unbound_exception lid)) in
  Env.mark_constructor Env.Positive env (Longident.last lid) cdescr;
  let path =
    match cdescr.cstr_tag with
    |  Cstr_exception (path, _) -> path
    | _ -> raise(Error(loc, Not_an_exception lid))
  in
  let tdecls, exn_args =
    if cdescr.cstr_inlined then
      match cdescr.cstr_args with
      | [{desc=Tconstr(p, [], _)} as ty] ->
          let tdecl =
            try Env.find_type p env
            with Not_found -> assert false
          in
          let tdecl = {tdecl with type_manifest = Some ty} in
          let (id, env) =
            Env.enter_type ("exn." ^ name) tdecl env
          in
          ([id, tdecl], env), [ Ctype.newconstr (Path.Pident id) [] ]
      | _ -> assert false
    else
      ([], env), cdescr.cstr_args
  in
  let d = {
    Types.exn_args;
    exn_attributes = [];
    exn_inlined = cdescr.cstr_inlined;
    exn_loc = loc
  }
  in
  (tdecls, path, d)
>>>>>>> ee4fe5f5

(* Translate a value declaration *)
let transl_value_decl env loc valdecl =
  let cty = Typetexp.transl_type_scheme env valdecl.pval_type in
  let ty = cty.ctyp_type in
  let v =
  match valdecl.pval_prim with
    [] ->
      { val_type = ty; val_kind = Val_reg; Types.val_loc = loc;
        val_attributes = valdecl.pval_attributes }
  | decl ->
      let arity = Ctype.arity ty in
      let prim = Primitive.parse_declaration arity decl in
      if arity = 0 && prim.prim_name.[0] <> '%' then
        raise(Error(valdecl.pval_type.ptyp_loc, Null_arity_external));
      if !Clflags.native_code
      && prim.prim_arity > 5
      && prim.prim_native_name = ""
      then raise(Error(valdecl.pval_type.ptyp_loc, Missing_native_external));
      { val_type = ty; val_kind = Val_prim prim; Types.val_loc = loc;
        val_attributes = valdecl.pval_attributes }
  in
  let (id, newenv) =
    Env.enter_value valdecl.pval_name.txt v env
      ~check:(fun s -> Warnings.Unused_value_declaration s)
  in
  let desc =
    {
     val_id = id;
     val_name = valdecl.pval_name;
     val_desc = cty; val_val = v;
     val_prim = valdecl.pval_prim;
     val_loc = valdecl.pval_loc;
     val_attributes = valdecl.pval_attributes;
    }
  in
  desc, newenv

(* Translate a "with" constraint -- much simplified version of
    transl_type_decl. *)
let transl_with_constraint env id row_path orig_decl sdecl =
  Env.mark_type_used env (Ident.name id) orig_decl;
  reset_type_variables();
  Ctype.begin_def();
  let tparams = make_params env sdecl.ptype_params in
  let params = List.map (fun (cty, _) -> cty.ctyp_type) tparams in
  let orig_decl = Ctype.instance_declaration orig_decl in
  let arity_ok = List.length params = orig_decl.type_arity in
  if arity_ok then
    List.iter2 (Ctype.unify_var env) params orig_decl.type_params;
  let constraints = List.map
    (function (ty, ty', loc) ->
       try
         let cty = transl_simple_type env false ty in
         let cty' = transl_simple_type env false ty' in
         let ty = cty.ctyp_type in
         let ty' = cty'.ctyp_type in
         Ctype.unify env ty ty';
         (cty, cty', loc)
       with Ctype.Unify tr ->
         raise(Error(loc, Inconsistent_constraint (env, tr))))
    sdecl.ptype_cstrs
  in
  let no_row = not (is_fixed_type sdecl) in
  let (tman, man) =  match sdecl.ptype_manifest with
      None -> None, None
    | Some sty ->
        let cty = transl_simple_type env no_row sty in
        Some cty, Some cty.ctyp_type
  in
  let priv =
    if sdecl.ptype_private = Private then Private else
    if arity_ok && orig_decl.type_kind <> Type_abstract
    then orig_decl.type_private else sdecl.ptype_private
  in
  if arity_ok && orig_decl.type_kind <> Type_abstract
  && sdecl.ptype_private = Private then
    Location.prerr_warning sdecl.ptype_loc
      (Warnings.Deprecated "spurious use of private");
  let decl =
    { type_params = params;
      type_arity = List.length params;
      type_kind =
        if arity_ok && man <> None then orig_decl.type_kind else Type_abstract;
      type_private = priv;
      type_manifest = man;
      type_variance = [];
      type_newtype_level = None;
      type_loc = sdecl.ptype_loc;
      type_attributes = sdecl.ptype_attributes;
    }
  in
  begin match row_path with None -> ()
  | Some p -> set_fixed_row env sdecl.ptype_loc p decl
  end;
  begin match Ctype.closed_type_decl decl with None -> ()
  | Some ty -> raise(Error(sdecl.ptype_loc, Unbound_type_var(ty,decl)))
  end;
  let decl = name_recursion sdecl id decl in
  let decl =
    {decl with type_variance =
     compute_variance_decl env false decl
       (add_injectivity (List.map snd sdecl.ptype_params), sdecl.ptype_loc)} in
  Ctype.end_def();
  generalize_decl decl;
  {
    typ_id = id;
    typ_name = sdecl.ptype_name;
    typ_params = tparams;
    typ_type = decl;
    typ_cstrs = constraints;
    typ_loc = sdecl.ptype_loc;
    typ_manifest = tman;
    typ_kind = Ttype_abstract;
    typ_private = sdecl.ptype_private;
    typ_attributes = sdecl.ptype_attributes;
  }

(* Approximate a type declaration: just make all types abstract *)

let abstract_type_decl arity =
  let rec make_params n =
    if n <= 0 then [] else Ctype.newvar() :: make_params (n-1) in
  Ctype.begin_def();
  let decl =
    { type_params = make_params arity;
      type_arity = arity;
      type_kind = Type_abstract;
      type_private = Public;
      type_manifest = None;
      type_variance = replicate_list Variance.full arity;
      type_newtype_level = None;
      type_loc = Location.none;
      type_attributes = [];
     } in
  Ctype.end_def();
  generalize_decl decl;
  decl

let approx_type_decl env sdecl_list =
  List.map
    (fun sdecl ->
      (Ident.create sdecl.ptype_name.txt,
       abstract_type_decl (List.length sdecl.ptype_params)))
    sdecl_list

(* Variant of check_abbrev_recursion to check the well-formedness
   conditions on type abbreviations defined within recursive modules. *)

let check_recmod_typedecl env loc recmod_ids path decl =
  (* recmod_ids is the list of recursively-defined module idents.
     (path, decl) is the type declaration to be checked. *)
  let to_check path =
    List.exists (fun id -> Path.isfree id path) recmod_ids in
  check_well_founded_decl env loc path decl to_check;
  check_recursion env loc path decl to_check


(**** Error report ****)

open Format

let explain_unbound ppf tv tl typ kwd lab =
  try
    let ti = List.find (fun ti -> Ctype.deep_occur tv (typ ti)) tl in
    let ty0 = (* Hack to force aliasing when needed *)
      Btype.newgenty (Tobject(tv, ref None)) in
    Printtyp.reset_and_mark_loops_list [typ ti; ty0];
    fprintf ppf
      ".@.@[<hov2>In %s@ %s%a@;<1 -2>the variable %a is unbound@]"
      kwd (lab ti) Printtyp.type_expr (typ ti) Printtyp.type_expr tv
  with Not_found -> ()

let explain_unbound_single ppf tv ty =
  let trivial ty =
    explain_unbound ppf tv [ty] (fun t -> t) "type" (fun _ -> "") in
  match (Ctype.repr ty).desc with
    Tobject(fi,_) ->
      let (tl, rv) = Ctype.flatten_fields fi in
      if rv == tv then trivial ty else
      explain_unbound ppf tv tl (fun (_,_,t) -> t)
        "method" (fun (lab,_,_) -> lab ^ ": ")
  | Tvariant row ->
      let row = Btype.row_repr row in
      if row.row_more == tv then trivial ty else
      explain_unbound ppf tv row.row_fields
        (fun (l,f) -> match Btype.row_field_repr f with
          Rpresent (Some t) -> t
        | Reither (_,[t],_,_) -> t
        | Reither (_,tl,_,_) -> Btype.newgenty (Ttuple tl)
        | _ -> Btype.newgenty (Ttuple[]))
        "case" (fun (lab,_) -> "`" ^ lab ^ " of ")
  | _ -> trivial ty

let report_error ppf = function
  | Repeated_parameter ->
      fprintf ppf "A type parameter occurs several times"
  | Duplicate_constructor s ->
      fprintf ppf "Two constructors are named %s" s
  | Too_many_constructors ->
      fprintf ppf
        "@[Too many non-constant constructors@ -- maximum is %i %s@]"
        (Config.max_tag + 1) "non-constant constructors"
  | Duplicate_label s ->
      fprintf ppf "Two labels are named %s" s
  | Recursive_abbrev s ->
      fprintf ppf "The type abbreviation %s is cyclic" s
  | Cycle_in_def (s, ty) ->
      Printtyp.reset_and_mark_loops ty;
      fprintf ppf "@[<v>The definition of %s contains a cycle:@ %a@]"
        s Printtyp.type_expr ty
  | Definition_mismatch (ty, errs) ->
      Printtyp.reset_and_mark_loops ty;
      fprintf ppf "@[<v>@[<hov>%s@ %s@;<1 2>%a@]%a@]"
        "This variant or record definition" "does not match that of type"
        Printtyp.type_expr ty
        (Includecore.report_type_mismatch "the original" "this" "definition")
        errs
  | Constraint_failed (ty, ty') ->
      Printtyp.reset_and_mark_loops ty;
      Printtyp.mark_loops ty';
      fprintf ppf "@[%s@ @[<hv>Type@ %a@ should be an instance of@ %a@]@]"
        "Constraints are not satisfied in this type."
        Printtyp.type_expr ty Printtyp.type_expr ty'
  | Parameters_differ (path, ty, ty') ->
      Printtyp.reset_and_mark_loops ty;
      Printtyp.mark_loops ty';
      fprintf ppf
        "@[<hv>In the definition of %s, type@ %a@ should be@ %a@]"
        (Path.name path) Printtyp.type_expr ty Printtyp.type_expr ty'
  | Inconsistent_constraint (env, trace) ->
      fprintf ppf "The type constraints are not consistent.@.";
      Printtyp.report_unification_error ppf env trace
        (fun ppf -> fprintf ppf "Type")
        (fun ppf -> fprintf ppf "is not compatible with type")
  | Type_clash (env, trace) ->
      Printtyp.report_unification_error ppf env trace
        (function ppf ->
           fprintf ppf "This type constructor expands to type")
        (function ppf ->
           fprintf ppf "but is used here with type")
  | Null_arity_external ->
      fprintf ppf "External identifiers must be functions"
  | Missing_native_external ->
      fprintf ppf "@[<hv>An external function with more than 5 arguments \
                   requires a second stub function@ \
                   for native-code compilation@]"
  | Unbound_type_var (ty, decl) ->
      fprintf ppf "A type variable is unbound in this type declaration";
      let ty = Ctype.repr ty in
      begin match decl.type_kind, decl.type_manifest with
      | Type_variant tl, _ ->
          explain_unbound ppf ty tl (fun c ->
            Btype.newgenty (Ttuple c.Types.cd_args))
            "case" (fun c -> Ident.name c.Types.cd_id ^ " of ")
      | Type_record (tl, _), _ ->
          explain_unbound ppf ty tl (fun l -> l.Types.ld_type)
            "field" (fun l -> Ident.name l.Types.ld_id ^ ": ")
      | Type_abstract, Some ty' ->
          explain_unbound_single ppf ty ty'
      | _ -> ()
      end
  | Unbound_type_var_ext (ty, ext) ->
      fprintf ppf "A type variable is unbound in this extension constructor";
      explain_unbound ppf ty ext.ext_args (fun c -> c) "type" (fun _ -> "")
  | Not_open_type path ->
      fprintf ppf "@[%s@ %a@]"
        "Cannot extend type definition"
        Printtyp.path path
  | Not_extensible_type path ->
      fprintf ppf "@[%s@ %a@ %s@]"
        "Type"
        Printtyp.path path
        "is not extensible"
  | Extension_mismatch (path, errs) ->
      fprintf ppf "@[<v>@[<hov>%s@ %s@;<1 2>%s@]%a@]"
        "This extension" "does not match the definition of type"
        (Path.name path)
        (Includecore.report_type_mismatch
           "the type" "this extension" "definition")
        errs
  | Rebind_wrong_type (lid, env, trace) ->
      Printtyp.report_unification_error ppf env trace
        (function ppf ->
          fprintf ppf "The constructor %a@ has type"
            Printtyp.longident lid)
        (function ppf ->
           fprintf ppf "but was expected to be of type")
  | Rebind_mismatch (lid, p, p') ->
      fprintf ppf
        "@[%s@ %a@ %s@ %s@ %s@ %s@ %s@]"
        "The constructor" Printtyp.longident lid
        "extends type" (Path.name p)
        "whose declaration does not match"
        "the declaration of type" (Path.name p')
  | Rebind_private lid ->
      fprintf ppf "@[%s@ %a@ %s@]"
        "The constructor"
        Printtyp.longident lid
        "is private"
  | Bad_variance (n, v1, v2) ->
      let variance (p,n,i) =
        let inj = if i then "injective " else "" in
        match p, n with
          true,  true  -> inj ^ "invariant"
        | true,  false -> inj ^ "covariant"
        | false, true  -> inj ^ "contravariant"
        | false, false -> if inj = "" then "unrestricted" else inj
      in
      let suffix n =
        let teen = (n mod 100)/10 = 1 in
        match n mod 10 with
        | 1 when not teen -> "st"
        | 2 when not teen -> "nd"
        | 3 when not teen -> "rd"
        | _ -> "th"
      in
      if n = -1 then
        fprintf ppf "@[%s@ %s@ It"
          "In this definition, a type variable has a variance that"
          "is not reflected by its occurrence in type parameters."
      else if n = -2 then
        fprintf ppf "@[%s@ %s@]"
          "In this definition, a type variable cannot be deduced"
          "from the type parameters."
      else if n = -3 then
        fprintf ppf "@[%s@ %s@ It"
          "In this definition, a type variable has a variance that"
          "cannot be deduced from the type parameters."
      else
        fprintf ppf "@[%s@ %s@ The %d%s type parameter"
          "In this definition, expected parameter"
          "variances are not satisfied."
          n (suffix n);
      if n <> -2 then
        fprintf ppf " was expected to be %s,@ but it is %s.@]"
          (variance v2) (variance v1)
  | Unavailable_type_constructor p ->
      fprintf ppf "The definition of type %a@ is unavailable" Printtyp.path p
  | Bad_fixed_type r ->
      fprintf ppf "This fixed type %s" r
  | Varying_anonymous ->
      fprintf ppf "@[%s@ %s@ %s@]"
        "In this GADT definition," "the variance of some parameter"
        "cannot be checked"

let () =
  Location.register_error_of_exn
    (function
      | Error (loc, err) ->
        Some (Location.error_of_printer loc report_error err)
      | _ ->
        None
    )<|MERGE_RESOLUTION|>--- conflicted
+++ resolved
@@ -137,7 +137,6 @@
     let compare (x:t) y = compare x y
   end)
 
-<<<<<<< HEAD
 let make_params env params =
   let make_param (sty, v) =
     try
@@ -165,16 +164,6 @@
   in
   let lbls = List.map mk lbls in
   let lbls' =
-=======
-module StringMap =
-  Map.Make(struct
-    type t = string
-    let compare (x:t) y = compare x y
-  end)
-
-let make_params sdecl =
-  try
->>>>>>> ee4fe5f5
     List.map
       (fun ld ->
          let ty = ld.ld_type.ctyp_type in
@@ -189,16 +178,21 @@
       lbls in
   lbls, lbls'
 
-let transl_constructor_arguments env closed l =
-  let l = List.map (transl_simple_type env closed) l in
-  List.map (fun t -> t.ctyp_type) l,
-  l
-
-let make_constructor env type_path type_params sargs sret_type =
+let transl_constructor_arguments loc env closed = function
+  | Pcstr_tuple l ->
+      let l = List.map (transl_simple_type env closed) l in
+      Types.Cstr_tuple (List.map (fun t -> t.ctyp_type) l),
+      Cstr_tuple l
+  | Pcstr_record l ->
+      let lbls, lbls' = transl_labels loc env closed l in
+      Types.Cstr_record lbls',
+      Cstr_record lbls
+
+let make_constructor loc env type_path type_params sargs sret_type =
   match sret_type with
   | None ->
       let args, targs =
-        transl_constructor_arguments env true sargs
+        transl_constructor_arguments loc env true sargs
       in
         targs, None, args, None
   | Some sret_type ->
@@ -207,7 +201,7 @@
       let z = narrow () in
       reset_type_variables ();
       let args, targs =
-        transl_constructor_arguments env false sargs
+        transl_constructor_arguments loc env false sargs
       in
       let tret_type = transl_simple_type env false sret_type in
       let ret_type = tret_type.ctyp_type in
@@ -221,38 +215,7 @@
       widen z;
       targs, Some tret_type, args, Some ret_type
 
-let freevars bound kind =
-  let open Ast_mapper in
-  let vars = ref StringMap.empty in
-  let bound = ref bound in
-  let super = default_mapper in
-  let typ m ct =
-    match ct.ptyp_desc with
-    | Ptyp_var s ->
-        if not (StringSet.mem s !bound) then
-          vars := StringMap.add s ct.ptyp_loc !vars;
-        ct
-    | Ptyp_poly (sl, t) ->
-        let old_bound = !bound in
-        List.iter (fun s -> bound := StringSet.add s !bound) sl;
-        ignore (m.typ m t);
-        bound := old_bound;
-        ct
-    | _ -> super.typ m ct
-  in
-  let mapper = {super with typ} in
-  ignore (mapper.type_kind mapper kind);
-  StringMap.bindings !vars
-
-let get_args = function
-  | Pcstr_tuple l -> l
-  | _ -> assert false
-
-let is_inline_record = function
-  | [ {ptyp_attributes = [{txt="#inline#"}, _]} ] -> true
-  | _ -> false
-
-let transl_declaration ?exnid env sdecl id =
+let transl_declaration env sdecl id =
   (* Bind type parameters *)
   reset_type_variables();
   Ctype.begin_def ();
@@ -279,14 +242,13 @@
             all_constrs := StringSet.add name !all_constrs)
           scstrs;
         if List.length
-<<<<<<< HEAD
-          (List.filter (fun cd -> cd.pcd_args <> []) scstrs)
+          (List.filter (fun cd -> cd.pcd_args <> Pcstr_tuple []) scstrs)
           > (Config.max_tag + 1) then
           raise(Error(sdecl.ptype_loc, Too_many_constructors));
         let make_cstr scstr =
           let name = Ident.create scstr.pcd_name.txt in
           let targs, tret_type, args, ret_type =
-            make_constructor env (Path.Pident id) params
+            make_constructor scstr.pcd_loc env (Path.Pident id) params
                              scstr.pcd_args scstr.pcd_res
           in
           let tcstr =
@@ -317,90 +279,6 @@
           in
           Ttype_record lbls, Type_record(lbls', rep)
       | Ptype_open -> Ttype_open, Type_open
-=======
-          (List.filter (fun cd -> get_args cd.pcd_args <> []) cstrs)
-          > (Config.max_tag + 1) then
-          raise(Error(sdecl.ptype_loc, Too_many_constructors));
-        let make_cstr {pcd_name = lid; pcd_args; pcd_res = ret_type; pcd_loc = loc; pcd_attributes = attrs} =
-          let name = Ident.create lid.txt in
-          let args = get_args pcd_args in
-          let inlined = is_inline_record args in
-          match ret_type with
-            | None ->
-              (name, lid, List.map (transl_simple_type env true) args,
-               None, None, loc, attrs, inlined)
-            | Some sty ->
-              (* if it's a generalized constructor we must first narrow and
-                 then widen so as to not introduce any new constraints *)
-              let z = narrow () in
-              reset_type_variables ();
-              let args = List.map (transl_simple_type env false) args in
-              let cty = transl_simple_type env false sty in
-              let ret_type =
-                let ty = cty.ctyp_type in
-                let p = Path.Pident id in
-                match (Ctype.repr ty).desc with
-                  Tconstr (p', _, _) when Path.same p p' -> ty
-                | _ ->
-                    raise (Error (sty.ptyp_loc, Constraint_failed
-                                    (ty, Ctype.newconstr p params)))
-              in
-              widen z;
-              (name, lid, args, Some cty, Some ret_type, loc, attrs, inlined)
-        in
-        let cstrs = List.map make_cstr cstrs in
-        Ttype_variant (List.map (fun (name, lid, ctys, res, _, loc, attrs, _) ->
-          {cd_id = name; cd_name = lid; cd_args = ctys; cd_res = res;
-           cd_loc = loc; cd_attributes = attrs}
-        ) cstrs),
-        Type_variant (List.map (fun (name, name_loc, ctys, _, option, loc, attrs, inlined) ->
-            {Types.cd_id = name; cd_args = List.map (fun cty -> cty.ctyp_type) ctys;
-             cd_res = option;
-             cd_loc = loc; cd_attributes = attrs;
-             cd_inlined = inlined;
-            }
-          ) cstrs)
-
-      | Ptype_record lbls ->
-        let all_labels = ref StringSet.empty in
-        List.iter
-          (fun {pld_name = {txt=name}} ->
-            if StringSet.mem name !all_labels then
-              raise(Error(sdecl.ptype_loc, Duplicate_label name));
-            all_labels := StringSet.add name !all_labels)
-          lbls;
-        let lbls = List.map (fun {pld_name=name;pld_mutable=mut;pld_type=arg;pld_loc=loc;pld_attributes=attrs} ->
-          let arg = Ast_helper.Typ.force_poly arg in
-          let cty = transl_simple_type env true arg in
-          {ld_id = Ident.create name.txt; ld_name = name; ld_mutable = mut; ld_type = cty;
-           ld_loc = loc; ld_attributes = attrs}
-          ) lbls in
-        let lbls' =
-          List.map
-            (fun ld ->
-              let ty = ld.ld_type.ctyp_type in
-              let ty = match ty.desc with Tpoly(t,[]) -> t | _ -> ty in
-              {Types.ld_id = ld.ld_id;
-               ld_mutable = ld.ld_mutable;
-               ld_type = ty;
-               ld_loc = ld.ld_loc;
-               ld_attributes = ld.ld_attributes
-              }
-            )
-            lbls in
-        let rep =
-          match sdecl.ptype_attributes with
-          | [{txt="#tag#"}, PStr [{pstr_desc=Pstr_eval({pexp_desc=Pexp_constant(Const_int tag)}, _)}]] ->
-              begin match exnid with
-              | Some id -> Record_exception (Path.Pident id)
-              | None -> Record_inlined tag
-              end
-          | _ ->
-              if List.for_all (fun l -> is_float env l.Types.ld_type) lbls'
-              then Record_float
-              else Record_regular in
-        Ttype_record lbls, Type_record(lbls', rep)
->>>>>>> ee4fe5f5
       in
     let (tman, man) = match sdecl.ptype_manifest with
         None -> None, None
@@ -524,25 +402,21 @@
         List.fold_left foldf SMap.empty pl
       in
       List.iter
-<<<<<<< HEAD
         (fun {Types.cd_id=name; cd_args; cd_res} ->
           let {pcd_args; pcd_res; _} =
-=======
-        (fun {Types.cd_id=name; cd_args=tyl; cd_res=ret_type} ->
-          let {pcd_args; pcd_res = sret_type; _} =
->>>>>>> ee4fe5f5
             try SMap.find (Ident.name name) pl_index
             with Not_found -> assert false in
-          List.iter2
-            (fun sty ty ->
-              check_constraints_rec env sty.ptyp_loc visited ty)
-<<<<<<< HEAD
-            pcd_args cd_args;
+          begin match cd_args, pcd_args with
+          | Cstr_tuple tyl, Pcstr_tuple styl ->
+              List.iter2
+                (fun sty ty ->
+                   check_constraints_rec env sty.ptyp_loc visited ty)
+                styl tyl
+          | Cstr_record tyl, Pcstr_record styl ->
+              check_constraints_labels env visited tyl styl
+          | _ -> assert false
+          end;
           match pcd_res, cd_res with
-=======
-            (get_args pcd_args) tyl;
-          match sret_type, ret_type with
->>>>>>> ee4fe5f5
           | Some sr, Some r ->
               check_constraints_rec env sr.ptyp_loc visited r
           | _ ->
@@ -914,12 +788,19 @@
   | Tvar _ -> List.exists (fun tl -> List.memq ty tl) vars
   | _ -> true
 
+let for_constr = function
+  | Types.Cstr_tuple l -> add_false l
+  | Types.Cstr_record l ->
+      List.map
+        (fun {Types.ld_mutable; ld_type} -> (ld_mutable = Mutable, ld_type))
+        l
+
 let compute_variance_gadt env check (required, loc as rloc) decl
     (tl, ret_type_opt) =
   match ret_type_opt with
   | None ->
       compute_variance_type env check rloc {decl with type_private = Private}
-        (add_false tl)
+        (for_constr tl)
   | Some ret_type ->
       match Ctype.repr ret_type with
       | {desc=Tconstr (_, tyl, _)} ->
@@ -939,7 +820,7 @@
           in
           compute_variance_type env check rloc
             {decl with type_params = tyl; type_private = Private}
-            (add_false tl)
+            (for_constr tl)
       | _ -> assert false
 
 let compute_variance_extension env check decl ext rloc =
@@ -966,11 +847,11 @@
   | Type_variant tll ->
       if List.for_all (fun c -> c.Types.cd_res = None) tll then
         compute_variance_type env check rloc decl
-          (mn @
-           add_false (List.flatten (List.map (fun c -> c.Types.cd_args) tll)))
+          (mn @ List.flatten (List.map (fun c -> for_constr c.Types.cd_args)
+                                tll))
       else begin
         let mn =
-          List.map (fun (_,ty) -> ([ty],None)) mn in
+          List.map (fun (_,ty) -> (Types.Cstr_tuple [ty],None)) mn in
         let tll =
           mn @ List.map (fun c -> c.Types.cd_args, c.Types.cd_res) tll in
         match List.map (compute_variance_gadt env check rloc decl) tll with
@@ -1103,67 +984,8 @@
     else decl
   | _ -> decl
 
-(* Add fake record declarations for record constructor arguments *)
-let inline_record_decls params manifest tag typname pcd =
-  let open Ast_helper in
-  match pcd.pcd_args with
-  | Pcstr_record lbls ->
-      let ptype_kind = Ptype_record lbls in
-      let bound =
-        List.fold_left (fun acc -> function
-            | Some {txt}, _ -> StringSet.add txt acc
-            | _ -> acc) StringSet.empty params
-      in
-      let extra_params = freevars bound ptype_kind in
-      let prepare_param (s, loc) = Some (mkloc s loc), Invariant in
-      let params = params @ List.map prepare_param extra_params in
-      let mk_arg = function
-        | (Some {txt;loc}, _) -> Typ.var ~loc txt
-        | (None, _) -> Typ.any ()
-      in
-      let args = List.map mk_arg params in
-      let name = typname ^ "." ^ pcd.pcd_name.txt in
-      let ptype_attributes =
-        [
-          mknoloc "#tag#",
-          PStr [ Str.eval (Exp.constant (Const_int !tag)) ]
-        ]
-      in
-      let ptype_manifest =
-        match manifest with
-        | Some {ptyp_desc=Ptyp_constr(lid, _args)} ->
-            (* does not make sense with 'as' clause *)
-            let rec append lid =
-              let open Longident in
-              match lid with
-              | Lident s -> Lident (s ^ "." ^ pcd.pcd_name.txt)
-              | Ldot (p, s) -> Ldot (p, s ^ "." ^ pcd.pcd_name.txt)
-              | Lapply (p1, p2) -> Lapply (p1, append p2)
-            in
-            Some (Typ.constr (mknoloc (append lid.txt)) args) (* todo: type parameters *)
-        | _ -> None
-      in
-      let decl =
-        {
-          ptype_name = mkloc name pcd.pcd_name.loc;
-          ptype_params = params;
-          ptype_cstrs = [];
-          ptype_kind;
-          ptype_private = Public;
-          ptype_manifest;
-          ptype_attributes;
-          ptype_loc = pcd.pcd_loc;
-        } in
-      incr tag;
-      let lid = mknoloc (Longident.Lident name) in
-      let attrs = [ mknoloc "#inline#", PStr [] ] in
-      let pcd_args = Pcstr_tuple [Typ.constr ~attrs lid args] in
-      {pcd with pcd_args}, [decl]
-  | Pcstr_tuple [] -> pcd, []
-  | Pcstr_tuple _ -> incr tag; pcd, []
-
 (* Translate a set of mutually recursive type declarations *)
-let transl_type_decl ?exnid env sdecl_list =
+let transl_type_decl env sdecl_list =
   (* Add dummy types for fixed rows *)
   let fixed_types = List.filter is_fixed_type sdecl_list in
   let sdecl_list =
@@ -1176,24 +998,6 @@
       fixed_types
     @ sdecl_list
   in
-  let sdecl_list =
-    List.map
-      (function
-        | {ptype_kind = Ptype_variant cstrs} as sdecl ->
-            let tname = sdecl.ptype_name.txt in
-            let tag = ref 0 in
-            let do_cstr =
-              inline_record_decls sdecl.ptype_params sdecl.ptype_manifest
-                tag tname
-            in
-            let decls = List.map do_cstr cstrs in
-            let cstrs, more = List.split decls in
-            {sdecl with ptype_kind=Ptype_variant cstrs} :: List.flatten more
-        | x -> [ x ]
-      )
-      sdecl_list
-  in
-  let sdecl_list = List.flatten sdecl_list in
 
   (* Create identifiers. *)
   let id_list =
@@ -1233,7 +1037,7 @@
       id, Some slot
   in
   let transl_declaration name_sdecl (id, slot) =
-    current_slot := slot; transl_declaration ?exnid temp_env name_sdecl id in
+    current_slot := slot; transl_declaration temp_env name_sdecl id in
   let tdecls =
     List.map2 transl_declaration sdecl_list (List.map id_slots id_list) in
   let decls =
@@ -1311,7 +1115,6 @@
 
 (* Translating type extensions *)
 
-<<<<<<< HEAD
 let transl_extension_constructor env type_path type_params
                                  typext_params priv sext =
   let id = Ident.create sext.pext_name.txt in
@@ -1319,7 +1122,8 @@
     match sext.pext_kind with
       Pext_decl(sargs, sret_type) ->
         let targs, tret_type, args, ret_type =
-          make_constructor env type_path typext_params sargs sret_type
+          make_constructor sext.pext_loc env type_path typext_params
+            sargs sret_type
         in
           args, ret_type, Text_decl(targs, tret_type)
     | Pext_rebind lid ->
@@ -1389,7 +1193,27 @@
             Cstr_extension(path, _) -> path
           | _ -> assert false
         in
-          args, ret_type, Text_rebind(path, lid)
+        let args =
+          match cdescr.cstr_inlined with
+          | None ->
+              Types.Cstr_tuple args
+          | Some decl ->
+              let tl =
+                match args with
+                | [ {desc=Tconstr(_, tl, _)} ] -> tl
+                | _ -> assert false
+              in
+              let decl = Ctype.instance_declaration decl in
+              assert (List.length decl.type_params = List.length tl);
+              List.iter2 (Ctype.unify env) decl.type_params tl;
+              let lbls =
+                match decl.type_kind with
+                | Type_record (lbls, Record_extension) -> lbls
+                | _ -> assert false
+              in
+              Types.Cstr_record lbls
+        in
+        args, ret_type, Text_rebind(path, lid)
   in
   let ext =
     { ext_type_path = type_path;
@@ -1462,7 +1286,7 @@
   List.iter Ctype.generalize type_params;
   List.iter
     (fun ext ->
-       List.iter Ctype.generalize ext.ext_type.ext_args;
+       Btype.iter_type_expr_cstr_args Ctype.generalize ext.ext_type.ext_args;
        may Ctype.generalize ext.ext_type.ext_ret_type)
     constructors;
   (* Check that all type variable are closed *)
@@ -1505,7 +1329,7 @@
   in
   Ctype.end_def();
   (* Generalize types *)
-  List.iter Ctype.generalize ext.ext_type.ext_args;
+  Btype.iter_type_expr_cstr_args Ctype.generalize ext.ext_type.ext_args;
   may Ctype.generalize ext.ext_type.ext_ret_type;
   (* Check that all type variable are closed *)
   begin match Ctype.closed_extension_constructor ext.ext_type with
@@ -1515,88 +1339,6 @@
   end;
   let newenv = Env.add_extension ~check:true ext.ext_id ext.ext_type env in
     ext, newenv
-=======
-let transl_exception env excdecl =
-  let loc = excdecl.pcd_loc in
-  let id = Ident.create excdecl.pcd_name.txt in
-  if excdecl.pcd_res <> None then
-    raise (Error (loc, Exception_constructor_with_result));
-  let excdecl, inlined_records =
-    inline_record_decls [] None (ref 0) "exn" excdecl
-  in
-  let (_, env) as tdecls =
-    match inlined_records with
-    | [] -> ([], env)
-    | decls -> transl_type_decl ~exnid:id env decls
-  in
-  reset_type_variables();
-  Ctype.begin_def();
-  let args = get_args excdecl.pcd_args in
-  let ttypes = List.map (transl_closed_type env) args in
-  Ctype.end_def();
-  let types = List.map (fun cty -> cty.ctyp_type) ttypes in
-  List.iter Ctype.generalize types;
-  let exn_decl =
-    {
-      exn_args = types;
-      exn_attributes = excdecl.pcd_attributes;
-      exn_inlined = is_inline_record args;
-      Types.exn_loc = loc;
-    }
-  in
-  let newenv = Env.add_exception ~check:true id exn_decl env in
-  let cd =
-    { cd_id = id;
-      cd_name = excdecl.pcd_name;
-      cd_args = ttypes;
-      cd_loc = loc;
-      cd_res = None;
-      cd_attributes = excdecl.pcd_attributes;
-     }
-  in
-  tdecls, cd, exn_decl, newenv
-
-let transl_type_decl = transl_type_decl ?exnid:None
-
-(* Translate an exception rebinding *)
-let transl_exn_rebind env loc name lid =
-  let cdescr =
-    try
-      Env.lookup_constructor lid env
-    with Not_found ->
-      raise(Error(loc, Unbound_exception lid)) in
-  Env.mark_constructor Env.Positive env (Longident.last lid) cdescr;
-  let path =
-    match cdescr.cstr_tag with
-    |  Cstr_exception (path, _) -> path
-    | _ -> raise(Error(loc, Not_an_exception lid))
-  in
-  let tdecls, exn_args =
-    if cdescr.cstr_inlined then
-      match cdescr.cstr_args with
-      | [{desc=Tconstr(p, [], _)} as ty] ->
-          let tdecl =
-            try Env.find_type p env
-            with Not_found -> assert false
-          in
-          let tdecl = {tdecl with type_manifest = Some ty} in
-          let (id, env) =
-            Env.enter_type ("exn." ^ name) tdecl env
-          in
-          ([id, tdecl], env), [ Ctype.newconstr (Path.Pident id) [] ]
-      | _ -> assert false
-    else
-      ([], env), cdescr.cstr_args
-  in
-  let d = {
-    Types.exn_args;
-    exn_attributes = [];
-    exn_inlined = cdescr.cstr_inlined;
-    exn_loc = loc
-  }
-  in
-  (tdecls, path, d)
->>>>>>> ee4fe5f5
 
 (* Translate a value declaration *)
 let transl_value_decl env loc valdecl =
@@ -1759,16 +1501,20 @@
 
 open Format
 
-let explain_unbound ppf tv tl typ kwd lab =
+let explain_unbound_gen ppf tv tl typ kwd pr =
   try
     let ti = List.find (fun ti -> Ctype.deep_occur tv (typ ti)) tl in
     let ty0 = (* Hack to force aliasing when needed *)
       Btype.newgenty (Tobject(tv, ref None)) in
     Printtyp.reset_and_mark_loops_list [typ ti; ty0];
     fprintf ppf
-      ".@.@[<hov2>In %s@ %s%a@;<1 -2>the variable %a is unbound@]"
-      kwd (lab ti) Printtyp.type_expr (typ ti) Printtyp.type_expr tv
+      ".@.@[<hov2>In %s@ %a@;<1 -2>the variable %a is unbound@]"
+      kwd pr ti Printtyp.type_expr tv
   with Not_found -> ()
+
+let explain_unbound ppf tv tl typ kwd lab =
+  explain_unbound_gen ppf tv tl typ kwd
+    (fun ppf ti -> fprintf ppf "%s%a" (lab ti) Printtyp.type_expr (typ ti))
 
 let explain_unbound_single ppf tv ty =
   let trivial ty =
@@ -1790,6 +1536,11 @@
         | _ -> Btype.newgenty (Ttuple[]))
         "case" (fun (lab,_) -> "`" ^ lab ^ " of ")
   | _ -> trivial ty
+
+
+let tys_of_constr_args = function
+  | Types.Cstr_tuple tl -> tl
+  | Types.Cstr_record lbls -> List.map (fun l -> l.Types.ld_type) lbls
 
 let report_error ppf = function
   | Repeated_parameter ->
@@ -1849,9 +1600,14 @@
       let ty = Ctype.repr ty in
       begin match decl.type_kind, decl.type_manifest with
       | Type_variant tl, _ ->
-          explain_unbound ppf ty tl (fun c ->
-            Btype.newgenty (Ttuple c.Types.cd_args))
-            "case" (fun c -> Ident.name c.Types.cd_id ^ " of ")
+          explain_unbound_gen ppf ty tl (fun c ->
+              let tl = tys_of_constr_args c.cd_args in
+              Btype.newgenty (Ttuple tl)
+            )
+            "case" (fun ppf c ->
+                fprintf ppf
+                  "%s of %a" (Ident.name c.Types.cd_id)
+                  Printtyp.constructor_arguments c.cd_args)
       | Type_record (tl, _), _ ->
           explain_unbound ppf ty tl (fun l -> l.Types.ld_type)
             "field" (fun l -> Ident.name l.Types.ld_id ^ ": ")
@@ -1861,7 +1617,8 @@
       end
   | Unbound_type_var_ext (ty, ext) ->
       fprintf ppf "A type variable is unbound in this extension constructor";
-      explain_unbound ppf ty ext.ext_args (fun c -> c) "type" (fun _ -> "")
+      let args = tys_of_constr_args ext.ext_args in
+      explain_unbound ppf ty args (fun c -> c) "type" (fun _ -> "")
   | Not_open_type path ->
       fprintf ppf "@[%s@ %a@]"
         "Cannot extend type definition"
