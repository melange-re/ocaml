(***********************************************************************)
(*                                                                     *)
(*                                OCaml                                *)
(*                                                                     *)
(* Xavier Leroy and Jerome Vouillon, projet Cristal, INRIA Rocquencourt*)
(*                                                                     *)
(*  Copyright 1996 Institut National de Recherche en Informatique et   *)
(*  en Automatique.  All rights reserved.  This file is distributed    *)
(*  under the terms of the Q Public License version 1.0.               *)
(*                                                                     *)
(***********************************************************************)

(* $Id$ *)

(**** Typing of type definitions ****)

open Misc
open Asttypes
open Parsetree
open Primitive
open Types
open Typedtree
open Typetexp

type error =
    Repeated_parameter
  | Duplicate_constructor of string
  | Too_many_constructors
  | Duplicate_label of string
  | Recursive_abbrev of string
  | Definition_mismatch of type_expr * Includecore.type_mismatch list
  | Constraint_failed of type_expr * type_expr
  | Inconsistent_constraint of (type_expr * type_expr) list
  | Type_clash of (type_expr * type_expr) list
  | Parameters_differ of Path.t * type_expr * type_expr
  | Null_arity_external
  | Missing_native_external
  | Unbound_type_var of type_expr * type_declaration
  | Unbound_exception of Longident.t
  | Not_an_exception of Longident.t
  | Bad_variance of int * (bool * bool) * (bool * bool)
  | Unavailable_type_constructor of Path.t
  | Bad_fixed_type of string
  | Unbound_type_var_exc of type_expr * type_expr
  | Varying_anonymous

exception Error of Location.t * error

(* Enter all declared types in the environment as abstract types *)

let enter_type env (name, sdecl) id =
  let decl =
    { type_params =
        List.map (fun _ -> Btype.newgenvar ()) sdecl.ptype_params;
      type_arity = List.length sdecl.ptype_params;
      type_kind = Type_abstract;
      type_private = sdecl.ptype_private;
      type_manifest =
        begin match sdecl.ptype_manifest with None -> None
        | Some _ -> Some(Ctype.newvar ()) end;
      type_variance = List.map (fun _ -> true, true, true) sdecl.ptype_params;
<<<<<<< HEAD
      type_newtype_level = None;
=======
      type_loc = sdecl.ptype_loc;
>>>>>>> 674af5ff
    }
  in
  Env.add_type id decl env

let update_type temp_env env id loc =
  let path = Path.Pident id in
  let decl = Env.find_type path temp_env in
  match decl.type_manifest with None -> ()
  | Some ty ->
      let params = List.map (fun _ -> Ctype.newvar ()) decl.type_params in
      try Ctype.unify env (Ctype.newconstr path params) ty
      with Ctype.Unify trace ->
        raise (Error(loc, Type_clash trace))

(* Determine if a type is (an abbreviation for) the type "float" *)
(* We use the Ctype.expand_head_opt version of expand_head to get access
   to the manifest type of private abbreviations. *)
let is_float env ty =
  match Ctype.repr (Ctype.expand_head_opt env ty) with
    {desc = Tconstr(p, _, _)} -> Path.same p Predef.path_float
  | _ -> false

(* Determine if a type definition defines a fixed type. (PW) *)
let is_fixed_type sd =
  (match sd.ptype_manifest with
   | Some { ptyp_desc =
       (Ptyp_variant _|Ptyp_object _|Ptyp_class _|Ptyp_alias
         ({ptyp_desc = Ptyp_variant _|Ptyp_object _|Ptyp_class _},_)) } -> true
   | _ -> false) &&
  sd.ptype_kind = Ptype_abstract &&
  sd.ptype_private = Private

(* Set the row variable in a fixed type *)
let set_fixed_row env loc p decl =
  let tm =
    match decl.type_manifest with
      None -> assert false
    | Some t -> Ctype.expand_head env t
  in
  let rv =
    match tm.desc with
      Tvariant row ->
        let row = Btype.row_repr row in
        tm.desc <- Tvariant {row with row_fixed = true};
        if Btype.static_row row then Btype.newgenty Tnil
        else row.row_more
    | Tobject (ty, _) ->
        snd (Ctype.flatten_fields ty)
    | _ ->
        raise (Error (loc, Bad_fixed_type "is not an object or variant"))
  in
  if not (Btype.is_Tvar rv) then
    raise (Error (loc, Bad_fixed_type "has no row variable"));
  rv.desc <- Tconstr (p, decl.type_params, ref Mnil)

(* Translate one type declaration *)

module StringSet =
  Set.Make(struct
    type t = string
    let compare = compare
  end)

let make_params sdecl =
  let param_counter = ref 0 in 
  try 
    List.map 
      (function
	  None ->
	    incr param_counter ;
	    enter_type_variable true sdecl.ptype_loc
	      (Printf.sprintf "*%d" !param_counter)
	| Some x ->
	    enter_type_variable true sdecl.ptype_loc x)
      sdecl.ptype_params
  with Already_bound ->
    raise(Error(sdecl.ptype_loc, Repeated_parameter))

let transl_declaration env (name, sdecl) id =
  (* Bind type parameters *)
  reset_type_variables();
  Ctype.begin_def ();
  let params = make_params sdecl in
  let cstrs = List.map
      (fun (sty, sty', loc) ->
        transl_simple_type env false sty,
        transl_simple_type env false sty', loc)
      sdecl.ptype_cstrs
  in
  let decl =
    { type_params = params;
      type_arity = List.length params;
      type_kind =
        begin match sdecl.ptype_kind with
          Ptype_abstract -> Type_abstract
        | Ptype_variant cstrs ->
            let all_constrs = ref StringSet.empty in
            List.iter
              (fun (name, _, _, loc) ->
                if StringSet.mem name !all_constrs then
                  raise(Error(sdecl.ptype_loc, Duplicate_constructor name));
                all_constrs := StringSet.add name !all_constrs)
              cstrs;
            if List.length
		(List.filter (fun (_, args, _, _) -> args <> []) cstrs)
		> (Config.max_tag + 1) then
              raise(Error(sdecl.ptype_loc, Too_many_constructors));
	    let make_cstr (name, args, ret_type, loc) =
	      match ret_type with
	      | None ->
		  (name, List.map (transl_simple_type env true) args, None)
	      | Some sty -> 
                (* if it's a generalized constructor we must first narrow and
                   then widen so as to not introduce any new constraints *)
		  let z = narrow () in 
		  reset_type_variables ();
		  let args = List.map (transl_simple_type env false) args in 
		  let ret_type =
                    let ty = transl_simple_type env false sty in
                    let p = Path.Pident id in
                    match (Ctype.repr ty).desc with
                      Tconstr (p', _, _) when Path.same p p' -> ty
                    | _ -> raise(Error(sty.ptyp_loc,
                             Constraint_failed (ty, Ctype.newconstr p params)))
		  in
		  widen z;
		  (name, args, Some ret_type)
  	    in
	    Type_variant (List.map make_cstr cstrs)
	    
        | Ptype_record lbls ->
            let all_labels = ref StringSet.empty in
            List.iter
              (fun (name, mut, arg, loc) ->
                if StringSet.mem name !all_labels then
                  raise(Error(sdecl.ptype_loc, Duplicate_label name));
                all_labels := StringSet.add name !all_labels)
              lbls;
            let lbls' =
              List.map
                (fun (name, mut, arg, loc) ->
                  let ty = transl_simple_type env true arg in
                  name, mut, match ty.desc with Tpoly(t,[]) -> t | _ -> ty)
                lbls in
            let rep =
              if List.for_all (fun (name, mut, arg) -> is_float env arg) lbls'
              then Record_float
              else Record_regular in
            Type_record(lbls', rep)
        end;
      type_private = sdecl.ptype_private;
      type_manifest =
        begin match sdecl.ptype_manifest with
          None -> None
        | Some sty ->
            let no_row = not (is_fixed_type sdecl) in
            Some (transl_simple_type env no_row sty)
        end;
      type_variance = List.map (fun _ -> true, true, true) params;
<<<<<<< HEAD
      type_newtype_level = None;
=======
      type_loc = sdecl.ptype_loc;
>>>>>>> 674af5ff
    } in

  (* Check constraints *)
  List.iter
    (fun (ty, ty', loc) ->
      try Ctype.unify env ty ty' with Ctype.Unify tr ->
        raise(Error(loc, Inconsistent_constraint tr)))
    cstrs;
  Ctype.end_def ();
  (* Add abstract row *)
  if is_fixed_type sdecl then begin
    let (p, _) =
      try Env.lookup_type (Longident.Lident(Ident.name id ^ "#row")) env
      with Not_found -> assert false in
    set_fixed_row env sdecl.ptype_loc p decl
  end;
  (* Check for cyclic abbreviations *)
  begin match decl.type_manifest with None -> ()
  | Some ty ->
      if Ctype.cyclic_abbrev env id ty then
        raise(Error(sdecl.ptype_loc, Recursive_abbrev name));
  end;
  (id, decl)

(* Generalize a type declaration *)

let generalize_decl decl =
  List.iter Ctype.generalize decl.type_params;
  begin match decl.type_kind with
    Type_abstract ->
      ()
  | Type_variant v ->
      List.iter
	(fun (_, tyl, ret_type) ->
	  List.iter Ctype.generalize tyl;
	  may Ctype.generalize ret_type)
	v
  | Type_record(r, rep) ->
      List.iter (fun (_, _, ty) -> Ctype.generalize ty) r
  end;
  begin match decl.type_manifest with
  | None    -> ()
  | Some ty -> Ctype.generalize ty
  end

(* Check that all constraints are enforced *)

module TypeSet = Btype.TypeSet

let rec check_constraints_rec env loc visited ty =
  let ty = Ctype.repr ty in
  if TypeSet.mem ty !visited then () else begin
  visited := TypeSet.add ty !visited;
  match ty.desc with
  | Tconstr (path, args, _) ->
      let args' = List.map (fun _ -> Ctype.newvar ()) args in
      let ty' = Ctype.newconstr path args' in
      begin try Ctype.enforce_constraints env ty'
      with Ctype.Unify _ -> assert false
      | Not_found -> raise (Error(loc, Unavailable_type_constructor path))
      end;
      if not (Ctype.matches env ty ty') then
        raise (Error(loc, Constraint_failed (ty, ty')));
      List.iter (check_constraints_rec env loc visited) args
  | Tpoly (ty, tl) ->
      let _, ty = Ctype.instance_poly false tl ty in
      check_constraints_rec env loc visited ty
  | _ ->
      Btype.iter_type_expr (check_constraints_rec env loc visited) ty
  end

let check_constraints env (_, sdecl) (_, decl) =
  let visited = ref TypeSet.empty in
  begin match decl.type_kind with
  | Type_abstract -> ()
  | Type_variant l ->
      let rec find_pl = function
          Ptype_variant pl -> pl
        | Ptype_record _ | Ptype_abstract -> assert false
      in
      let pl = find_pl sdecl.ptype_kind in
      List.iter
        (fun (name, tyl, ret_type) ->
          let (styl, sret_type) =
            try
	      let (_, sty, sret_type, _) =
		List.find (fun (n,_,_,_) -> n = name)  pl
	      in (sty, sret_type)
            with Not_found -> assert false in
          List.iter2
            (fun sty ty ->
              check_constraints_rec env sty.ptyp_loc visited ty)
            styl tyl;
	  match sret_type, ret_type with
	  | Some sr, Some r ->
	      check_constraints_rec env sr.ptyp_loc visited r
	  | _ ->
	      () )
	l
  | Type_record (l, _) ->
      let rec find_pl = function
          Ptype_record pl -> pl
        | Ptype_variant _ | Ptype_abstract -> assert false
      in
      let pl = find_pl sdecl.ptype_kind in
      let rec get_loc name = function
          [] -> assert false
        | (name', _, sty, _) :: tl ->
            if name = name' then sty.ptyp_loc else get_loc name tl
      in
      List.iter
        (fun (name, _, ty) ->
          check_constraints_rec env (get_loc name pl) visited ty)
        l
  end;
  begin match decl.type_manifest with
  | None -> ()
  | Some ty ->
      let sty =
        match sdecl.ptype_manifest with Some sty -> sty | _ -> assert false
      in
      check_constraints_rec env sty.ptyp_loc visited ty
  end

(*
   If both a variant/record definition and a type equation are given,
   need to check that the equation refers to a type of the same kind
   with the same constructors and labels.
*)
let check_abbrev env (_, sdecl) (id, decl) =
  match decl with
    {type_kind = (Type_variant _ | Type_record _); type_manifest = Some ty} ->
      begin match (Ctype.repr ty).desc with
        Tconstr(path, args, _) ->
          begin try
            let decl' = Env.find_type path env in
            let err =
              if List.length args <> List.length decl.type_params
              then [Includecore.Arity]
              else if not (Ctype.equal env false args decl.type_params)
              then [Includecore.Constraint]
              else
                Includecore.type_declarations env id
                  decl'
                  (Subst.type_declaration
                     (Subst.add_type id path Subst.identity) decl)
            in
            if err <> [] then
              raise(Error(sdecl.ptype_loc, Definition_mismatch (ty, err)))
          with Not_found ->
            raise(Error(sdecl.ptype_loc, Unavailable_type_constructor path))
          end
      | _ -> raise(Error(sdecl.ptype_loc, Definition_mismatch (ty, [])))
      end
  | _ -> ()

(* Check for ill-defined abbrevs *)

let check_recursion env loc path decl to_check =
  (* to_check is true for potentially mutually recursive paths.
     (path, decl) is the type declaration to be checked. *)

  let visited = ref [] in

  let rec check_regular cpath args prev_exp ty =
    let ty = Ctype.repr ty in
    if not (List.memq ty !visited) then begin
      visited := ty :: !visited;
      match ty.desc with
      | Tconstr(path', args', _) ->
          if Path.same path path' then begin
            if not (Ctype.equal env false args args') then
              raise (Error(loc,
                     Parameters_differ(cpath, ty, Ctype.newconstr path args)))
          end
          (* Attempt to expand a type abbreviation if:
              1- [to_check path'] holds
                 (otherwise the expansion cannot involve [path]);
              2- we haven't expanded this type constructor before
                 (otherwise we could loop if [path'] is itself
                 a non-regular abbreviation). *)
          else if to_check path' && not (List.mem path' prev_exp) then begin
            try
              (* Attempt expansion *)
              let (params0, body0) = Env.find_type_expansion path' env in
              let (params, body) =
                Ctype.instance_parameterized_type params0 body0 in
              begin
                try List.iter2 (Ctype.unify env) params args'
                with Ctype.Unify _ ->
                  raise (Error(loc, Constraint_failed
                                 (ty, Ctype.newconstr path' params0)));
              end;
              check_regular path' args (path' :: prev_exp) body
            with Not_found -> ()
          end;
          List.iter (check_regular cpath args prev_exp) args'
      | Tpoly (ty, tl) ->
          let (_, ty) = Ctype.instance_poly false tl ty in
          check_regular cpath args prev_exp ty
      | _ ->
          Btype.iter_type_expr (check_regular cpath args prev_exp) ty
    end in

  match decl.type_manifest with
  | None -> ()
  | Some body ->
      (* Check that recursion is well-founded *)
      begin try
        Ctype.correct_abbrev env path decl.type_params body
      with Ctype.Recursive_abbrev ->
        raise(Error(loc, Recursive_abbrev (Path.name path)))
      | Ctype.Unify trace -> raise(Error(loc, Type_clash trace))
      end;
      (* Check that recursion is regular *)
      if decl.type_params = [] then () else
      let (args, body) =
        Ctype.instance_parameterized_type decl.type_params body in
      check_regular path args [] body

let check_abbrev_recursion env id_loc_list (id, decl) =
  check_recursion env (List.assoc id id_loc_list) (Path.Pident id) decl
    (function Path.Pident id -> List.mem_assoc id id_loc_list | _ -> false)

(* Compute variance *)

let compute_variance env tvl nega posi cntr ty =
  let pvisited = ref TypeSet.empty
  and nvisited = ref TypeSet.empty
  and cvisited = ref TypeSet.empty in
  let rec compute_variance_rec posi nega cntr ty =
    let ty = Ctype.repr ty in
    if (not posi || TypeSet.mem ty !pvisited)
    && (not nega || TypeSet.mem ty !nvisited)
    && (not cntr || TypeSet.mem ty !cvisited) then
      ()
    else begin
      if posi then pvisited := TypeSet.add ty !pvisited;
      if nega then nvisited := TypeSet.add ty !nvisited;
      if cntr then cvisited := TypeSet.add ty !cvisited;
      let compute_same = compute_variance_rec posi nega cntr in
      match ty.desc with
        Tarrow (_, ty1, ty2, _) ->
          compute_variance_rec nega posi true ty1;
          compute_same ty2
      | Ttuple tl ->
          List.iter compute_same tl
      | Tconstr (path, tl, _) ->
          if tl = [] then () else begin
            try
              let decl = Env.find_type path env in
              List.iter2
                (fun ty (co,cn,ct) ->
                  compute_variance_rec
                    (posi && co || nega && cn)
                    (posi && cn || nega && co)
                    (cntr || ct)
                    ty)
                tl decl.type_variance
            with Not_found ->
              List.iter (compute_variance_rec true true true) tl
          end
      | Tobject (ty, _) ->
          compute_same ty
      | Tfield (_, _, ty1, ty2) ->
          compute_same ty1;
          compute_same ty2
      | Tsubst ty ->
          compute_same ty
      | Tvariant row ->
          let row = Btype.row_repr row in
          List.iter
            (fun (_,f) ->
              match Btype.row_field_repr f with
                Rpresent (Some ty) ->
                  compute_same ty
              | Reither (_, tyl, _, _) ->
                  List.iter compute_same tyl
              | _ -> ())
            row.row_fields;
          compute_same row.row_more
      | Tpoly (ty, _) ->
          compute_same ty
      | Tvar _ | Tnil | Tlink _ | Tunivar _ -> ()
      | Tpackage (_, _, tyl) ->
          List.iter (compute_variance_rec true true true) tyl
    end
  in
  compute_variance_rec nega posi cntr ty;
  List.iter
    (fun (ty, covar, convar, ctvar) ->
      if TypeSet.mem ty !pvisited then covar := true;
      if TypeSet.mem ty !nvisited then convar := true;
      if TypeSet.mem ty !cvisited then ctvar := true)
    tvl

let make_variance ty = (ty, ref false, ref false, ref false)
let whole_type decl =
  match decl.type_kind with
    Type_variant tll ->
      Btype.newgenty
        (Ttuple (List.map (fun (_, tl, _) -> Btype.newgenty (Ttuple tl)) tll)) 
  | Type_record (ftl, _) ->
      Btype.newgenty
        (Ttuple (List.map (fun (_, _, ty) -> ty) ftl))
  | Type_abstract ->
      match decl.type_manifest with
        Some ty -> ty
      | _ -> Btype.newgenty (Ttuple [])

let compute_variance_type env check (required, loc) decl tyl =
  let params = List.map Btype.repr decl.type_params in
  let tvl0 = List.map make_variance params in
  let args = Btype.newgenty (Ttuple params) in
  let fvl = if check then Ctype.free_variables args else [] in
  let fvl = List.filter (fun v -> not (List.memq v params)) fvl in
  let tvl1 = List.map make_variance fvl in
  let tvl2 = List.map make_variance fvl in
  let tvl = tvl0 @ tvl1 in
  List.iter (fun (cn,ty) -> compute_variance env tvl true cn cn ty) tyl;
  let required =
    List.map (fun (c,n as r) -> if c || n then r else (true,true))
      required
  in
  List.iter2
    (fun (ty, co, cn, ct) (c, n) ->
      if not (Btype.is_Tvar ty) then begin
        co := c; cn := n; ct := n;
        compute_variance env tvl2 c n n ty
      end)
    tvl0 required;
  List.iter2
    (fun (ty, c1, n1, t1) (_, c2, n2, t2) ->
      if !c1 && not !c2 || !n1 && not !n2
      then raise (Error(loc, Bad_variance (0, (!c1,!n1), (!c2,!n2)))))
    tvl1 tvl2;
  let pos = ref 0 in
  List.map2
    (fun (_, co, cn, ct) (c, n) ->
      incr pos;
      if !co && not c || !cn && not n
      then raise (Error(loc, Bad_variance (!pos, (!co,!cn), (c,n))));
      if decl.type_private = Private then (c,n,n) else
      let ct = if decl.type_kind = Type_abstract then ct else cn in
      (!co, !cn, !ct))
    tvl0 required

let add_false = List.map (fun ty -> false, ty)

let rec anonymous env ty =
  match (Ctype.expand_head env ty).desc with
  | Tvar _ -> false
  | Tobject (fi, _) ->
      let _, rv = Ctype.flatten_fields fi in anonymous env rv
  | Tvariant row ->
      let rv = Btype.row_more row in anonymous env rv
  | _ -> true
      
let compute_variance_decl env check decl (required, loc as rloc) =
  if decl.type_kind = Type_abstract && decl.type_manifest = None then
    List.map (fun (c, n) -> if c || n then (c, n, n) else (true, true, true))
      required
  else match decl.type_kind with
  | Type_abstract ->
      begin match decl.type_manifest with
        None -> assert false
      | Some ty -> compute_variance_type env check rloc decl [false, ty]
      end
  | Type_variant tll ->
      if List.for_all (fun (_,_,ret) -> ret = None) tll then
        compute_variance_type env check rloc decl
          (add_false (List.flatten (List.map (fun (_,tyl,_) -> tyl) tll)))
      else begin match
        List.map
          (fun (_,tl,ret_type_opt) ->
	    match ret_type_opt with
	    | None ->
                compute_variance_type env check rloc
                  {decl with type_private = Private}
                  (add_false tl)
	    | Some ret_type ->
                match Ctype.repr ret_type with
                | {desc=Tconstr (path, tyl, _)} ->
                    let varying =
                      List.filter
                        (fun ((ty1,ty2),(c,n)) -> (c||n) && anonymous env ty2)
                        (List.combine (List.combine decl.type_params tyl)
                           required)
                    in
                    let vpar, vret = List.split (List.map fst varying) in
                    if not (Ctype.equal env true vpar vret) then
                      raise (Error(loc, Varying_anonymous));
                    compute_variance_type env check rloc
                      {decl with type_params = tyl; type_private = Private}
                      (add_false tl)
                | _ -> assert false)
          tll
      with vari :: _ -> vari
      | _ -> assert false
      end
  | Type_record (ftl, _) ->
      compute_variance_type env check rloc decl
        (List.map (fun (_, mut, ty) -> (mut = Mutable, ty)) ftl)

let is_sharp id =
  let s = Ident.name id in
  String.length s > 0 && s.[0] = '#'

let rec compute_variance_fixpoint env decls required variances =
  let new_decls =
    List.map2
      (fun (id, decl) variance -> id, {decl with type_variance = variance})
      decls variances
  in
  let new_env =
    List.fold_right (fun (id, decl) env -> Env.add_type id decl env)
      new_decls env
  in
  let new_variances =
    List.map2
      (fun (id, decl) -> compute_variance_decl new_env false decl)
      new_decls required
  in
  let new_variances =
    List.map2
      (List.map2 (fun (c1,n1,t1) (c2,n2,t2) -> c1||c2, n1||n2, t1||t2))
      new_variances variances in
  if new_variances <> variances then
    compute_variance_fixpoint env decls required new_variances
  else begin
    List.iter2
      (fun (id, decl) req -> if not (is_sharp id) then
        ignore (compute_variance_decl new_env true decl req))
      new_decls required;
    new_decls, new_env
  end

let init_variance (id, decl) =
  List.map (fun _ -> (false, false, false)) decl.type_params

(* for typeclass.ml *)
let compute_variance_decls env cldecls =
  let decls, required =
    List.fold_right
      (fun (obj_id, obj_abbr, cl_abbr, clty, cltydef, required) (decls, req) ->
        (obj_id, obj_abbr) :: decls, required :: req)
      cldecls ([],[])
  in
  let variances = List.map init_variance decls in
  let (decls, _) = compute_variance_fixpoint env decls required variances in
  List.map2
    (fun (_,decl) (_, _, cl_abbr, clty, cltydef, _) ->
      let variance = List.map (fun (c,n,t) -> (c,n)) decl.type_variance in
      (decl, {cl_abbr with type_variance = decl.type_variance},
       {clty with cty_variance = variance},
       {cltydef with clty_variance = variance}))
    decls cldecls

(* Check multiple declarations of labels/constructors *)

let check_duplicates name_sdecl_list =
  let labels = Hashtbl.create 7 and constrs = Hashtbl.create 7 in
  List.iter
    (fun (name, sdecl) -> match sdecl.ptype_kind with
      Ptype_variant cl ->
        List.iter
          (fun (cname, _, _, loc) ->
            try
              let name' = Hashtbl.find constrs cname in
              Location.prerr_warning loc
                (Warnings.Duplicate_definitions
                   ("constructor", cname, name', name))
            with Not_found -> Hashtbl.add constrs cname name)
          cl
    | Ptype_record fl ->
        List.iter
          (fun (cname, _, _, loc) ->
            try
              let name' = Hashtbl.find labels cname in
              Location.prerr_warning loc
                (Warnings.Duplicate_definitions ("label", cname, name', name))
            with Not_found -> Hashtbl.add labels cname name)
          fl
    | Ptype_abstract -> ())
    name_sdecl_list

(* Force recursion to go through id for private types*)
let name_recursion sdecl id decl =
  match decl with
  | { type_kind = Type_abstract;
      type_manifest = Some ty;
      type_private = Private; } when is_fixed_type sdecl ->
    let ty = Ctype.repr ty in
    let ty' = Btype.newty2 ty.level ty.desc in
    if Ctype.deep_occur ty ty' then
      let td = Tconstr(Path.Pident id, decl.type_params, ref Mnil) in
      Btype.link_type ty (Btype.newty2 ty.level td);
      {decl with type_manifest = Some ty'}
    else decl
  | _ -> decl

(* Translate a set of mutually recursive type declarations *)
let transl_type_decl env name_sdecl_list =
  (* Add dummy types for fixed rows *)
  let fixed_types =
    List.filter (fun (_, sd) -> is_fixed_type sd) name_sdecl_list
  in
  let name_sdecl_list =
    List.map
      (fun (name,sdecl) ->
        name^"#row",
        {sdecl with ptype_kind = Ptype_abstract; ptype_manifest = None})
      fixed_types
    @ name_sdecl_list
  in
  (* Create identifiers. *)
  let id_list =
    List.map (fun (name, _) -> Ident.create name) name_sdecl_list
  in
  (*
     Since we've introduced fresh idents, make sure the definition
     level is at least the binding time of these events. Otherwise,
     passing one of the recursively-defined type constrs as argument
     to an abbreviation may fail.
  *)
  Ctype.init_def(Ident.current_time());
  Ctype.begin_def();
  (* Enter types. *)
  let temp_env = List.fold_left2 enter_type env name_sdecl_list id_list in
  (* Translate each declaration. *)
  let decls =
    List.map2 (transl_declaration temp_env) name_sdecl_list id_list in
  (* Check for duplicates *)
  check_duplicates name_sdecl_list;
  (* Build the final env. *)
  let newenv =
    List.fold_right
      (fun (id, decl) env -> Env.add_type id decl env)
      decls env
  in
  (* Update stubs *)
  List.iter2
    (fun id (_, sdecl) -> update_type temp_env newenv id sdecl.ptype_loc)
    id_list name_sdecl_list;
  (* Generalize type declarations. *)
  Ctype.end_def();
  List.iter (fun (_, decl) -> generalize_decl decl) decls;
  (* Check for ill-formed abbrevs *)
  let id_loc_list =
    List.map2 (fun id (_,sdecl) -> (id, sdecl.ptype_loc))
      id_list name_sdecl_list
  in
  List.iter (check_abbrev_recursion newenv id_loc_list) decls;
  (* Check that all type variable are closed *)
  List.iter2
    (fun (_, sdecl) (id, decl) ->
       match Ctype.closed_type_decl decl with
         Some ty -> raise(Error(sdecl.ptype_loc, Unbound_type_var(ty,decl)))
       | None   -> ())
    name_sdecl_list decls;
  (* Check re-exportation *)
  List.iter2 (check_abbrev newenv) name_sdecl_list decls;
  (* Check that constraints are enforced *)
  List.iter2 (check_constraints newenv) name_sdecl_list decls;
  (* Name recursion *)
  let decls =
    List.map2 (fun (_, sdecl) (id, decl) -> id, name_recursion sdecl id decl)
      name_sdecl_list decls
  in
  (* Add variances to the environment *)
  let required =
    List.map (fun (_, sdecl) -> sdecl.ptype_variance, sdecl.ptype_loc)
      name_sdecl_list
  in
  let final_decls, final_env =
    compute_variance_fixpoint env decls required (List.map init_variance decls)
  in
  (* Done *)
  (final_decls, final_env)

(* Translate an exception declaration *)
let transl_closed_type env sty =
  let ty = transl_simple_type env true sty in
  match Ctype.free_variables ty with
  | []      -> ty
  | tv :: _ -> raise (Error (sty.ptyp_loc, Unbound_type_var_exc (tv, ty)))

let transl_exception env excdecl =
  reset_type_variables();
  Ctype.begin_def();
  let types = List.map (transl_closed_type env) excdecl in
  Ctype.end_def();
  List.iter Ctype.generalize types;
  types

(* Translate an exception rebinding *)
let transl_exn_rebind env loc lid =
  let cdescr =
    try
      Env.lookup_constructor lid env
    with Not_found ->
      raise(Error(loc, Unbound_exception lid)) in
  match cdescr.cstr_tag with
    Cstr_exception path -> (path, cdescr.cstr_args)
  | _ -> raise(Error(loc, Not_an_exception lid))

(* Translate a value declaration *)
let transl_value_decl env valdecl =
  let ty = Typetexp.transl_type_scheme env valdecl.pval_type in
  match valdecl.pval_prim with
    [] ->
      { val_type = ty; val_kind = Val_reg; val_loc = valdecl.pval_loc }
  | decl ->
      let arity = Ctype.arity ty in
      if arity = 0 then
        raise(Error(valdecl.pval_type.ptyp_loc, Null_arity_external));
      let prim = Primitive.parse_declaration arity decl in
      if !Clflags.native_code
      && prim.prim_arity > 5
      && prim.prim_native_name = ""
      then raise(Error(valdecl.pval_type.ptyp_loc, Missing_native_external));
      { val_type = ty; val_kind = Val_prim prim; val_loc = valdecl.pval_loc }

(* Translate a "with" constraint -- much simplified version of
    transl_type_decl. *)
let transl_with_constraint env id row_path orig_decl sdecl =
  reset_type_variables();
  Ctype.begin_def();
  let params = make_params sdecl in
  let orig_decl = Ctype.instance_declaration orig_decl in
  let arity_ok = List.length params = orig_decl.type_arity in
  if arity_ok then
    List.iter2 (Ctype.unify_var env) params orig_decl.type_params;
  List.iter
    (function (ty, ty', loc) ->
       try
         Ctype.unify env (transl_simple_type env false ty)
                         (transl_simple_type env false ty')
       with Ctype.Unify tr ->
         raise(Error(loc, Inconsistent_constraint tr)))
    sdecl.ptype_cstrs;
  let no_row = not (is_fixed_type sdecl) in
  let decl =
    { type_params = params;
      type_arity = List.length params;
      type_kind = if arity_ok then orig_decl.type_kind else Type_abstract;
      type_private = sdecl.ptype_private;
      type_manifest =
        begin match sdecl.ptype_manifest with
          None -> None
        | Some sty ->
            Some(transl_simple_type env no_row sty)
        end;
      type_variance = [];
<<<<<<< HEAD
      type_newtype_level = None;
=======
      type_loc = sdecl.ptype_loc;
>>>>>>> 674af5ff
    }
  in
  begin match row_path with None -> ()
  | Some p -> set_fixed_row env sdecl.ptype_loc p decl
  end;
  begin match Ctype.closed_type_decl decl with None -> ()
  | Some ty -> raise(Error(sdecl.ptype_loc, Unbound_type_var(ty,decl)))
  end;
  let decl = name_recursion sdecl id decl in
  let decl =
    {decl with type_variance =
     compute_variance_decl env false decl
       (sdecl.ptype_variance, sdecl.ptype_loc)} in
  Ctype.end_def();
  generalize_decl decl;
  decl

(* Approximate a type declaration: just make all types abstract *)

let abstract_type_decl arity =
  let rec make_params n =
    if n <= 0 then [] else Ctype.newvar() :: make_params (n-1) in
  Ctype.begin_def();
  let decl =
    { type_params = make_params arity;
      type_arity = arity;
      type_kind = Type_abstract;
      type_private = Public;
      type_manifest = None;
      type_variance = replicate_list (true, true, true) arity;
<<<<<<< HEAD
      type_newtype_level = None; } in
=======
      type_loc = Location.none;
     } in
>>>>>>> 674af5ff
  Ctype.end_def();
  generalize_decl decl;
  decl

let approx_type_decl env name_sdecl_list =
  List.map
    (fun (name, sdecl) ->
      (Ident.create name,
       abstract_type_decl (List.length sdecl.ptype_params)))
    name_sdecl_list

(* Variant of check_abbrev_recursion to check the well-formedness
   conditions on type abbreviations defined within recursive modules. *)

let check_recmod_typedecl env loc recmod_ids path decl =
  (* recmod_ids is the list of recursively-defined module idents.
     (path, decl) is the type declaration to be checked. *)
  check_recursion env loc path decl
    (fun path -> List.exists (fun id -> Path.isfree id path) recmod_ids)


(**** Error report ****)

open Format

let explain_unbound ppf tv tl typ kwd lab =
  try
    let ti = List.find (fun ti -> Ctype.deep_occur tv (typ ti)) tl in
    let ty0 = (* Hack to force aliasing when needed *)
      Btype.newgenty (Tobject(tv, ref None)) in
    Printtyp.reset_and_mark_loops_list [typ ti; ty0];
    fprintf ppf
      ".@.@[<hov2>In %s@ %s%a@;<1 -2>the variable %a is unbound@]"
      kwd (lab ti) Printtyp.type_expr (typ ti) Printtyp.type_expr tv
  with Not_found -> ()

let explain_unbound_single ppf tv ty =
  let trivial ty =
    explain_unbound ppf tv [ty] (fun t -> t) "type" (fun _ -> "") in
  match (Ctype.repr ty).desc with
    Tobject(fi,_) ->
      let (tl, rv) = Ctype.flatten_fields fi in
      if rv == tv then trivial ty else
      explain_unbound ppf tv tl (fun (_,_,t) -> t)
        "method" (fun (lab,_,_) -> lab ^ ": ")
  | Tvariant row ->
      let row = Btype.row_repr row in
      if row.row_more == tv then trivial ty else
      explain_unbound ppf tv row.row_fields
        (fun (l,f) -> match Btype.row_field_repr f with
          Rpresent (Some t) -> t
        | Reither (_,[t],_,_) -> t
        | Reither (_,tl,_,_) -> Btype.newgenty (Ttuple tl)
        | _ -> Btype.newgenty (Ttuple[]))
        "case" (fun (lab,_) -> "`" ^ lab ^ " of ")
  | _ -> trivial ty

let report_error ppf = function
  | Repeated_parameter ->
      fprintf ppf "A type parameter occurs several times"
  | Duplicate_constructor s ->
      fprintf ppf "Two constructors are named %s" s
  | Too_many_constructors ->
      fprintf ppf
        "@[Too many non-constant constructors@ -- maximum is %i %s@]"
        (Config.max_tag + 1) "non-constant constructors"
  | Duplicate_label s ->
      fprintf ppf "Two labels are named %s" s
  | Recursive_abbrev s ->
      fprintf ppf "The type abbreviation %s is cyclic" s
  | Definition_mismatch (ty, errs) ->
      Printtyp.reset_and_mark_loops ty;
      fprintf ppf "@[<v>@[<hov>%s@ %s@;<1 2>%a@]%a@]"
        "This variant or record definition" "does not match that of type"
        Printtyp.type_expr ty
        (Includecore.report_type_mismatch "the original" "this" "definition")
        errs
  | Constraint_failed (ty, ty') ->
      Printtyp.reset_and_mark_loops ty;
      Printtyp.mark_loops ty';
      fprintf ppf "@[%s@ @[<hv>Type@ %a@ should be an instance of@ %a@]@]"
        "Constraints are not satisfied in this type."
        Printtyp.type_expr ty Printtyp.type_expr ty'
  | Parameters_differ (path, ty, ty') ->
      Printtyp.reset_and_mark_loops ty;
      Printtyp.mark_loops ty';
      fprintf ppf
        "@[<hv>In the definition of %s, type@ %a@ should be@ %a@]"
        (Path.name path) Printtyp.type_expr ty Printtyp.type_expr ty'
  | Inconsistent_constraint trace ->
      fprintf ppf "The type constraints are not consistent.@.";
      Printtyp.report_unification_error ppf trace
        (fun ppf -> fprintf ppf "Type")
        (fun ppf -> fprintf ppf "is not compatible with type")
  | Type_clash trace ->
      Printtyp.report_unification_error ppf trace
        (function ppf ->
           fprintf ppf "This type constructor expands to type")
        (function ppf ->
           fprintf ppf "but is used here with type")
  | Null_arity_external ->
      fprintf ppf "External identifiers must be functions"
  | Missing_native_external ->
      fprintf ppf "@[<hv>An external function with more than 5 arguments \
                   requires a second stub function@ \
                   for native-code compilation@]"
  | Unbound_type_var (ty, decl) ->
      fprintf ppf "A type variable is unbound in this type declaration";
      let ty = Ctype.repr ty in
      begin match decl.type_kind, decl.type_manifest with
      | Type_variant tl, _ ->
          explain_unbound ppf ty tl (fun (_,tl,_) -> 
	    Btype.newgenty (Ttuple tl)) 
            "case" (fun (lab,_,_) -> lab ^ " of ") 
      | Type_record (tl, _), _ ->
          explain_unbound ppf ty tl (fun (_,_,t) -> t)
            "field" (fun (lab,_,_) -> lab ^ ": ")
      | Type_abstract, Some ty' ->
          explain_unbound_single ppf ty ty'
      | _ -> ()
      end
  | Unbound_type_var_exc (tv, ty) ->
      fprintf ppf "A type variable is unbound in this exception declaration";
      explain_unbound_single ppf (Ctype.repr tv) ty
  | Unbound_exception lid ->
      fprintf ppf "Unbound exception constructor@ %a" Printtyp.longident lid
  | Not_an_exception lid ->
      fprintf ppf "The constructor@ %a@ is not an exception"
        Printtyp.longident lid
  | Bad_variance (n, v1, v2) ->
      let variance = function
          (true, true)  -> "invariant"
        | (true, false) -> "covariant"
        | (false,true)  -> "contravariant"
        | (false,false) -> "unrestricted"
      in
      let suffix n =
        let teen = (n mod 100)/10 = 1 in
        match n mod 10 with
        | 1 when not teen -> "st"
        | 2 when not teen -> "nd"
        | 3 when not teen -> "rd"
        | _ -> "th"
      in
      if n < 1 then
        fprintf ppf "@[%s@ %s@]"
          "In this definition, a type variable has a variance that"
          "is not reflected by its occurrence in type parameters."
      else
        fprintf ppf "@[%s@ %s@ %s %d%s %s %s,@ %s %s@]"
          "In this definition, expected parameter"
          "variances are not satisfied."
          "The" n (suffix n)
          "type parameter was expected to be" (variance v2)
          "but it is" (variance v1)
  | Unavailable_type_constructor p ->
      fprintf ppf "The definition of type %a@ is unavailable" Printtyp.path p
  | Bad_fixed_type r ->
      fprintf ppf "This fixed type %s" r
  | Varying_anonymous ->
      fprintf ppf "@[%s@ %s@ %s@]"
        "In this GADT definition," "the variance of some parameter"
        "cannot be checked"<|MERGE_RESOLUTION|>--- conflicted
+++ resolved
@@ -59,11 +59,8 @@
         begin match sdecl.ptype_manifest with None -> None
         | Some _ -> Some(Ctype.newvar ()) end;
       type_variance = List.map (fun _ -> true, true, true) sdecl.ptype_params;
-<<<<<<< HEAD
       type_newtype_level = None;
-=======
       type_loc = sdecl.ptype_loc;
->>>>>>> 674af5ff
     }
   in
   Env.add_type id decl env
@@ -223,11 +220,8 @@
             Some (transl_simple_type env no_row sty)
         end;
       type_variance = List.map (fun _ -> true, true, true) params;
-<<<<<<< HEAD
       type_newtype_level = None;
-=======
       type_loc = sdecl.ptype_loc;
->>>>>>> 674af5ff
     } in
 
   (* Check constraints *)
@@ -835,11 +829,11 @@
   | _ -> raise(Error(loc, Not_an_exception lid))
 
 (* Translate a value declaration *)
-let transl_value_decl env valdecl =
+let transl_value_decl env loc valdecl =
   let ty = Typetexp.transl_type_scheme env valdecl.pval_type in
   match valdecl.pval_prim with
     [] ->
-      { val_type = ty; val_kind = Val_reg; val_loc = valdecl.pval_loc }
+      { val_type = ty; val_kind = Val_reg; val_loc = loc }
   | decl ->
       let arity = Ctype.arity ty in
       if arity = 0 then
@@ -849,7 +843,7 @@
       && prim.prim_arity > 5
       && prim.prim_native_name = ""
       then raise(Error(valdecl.pval_type.ptyp_loc, Missing_native_external));
-      { val_type = ty; val_kind = Val_prim prim; val_loc = valdecl.pval_loc }
+      { val_type = ty; val_kind = Val_prim prim; val_loc = loc }
 
 (* Translate a "with" constraint -- much simplified version of
     transl_type_decl. *)
@@ -882,11 +876,8 @@
             Some(transl_simple_type env no_row sty)
         end;
       type_variance = [];
-<<<<<<< HEAD
       type_newtype_level = None;
-=======
       type_loc = sdecl.ptype_loc;
->>>>>>> 674af5ff
     }
   in
   begin match row_path with None -> ()
@@ -917,12 +908,9 @@
       type_private = Public;
       type_manifest = None;
       type_variance = replicate_list (true, true, true) arity;
-<<<<<<< HEAD
-      type_newtype_level = None; } in
-=======
+      type_newtype_level = None;
       type_loc = Location.none;
      } in
->>>>>>> 674af5ff
   Ctype.end_def();
   generalize_decl decl;
   decl
