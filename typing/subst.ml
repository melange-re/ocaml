--- conflicted
+++ resolved
@@ -327,15 +327,10 @@
       Mty_signature(signature s sg)
   | Mty_functor(id, arg, res) ->
       let id' = Ident.rename id in
-<<<<<<< HEAD
       Mty_functor(id', may_map (modtype s) arg,
                        modtype (add_module id (Pident id') s) res)
-=======
-      Mty_functor(id', modtype s arg,
-                        modtype (add_module id (Pident id') s) res)
   | Mty_alias p ->
       Mty_alias(module_path s p)
->>>>>>> 199dfda4
 
 and signature s sg =
   (* Components of signature may be mutually recursive (e.g. type declarations
