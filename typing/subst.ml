(***********************************************************************)
(*                                                                     *)
(*                                OCaml                                *)
(*                                                                     *)
(*            Xavier Leroy, projet Cristal, INRIA Rocquencourt         *)
(*                                                                     *)
(*  Copyright 1996 Institut National de Recherche en Informatique et   *)
(*  en Automatique.  All rights reserved.  This file is distributed    *)
(*  under the terms of the Q Public License version 1.0.               *)
(*                                                                     *)
(***********************************************************************)

(* $Id$ *)

(* Substitutions *)

open Misc
open Path
open Types
open Btype

type t =
  { types: (Ident.t, Path.t) Tbl.t;
    modules: (Ident.t, Path.t) Tbl.t;
    modtypes: (Ident.t, module_type) Tbl.t;
    for_saving: bool }

let identity =
  { types = Tbl.empty; modules = Tbl.empty; modtypes = Tbl.empty;
    for_saving = false }

let add_type id p s = { s with types = Tbl.add id p s.types }

let add_module id p s = { s with modules = Tbl.add id p s.modules }

let add_modtype id ty s = { s with modtypes = Tbl.add id ty s.modtypes }

let for_saving s = { s with for_saving = true }

let rec module_path s = function
    Pident id as p ->
      begin try Tbl.find id s.modules with Not_found -> p end
  | Pdot(p, n, pos) ->
      Pdot(module_path s p, n, pos)
  | Papply(p1, p2) ->
      Papply(module_path s p1, module_path s p2)

let rec modtype_path s = function
    Pident id as p ->
      begin try
        match Tbl.find id s.modtypes with
          | Tmty_ident p -> p
          | _ -> fatal_error "Subst.modtype_path"
      with Not_found -> p end
  | Pdot(p, n, pos) ->
      Pdot(module_path s p, n, pos)
  | Papply(p1, p2) ->
      fatal_error "Subst.modtype_path"

let type_path s = function
    Pident id as p ->
      begin try Tbl.find id s.types with Not_found -> p end
  | Pdot(p, n, pos) ->
      Pdot(module_path s p, n, pos)
  | Papply(p1, p2) ->
      fatal_error "Subst.type_path"

(* Special type ids for saved signatures *)

let new_id = ref (-1)
let reset_for_saving () = new_id := -1

let newpersty desc =
  decr new_id;
  { desc = desc; level = generic_level; id = !new_id }

(* Similar to [Ctype.nondep_type_rec]. *)
let rec typexp s ty =
  let ty = repr ty in
  match ty.desc with
    Tvar _ | Tunivar _ ->
      if s.for_saving || ty.id < 0 then
        let desc = match ty.desc with (* Tvar _ -> Tvar None *) | d -> d in
        let ty' =
          if s.for_saving then newpersty desc
          else newty2 ty.level desc
        in
        save_desc ty ty.desc; ty.desc <- Tsubst ty'; ty'
      else ty
  | Tsubst ty ->
      ty
(* cannot do it, since it would omit subsitution
  | Tvariant row when not (static_row row) ->
      ty
*)
  | _ ->
    let desc = ty.desc in
    save_desc ty desc;
    (* Make a stub *)
    let ty' = if s.for_saving then newpersty (Tvar None) else newgenvar () in
    ty.desc <- Tsubst ty';
    ty'.desc <-
      begin match desc with
      | Tconstr(p, tl, abbrev) ->
          Tconstr(type_path s p, List.map (typexp s) tl, ref Mnil)
      | Tpackage(p, n, tl) ->
          Tpackage(modtype_path s p, n, List.map (typexp s) tl)
      | Tobject (t1, name) ->
          Tobject (typexp s t1,
                 ref (match !name with
                        None -> None
                      | Some (p, tl) ->
                          Some (type_path s p, List.map (typexp s) tl)))
      | Tvariant row ->
          let row = row_repr row in
          let more = repr row.row_more in
          (* We must substitute in a subtle way *)
          (* Tsubst takes a tuple containing the row var and the variant *)
          begin match more.desc with
            Tsubst {desc = Ttuple [_;ty2]} ->
              (* This variant type has been already copied *)
              ty.desc <- Tsubst ty2; (* avoid Tlink in the new type *)
              Tlink ty2
          | _ ->
              let dup =
                s.for_saving || more.level = generic_level || static_row row ||
                match more.desc with Tconstr _ -> true | _ -> false in
              (* Various cases for the row variable *)
              let more' =
                match more.desc with
                  Tsubst ty -> ty
                | Tconstr _ -> typexp s more
                | Tunivar _ | Tvar _ ->
                    save_desc more more.desc;
                    if s.for_saving then newpersty more.desc else
                    if dup && is_Tvar more then newgenty more.desc else more
                | _ -> assert false
              in
              (* Register new type first for recursion *)
              more.desc <- Tsubst(newgenty(Ttuple[more';ty']));
              (* Return a new copy *)
              let row =
                copy_row (typexp s) true row (not dup) more' in
              match row.row_name with
                Some (p, tl) ->
                  Tvariant {row with row_name = Some (type_path s p, tl)}
              | None ->
                  Tvariant row
          end
      | Tfield(label, kind, t1, t2) when field_kind_repr kind = Fabsent ->
          Tlink (typexp s t2)
      | _ -> copy_type_desc (typexp s) desc
      end;
    ty'

(*
   Always make a copy of the type. If this is not done, type levels
   might not be correct.
*)
let type_expr s ty =
  let ty' = typexp s ty in
  cleanup_types ();
  ty'

let type_declaration s decl =
  let decl =
    { type_params = List.map (typexp s) decl.type_params;
      type_arity = decl.type_arity;
      type_kind =
        begin match decl.type_kind with
          Type_abstract -> Type_abstract
        | Type_variant cstrs ->
            Type_variant
              (List.map
                 (fun (n, args, ret_type) -> 
		   (n, List.map (typexp s) args, may_map (typexp s) ret_type))
                 cstrs)
        | Type_record(lbls, rep) ->
            Type_record
              (List.map (fun (n, mut, arg) -> (n, mut, typexp s arg)) lbls,
               rep)
        end;

      type_manifest =

        begin 
	  match decl.type_manifest with
            None -> None
          | Some ty -> Some(typexp s ty)
        end;
      type_private = decl.type_private;
      type_variance = decl.type_variance;
<<<<<<< HEAD
      type_newtype_level = None;
=======
      type_loc = if s.for_saving then Location.none else decl.type_loc;
>>>>>>> 674af5ff
    }
  in
  cleanup_types ();
  decl

let class_signature s sign =
  { cty_self = typexp s sign.cty_self;
    cty_vars =
      Vars.map (function (m, v, t) -> (m, v, typexp s t)) sign.cty_vars;
    cty_concr = sign.cty_concr;
    cty_inher =
      List.map (fun (p, tl) -> (type_path s p, List.map (typexp s) tl))
        sign.cty_inher
  }

let rec class_type s =
  function
    Tcty_constr (p, tyl, cty) ->
      Tcty_constr (type_path s p, List.map (typexp s) tyl, class_type s cty)
  | Tcty_signature sign ->
      Tcty_signature (class_signature s sign)
  | Tcty_fun (l, ty, cty) ->
      Tcty_fun (l, typexp s ty, class_type s cty)

let class_declaration s decl =
  let decl =
    { cty_params = List.map (typexp s) decl.cty_params;
      cty_variance = decl.cty_variance;
      cty_type = class_type s decl.cty_type;
      cty_path = type_path s decl.cty_path;
      cty_new =
        begin match decl.cty_new with
          None    -> None
        | Some ty -> Some (typexp s ty)
        end }
  in
  (* Do not clean up if saving: next is cltype_declaration *)
  if not s.for_saving then cleanup_types ();
  decl

let cltype_declaration s decl =
  let decl =
    { clty_params = List.map (typexp s) decl.clty_params;
      clty_variance = decl.clty_variance;
      clty_type = class_type s decl.clty_type;
      clty_path = type_path s decl.clty_path }
  in
  (* Do clean up even if saving: type_declaration may be recursive *)
  cleanup_types ();
  decl

let class_type s cty =
  let cty = class_type s cty in
  cleanup_types ();
  cty

let value_description s descr =
  { val_type = type_expr s descr.val_type;
    val_kind = descr.val_kind;
    val_loc = if s.for_saving then Location.none else descr.val_loc;
   }

let exception_declaration s tyl =
  List.map (type_expr s) tyl

let rec rename_bound_idents s idents = function
    [] -> (List.rev idents, s)
  | Tsig_type(id, d, _) :: sg ->
      let id' = Ident.rename id in
      rename_bound_idents (add_type id (Pident id') s) (id' :: idents) sg
  | Tsig_module(id, mty, _) :: sg ->
      let id' = Ident.rename id in
      rename_bound_idents (add_module id (Pident id') s) (id' :: idents) sg
  | Tsig_modtype(id, d) :: sg ->
      let id' = Ident.rename id in
      rename_bound_idents (add_modtype id (Tmty_ident(Pident id')) s)
                          (id' :: idents) sg
  | (Tsig_value(id, _) | Tsig_exception(id, _) |
     Tsig_class(id, _, _) | Tsig_cltype(id, _, _)) :: sg ->
      let id' = Ident.rename id in
      rename_bound_idents s (id' :: idents) sg

let rec modtype s = function
    Tmty_ident p as mty ->
      begin match p with
        Pident id ->
          begin try Tbl.find id s.modtypes with Not_found -> mty end
      | Pdot(p, n, pos) ->
          Tmty_ident(Pdot(module_path s p, n, pos))
      | Papply(p1, p2) ->
          fatal_error "Subst.modtype"
      end
  | Tmty_signature sg ->
      Tmty_signature(signature s sg)
  | Tmty_functor(id, arg, res) ->
      let id' = Ident.rename id in
      Tmty_functor(id', modtype s arg,
                        modtype (add_module id (Pident id') s) res)

and signature s sg =
  (* Components of signature may be mutually recursive (e.g. type declarations
     or class and type declarations), so first build global renaming
     substitution... *)
  let (new_idents, s') = rename_bound_idents s [] sg in
  (* ... then apply it to each signature component in turn *)
  List.map2 (signature_component s') sg new_idents

and signature_component s comp newid =
  match comp with
    Tsig_value(id, d) ->
      Tsig_value(newid, value_description s d)
  | Tsig_type(id, d, rs) ->
      Tsig_type(newid, type_declaration s d, rs)
  | Tsig_exception(id, d) ->
      Tsig_exception(newid, exception_declaration s d)
  | Tsig_module(id, mty, rs) ->
      Tsig_module(newid, modtype s mty, rs)
  | Tsig_modtype(id, d) ->
      Tsig_modtype(newid, modtype_declaration s d)
  | Tsig_class(id, d, rs) ->
      Tsig_class(newid, class_declaration s d, rs)
  | Tsig_cltype(id, d, rs) ->
      Tsig_cltype(newid, cltype_declaration s d, rs)

and modtype_declaration s = function
    Tmodtype_abstract -> Tmodtype_abstract
  | Tmodtype_manifest mty -> Tmodtype_manifest(modtype s mty)

(* For every binding k |-> d of m1, add k |-> f d to m2 
   and return resulting merged map. *)

let merge_tbls f m1 m2 =
  Tbl.fold (fun k d accu -> Tbl.add k (f d) accu) m1 m2

(* Composition of substitutions:
     apply (compose s1 s2) x = apply s2 (apply s1 x) *)

let compose s1 s2 =
  { types = merge_tbls (type_path s2) s1.types s2.types;
    modules = merge_tbls (module_path s2) s1.modules s2.modules;
    modtypes = merge_tbls (modtype s2) s1.modtypes s2.modtypes;
    for_saving = false }<|MERGE_RESOLUTION|>--- conflicted
+++ resolved
@@ -180,9 +180,7 @@
               (List.map (fun (n, mut, arg) -> (n, mut, typexp s arg)) lbls,
                rep)
         end;
-
       type_manifest =
-
         begin 
 	  match decl.type_manifest with
             None -> None
@@ -190,11 +188,8 @@
         end;
       type_private = decl.type_private;
       type_variance = decl.type_variance;
-<<<<<<< HEAD
       type_newtype_level = None;
-=======
-      type_loc = if s.for_saving then Location.none else decl.type_loc;
->>>>>>> 674af5ff
+      type_loc = decl.type_loc;
     }
   in
   cleanup_types ();
@@ -254,7 +249,7 @@
 let value_description s descr =
   { val_type = type_expr s descr.val_type;
     val_kind = descr.val_kind;
-    val_loc = if s.for_saving then Location.none else descr.val_loc;
+    val_loc = descr.val_loc;
    }
 
 let exception_declaration s tyl =
