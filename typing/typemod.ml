(***********************************************************************)
(*                                                                     *)
(*                                OCaml                                *)
(*                                                                     *)
(*            Xavier Leroy, projet Cristal, INRIA Rocquencourt         *)
(*                                                                     *)
(*  Copyright 1996 Institut National de Recherche en Informatique et   *)
(*  en Automatique.  All rights reserved.  This file is distributed    *)
(*  under the terms of the Q Public License version 1.0.               *)
(*                                                                     *)
(***********************************************************************)

open Misc
open Longident
open Path
open Asttypes
open Parsetree
open Types
open Format

type error =
    Cannot_apply of module_type
  | Not_included of Includemod.error list
  | Cannot_eliminate_dependency of module_type
  | Signature_expected
  | Structure_expected of module_type
  | With_no_component of Longident.t
  | With_mismatch of Longident.t * Includemod.error list
  | Repeated_name of string * string
  | Non_generalizable of type_expr
  | Non_generalizable_class of Ident.t * class_declaration
  | Non_generalizable_module of module_type
  | Implementation_is_required of string
  | Interface_not_compiled of string
  | Not_allowed_in_functor_body
  | With_need_typeconstr
  | Not_a_packed_module of type_expr
  | Incomplete_packed_module of type_expr
  | Scoping_pack of Longident.t * type_expr
  | Extension of string
  | Recursive_module_require_explicit_type
  | Apply_generative

exception Error of Location.t * Env.t * error

open Typedtree

let fst3 (x,_,_) = x

let rec path_concat head p =
  match p with
    Pident tail -> Pdot (Pident head, Ident.name tail, 0)
  | Pdot (pre, s, pos) -> Pdot (path_concat head pre, s, pos)
  | Papply _ -> assert false

(* Extract a signature from a module type *)

let extract_sig env loc mty =
  match Env.scrape_alias env mty with
    Mty_signature sg -> sg
  | _ -> raise(Error(loc, env, Signature_expected))

let extract_sig_open env loc mty =
  match Env.scrape_alias env mty with
    Mty_signature sg -> sg
  | _ -> raise(Error(loc, env, Structure_expected mty))

(* Compute the environment after opening a module *)

let type_open ?toplevel ovf env loc lid =
  let path = Typetexp.find_module env loc lid.txt in
  let md = Env.find_module path env in
  let sg = extract_sig_open env loc md.md_type in
  path, Env.open_signature ~loc ?toplevel ovf path sg env

(* Record a module type *)
let rm node =
  Stypes.record (Stypes.Ti_mod node);
  node

(* Forward declaration, to be filled in by type_module_type_of *)
let type_module_type_of_fwd :
    (Env.t -> Parsetree.module_expr ->
      Typedtree.module_expr * Types.module_type) ref
  = ref (fun env m -> assert false)

(* Merge one "with" constraint in a signature *)

let rec add_rec_types env = function
    Sig_type(id, decl, Trec_next) :: rem ->
      add_rec_types (Env.add_type ~check:true id decl env) rem
  | _ -> env

let check_type_decl env loc id row_id newdecl decl rs rem =
  let env = Env.add_type ~check:true id newdecl env in
  let env =
    match row_id with
    | None -> env
    | Some id -> Env.add_type ~check:true id newdecl env
  in
  let env = if rs = Trec_not then env else add_rec_types env rem in
  Includemod.type_declarations env id newdecl decl;
  Typedecl.check_coherence env loc id newdecl

let rec make_params n = function
    [] -> []
  | _ :: l -> ("a" ^ string_of_int n) :: make_params (n+1) l

let make_next_first rs rem =
  if rs = Trec_first then
    match rem with
      Sig_type (id, decl, Trec_next) :: rem ->
        Sig_type (id, decl, Trec_first) :: rem
    | Sig_module (id, mty, Trec_next) :: rem ->
        Sig_module (id, mty, Trec_first) :: rem
    | _ -> rem
  else rem

let sig_item desc typ env loc = {
  Typedtree.sig_desc = desc; sig_loc = loc; sig_env = env
}

let make p n i =
  let open Variance in
  set May_pos p (set May_neg n (set May_weak n (set Inj i null)))

let merge_constraint initial_env loc sg constr =
  let lid =
    match constr with
    | Pwith_type (lid, _) | Pwith_module (lid, _) -> lid
    | Pwith_typesubst {ptype_name=s} | Pwith_modsubst (s, _) ->
        {loc = s.loc; txt=Lident s.txt}
  in
  let real_id = ref None in
  let rec merge env sg namelist row_id =
    match (sg, namelist, constr) with
      ([], _, _) ->
        raise(Error(loc, env, With_no_component lid.txt))
    | (Sig_type(id, decl, rs) :: rem, [s],
       Pwith_type (_, ({ptype_kind = Ptype_abstract} as sdecl)))
      when Ident.name id = s && Typedecl.is_fixed_type sdecl ->
        let decl_row =
          { type_params =
              List.map (fun _ -> Btype.newgenvar()) sdecl.ptype_params;
            type_arity = List.length sdecl.ptype_params;
            type_kind = Type_abstract;
            type_private = Private;
            type_manifest = None;
            type_variance =
              List.map
                (fun (_, v) ->
                   let (c, n) =
                     match v with
                     | Covariant -> true, false
                     | Contravariant -> false, true
                     | Invariant -> false, false
                   in
                   make (not n) (not c) false
                )
                sdecl.ptype_params;
            type_loc = sdecl.ptype_loc;
            type_newtype_level = None;
            type_attributes = [];
          }
        and id_row = Ident.create (s^"#row") in
        let initial_env =
          Env.add_type ~check:true id_row decl_row initial_env
        in
        let tdecl = Typedecl.transl_with_constraint
                        initial_env id (Some(Pident id_row)) decl sdecl in
        let newdecl = tdecl.typ_type in
        check_type_decl env sdecl.ptype_loc id row_id newdecl decl rs rem;
        let decl_row = {decl_row with type_params = newdecl.type_params} in
        let rs' = if rs = Trec_first then Trec_not else rs in
        (Pident id, lid, Twith_type tdecl),
        Sig_type(id_row, decl_row, rs') :: Sig_type(id, newdecl, rs) :: rem
    | (Sig_type(id, decl, rs) :: rem , [s], Pwith_type (_, sdecl))
      when Ident.name id = s ->
        let tdecl =
          Typedecl.transl_with_constraint initial_env id None decl sdecl in
        let newdecl = tdecl.typ_type in
        check_type_decl env sdecl.ptype_loc id row_id newdecl decl rs rem;
        (Pident id, lid, Twith_type tdecl), Sig_type(id, newdecl, rs) :: rem
    | (Sig_type(id, decl, rs) :: rem, [s], (Pwith_type _ | Pwith_typesubst _))
      when Ident.name id = s ^ "#row" ->
        merge env rem namelist (Some id)
    | (Sig_type(id, decl, rs) :: rem, [s], Pwith_typesubst sdecl)
      when Ident.name id = s ->
        (* Check as for a normal with constraint, but discard definition *)
        let tdecl =
          Typedecl.transl_with_constraint initial_env id None decl sdecl in
        let newdecl = tdecl.typ_type in
        check_type_decl env sdecl.ptype_loc id row_id newdecl decl rs rem;
        real_id := Some id;
        (Pident id, lid, Twith_typesubst tdecl),
        make_next_first rs rem
    | (Sig_module(id, md, rs) :: rem, [s], Pwith_module (_, lid))
      when Ident.name id = s ->
        let path = Typetexp.find_module initial_env loc lid.txt in
        let md' = Env.find_module path env in
        let md'' = {md' with md_type = Mtype.remove_aliases env md'.md_type} in
        let newmd = Mtype.strengthen_decl env md'' path in
        ignore(Includemod.modtypes env newmd.md_type md.md_type);
        (Pident id, lid, Twith_module (path, lid)),
        Sig_module(id, newmd, rs) :: rem
    | (Sig_module(id, md, rs) :: rem, [s], Pwith_modsubst (_, lid))
      when Ident.name id = s ->
        let path = Typetexp.find_module initial_env loc lid.txt in
        let md' = Env.find_module path env in
        let newmd = Mtype.strengthen_decl env md' path in
        ignore(Includemod.modtypes env newmd.md_type md.md_type);
        real_id := Some id;
        (Pident id, lid, Twith_modsubst (path, lid)),
        make_next_first rs rem
    | (Sig_module(id, md, rs) :: rem, s :: namelist, _)
      when Ident.name id = s ->
        let ((path, path_loc, tcstr), newsg) =
          merge env (extract_sig env loc md.md_type) namelist None in
        (path_concat id path, lid, tcstr),
        Sig_module(id, {md with md_type=Mty_signature newsg}, rs) :: rem
    | (item :: rem, _, _) ->
        let (cstr, items) = merge (Env.add_item item env) rem namelist row_id
        in
        cstr, item :: items
  in
  try
    let names = Longident.flatten lid.txt in
    let (tcstr, sg) = merge initial_env sg names None in
    let sg =
    match names, constr with
      [s], Pwith_typesubst sdecl ->
        let id =
          match !real_id with None -> assert false | Some id -> id in
        let lid =
          try match sdecl.ptype_manifest with
          | Some {ptyp_desc = Ptyp_constr (lid, stl)}
            when List.length stl = List.length sdecl.ptype_params ->
              let params =
                List.map
                  (function {ptyp_desc=Ptyp_var s} -> s | _ -> raise Exit)
                  stl in
              List.iter2 (fun x (ox, _) ->
                match ox with
                    Some y when x = y.txt -> ()
                  | _ -> raise Exit
              ) params sdecl.ptype_params;
              lid
          | _ -> raise Exit
          with Exit ->
            raise(Error(sdecl.ptype_loc, initial_env, With_need_typeconstr))
        in
        let (path, _) =
          try Env.lookup_type lid.txt initial_env with Not_found -> assert false
        in
        let sub = Subst.add_type id path Subst.identity in
        Subst.signature sub sg
    | [s], Pwith_modsubst (_, lid) ->
        let id =
          match !real_id with None -> assert false | Some id -> id in
        let path = Typetexp.find_module initial_env loc lid.txt in
        let sub = Subst.add_module id path Subst.identity in
        Subst.signature sub sg
    | _ ->
          sg
    in
    (tcstr, sg)
  with Includemod.Error explanation ->
    raise(Error(loc, initial_env, With_mismatch(lid.txt, explanation)))

(* Add recursion flags on declarations arising from a mutually recursive
   block. *)

let map_rec fn decls rem =
  match decls with
  | [] -> rem
  | d1 :: dl -> fn Trec_first d1 :: map_end (fn Trec_next) dl rem

let map_rec' = map_rec
(*
let rec map_rec' fn decls rem =
  match decls with
  | (id,_ as d1) :: dl when Btype.is_row_name (Ident.name id) ->
      fn Trec_not d1 :: map_rec' fn dl rem
  | _ -> map_rec fn decls rem
*)

let rec map_rec'' fn decls rem =
  match decls with
  | d1 :: dl when Btype.is_row_name (Ident.name d1.typ_id) ->
      fn Trec_not d1 :: map_rec'' fn dl rem
  | _ -> map_rec fn decls rem

(* Auxiliary for translating recursively-defined module types.
   Return a module type that approximates the shape of the given module
   type AST.  Retain only module, type, and module type
   components of signatures.  For types, retain only their arity,
   making them abstract otherwise. *)

let rec approx_modtype env smty =
  match smty.pmty_desc with
    Pmty_ident lid ->
      let (path, info) = Typetexp.find_modtype env smty.pmty_loc lid.txt in
      Mty_ident path
  | Pmty_alias lid ->
      let path = Typetexp.find_module env smty.pmty_loc lid.txt in
      Mty_alias path
  | Pmty_signature ssg ->
      Mty_signature(approx_sig env ssg)
  | Pmty_functor(param, sarg, sres) ->
      let arg = may_map (approx_modtype env) sarg in
      let (id, newenv) =
        Env.enter_module ~arg:true param.txt (Btype.default_mty arg) env in
      let res = approx_modtype newenv sres in
      Mty_functor(id, arg, res)
  | Pmty_with(sbody, constraints) ->
      approx_modtype env sbody
  | Pmty_typeof smod ->
      let (_, mty) = !type_module_type_of_fwd env smod in
      mty
  | Pmty_extension (s, _arg) ->
      raise (Error (s.loc, env, Extension s.txt))

and approx_module_declaration env pmd =
  {
    Types.md_type = approx_modtype env pmd.pmd_type;
    md_attributes = pmd.pmd_attributes;
    md_loc = pmd.pmd_loc;
  }

and approx_sig env ssg =
  match ssg with
    [] -> []
  | item :: srem ->
      match item.psig_desc with
      | Psig_type sdecls ->
          let decls = Typedecl.approx_type_decl env sdecls in
          let rem = approx_sig env srem in
          map_rec' (fun rs (id, info) -> Sig_type(id, info, rs)) decls rem
      | Psig_module pmd ->
          let md = approx_module_declaration env pmd in
          let (id, newenv) =
            Env.enter_module_declaration pmd.pmd_name.txt md env
          in
          Sig_module(id, md, Trec_not) :: approx_sig newenv srem
      | Psig_recmodule sdecls ->
          let decls =
            List.map
              (fun pmd ->
                 (Ident.create pmd.pmd_name.txt,
                  approx_module_declaration env pmd)
              )
              sdecls
          in
          let newenv =
            List.fold_left
              (fun env (id, md) -> Env.add_module_declaration id md env)
              env decls in
          map_rec (fun rs (id, md) -> Sig_module(id, md, rs)) decls
                  (approx_sig newenv srem)
      | Psig_modtype d ->
          let info = approx_modtype_info env d in
          let (id, newenv) = Env.enter_modtype d.pmtd_name.txt info env in
          Sig_modtype(id, info) :: approx_sig newenv srem
      | Psig_open sod ->
          let (path, mty) =
            type_open sod.popen_override env item.psig_loc sod.popen_lid
          in
          approx_sig mty srem
      | Psig_include sincl ->
          let smty = sincl.pincl_mod in
          let mty = approx_modtype env smty in
          let sg = Subst.signature Subst.identity
                     (extract_sig env smty.pmty_loc mty) in
          let newenv = Env.add_signature sg env in
          sg @ approx_sig newenv srem
      | Psig_class sdecls | Psig_class_type sdecls ->
          let decls = Typeclass.approx_class_declarations env sdecls in
          let rem = approx_sig env srem in
          List.flatten
            (map_rec
              (fun rs (i1, _, d1, i2, d2, i3, d3, _) ->
                [Sig_class_type(i1, d1, rs);
                 Sig_type(i2, d2, rs);
                 Sig_type(i3, d3, rs)])
              decls [rem])
      | _ ->
          approx_sig env srem

and approx_modtype_info env sinfo =
  {
   mtd_type = may_map (approx_modtype env) sinfo.pmtd_type;
   mtd_attributes = sinfo.pmtd_attributes;
   mtd_loc = sinfo.pmtd_loc;
  }

(* Additional validity checks on type definitions arising from
   recursive modules *)

let check_recmod_typedecls env sdecls decls =
  let recmod_ids = List.map fst3 decls in
  List.iter2
    (fun pmd (id, _, mty) ->
       let mty = mty.mty_type in
      List.iter
        (fun path ->
          Typedecl.check_recmod_typedecl env pmd.pmd_type.pmty_loc recmod_ids
                                         path (Env.find_type path env))
        (Mtype.type_paths env (Pident id) mty))
    sdecls decls

(* Auxiliaries for checking uniqueness of names in signatures and structures *)

module StringSet =
  Set.Make(struct type t = string let compare (x:t) y = compare x y end)

let check cl loc set_ref name =
  if StringSet.mem name !set_ref
  then raise(Error(loc, Env.empty, Repeated_name(cl, name)))
  else set_ref := StringSet.add name !set_ref

let check_sig_item type_names module_names modtype_names loc = function
    Sig_type(id, _, _) ->
      check "type" loc type_names (Ident.name id)
  | Sig_module(id, _, _) ->
      check "module" loc module_names (Ident.name id)
  | Sig_modtype(id, _) ->
      check "module type" loc modtype_names (Ident.name id)
  | _ -> ()

let rec remove_duplicates val_ids exn_ids  = function
    [] -> []
  | Sig_value (id, _) :: rem
    when List.exists (Ident.equal id) val_ids ->
      remove_duplicates val_ids exn_ids rem
  | Sig_exception(id, _) :: rem
    when List.exists (Ident.equal id) exn_ids ->
      remove_duplicates val_ids exn_ids rem
  | f :: rem -> f :: remove_duplicates val_ids exn_ids rem

let rec get_values = function
    [] -> []
  | Sig_value (id, _) :: rem -> id :: get_values rem
  | f :: rem -> get_values rem

let rec get_exceptions = function
    [] -> []
  | Sig_exception (id, _) :: rem -> id :: get_exceptions rem
  | f :: rem -> get_exceptions rem


(* Check and translate a module type expression *)

let transl_modtype_longident loc env lid =
  let (path, info) = Typetexp.find_modtype env loc lid in
  path

let transl_module_alias loc env lid =
  Typetexp.find_module env loc lid

let mkmty desc typ env loc attrs =
  let mty = {
    mty_desc = desc;
    mty_type = typ;
    mty_loc = loc;
    mty_env = env;
    mty_attributes = attrs;
    } in
  Cmt_format.add_saved_type (Cmt_format.Partial_module_type mty);
  mty

let mksig desc env loc =
  let sg = { sig_desc = desc; sig_loc = loc; sig_env = env } in
  Cmt_format.add_saved_type (Cmt_format.Partial_signature_item sg);
  sg

(* let signature sg = List.map (fun item -> item.sig_type) sg *)

let prepend_sig_types decls rem =
  map_rec'' (fun rs td -> Sig_type(td.typ_id, td.typ_type, rs)) decls rem

let prepend_sig_types' decls rem =
  map_rec (fun rs (id, td) -> Sig_type(id, td, rs)) decls rem


let rec transl_modtype env smty =
  let loc = smty.pmty_loc in
  match smty.pmty_desc with
    Pmty_ident lid ->
      let path = transl_modtype_longident loc env lid.txt in
      mkmty (Tmty_ident (path, lid)) (Mty_ident path) env loc
        smty.pmty_attributes
  | Pmty_alias lid ->
      let path = transl_module_alias loc env lid.txt in
      mkmty (Tmty_alias (path, lid)) (Mty_alias path) env loc
        smty.pmty_attributes
  | Pmty_signature ssg ->
      let sg = transl_signature env ssg in
      mkmty (Tmty_signature sg) (Mty_signature sg.sig_type) env loc
        smty.pmty_attributes
  | Pmty_functor(param, sarg, sres) ->
      let arg = Misc.may_map (transl_modtype env) sarg in
      let ty_arg = Misc.may_map (fun m -> m.mty_type) arg in
      let (id, newenv) =
        Env.enter_module ~arg:true param.txt (Btype.default_mty ty_arg) env in
      let res = transl_modtype newenv sres in
      mkmty (Tmty_functor (id, param, arg, res))
      (Mty_functor(id, ty_arg, res.mty_type)) env loc
        smty.pmty_attributes
  | Pmty_with(sbody, constraints) ->
      let body = transl_modtype env sbody in
      let init_sg = extract_sig env sbody.pmty_loc body.mty_type in
      let (tcstrs, final_sg) =
        List.fold_left
          (fun (tcstrs,sg) sdecl ->
            let (tcstr, sg) = merge_constraint env smty.pmty_loc sg sdecl
            in
            (tcstr :: tcstrs, sg)
        )
        ([],init_sg) constraints in
      mkmty (Tmty_with ( body, tcstrs))
        (Mtype.freshen (Mty_signature final_sg)) env loc
        smty.pmty_attributes
  | Pmty_typeof smod ->
      let tmty, mty = !type_module_type_of_fwd env smod in
      mkmty (Tmty_typeof tmty) mty env loc smty.pmty_attributes
  | Pmty_extension (s, _arg) ->
      raise (Error (s.loc, env, Extension s.txt))

and transl_signature env sg =
  let type_names = ref StringSet.empty
  and module_names = ref StringSet.empty
  and modtype_names = ref StringSet.empty in
  let rec transl_sig env sg =
    Ctype.init_def(Ident.current_time());
    match sg with
      [] -> [], [], env
    | item :: srem ->
        let loc = item.psig_loc in
        match item.psig_desc with
        | Psig_value sdesc ->
            let (tdesc, newenv) =
              Typedecl.transl_value_decl env item.psig_loc sdesc in
            let (trem,rem, final_env) = transl_sig newenv srem in
            mksig (Tsig_value tdesc) env loc :: trem,
            (if List.exists (Ident.equal tdesc.val_id) (get_values rem) then rem
            else Sig_value(tdesc.val_id, tdesc.val_val) :: rem),
              final_env
        | Psig_type sdecls ->
            List.iter
              (fun decl ->
                check "type" item.psig_loc type_names decl.ptype_name.txt)
              sdecls;
            let (decls, newenv) = Typedecl.transl_type_decl env sdecls in
            let (trem, rem, final_env) = transl_sig newenv srem in
            mksig (Tsig_type decls) env loc :: trem,
            prepend_sig_types decls rem,
            final_env
        | Psig_exception sarg ->
            let (arg, decl, newenv) = Typedecl.transl_exception env sarg in
            let (trem, rem, final_env) = transl_sig newenv srem in
            let id = arg.cd_id in
            let trem = mksig (Tsig_exception arg) env loc :: trem in
            trem,
            (if List.exists (Ident.equal id) (get_exceptions rem) then rem
             else Sig_exception(id, decl) :: rem),
            final_env
        | Psig_module pmd ->
            check "module" item.psig_loc module_names pmd.pmd_name.txt;
            let tmty = transl_modtype env pmd.pmd_type in
            let md = {
              md_type=tmty.mty_type;
              md_attributes=pmd.pmd_attributes;
              md_loc=pmd.pmd_loc;
            }
            in
            let (id, newenv) =
              Env.enter_module_declaration pmd.pmd_name.txt md env in
            let (trem, rem, final_env) = transl_sig newenv srem in
            mksig (Tsig_module {md_id=id; md_name=pmd.pmd_name; md_type=tmty;
                                md_loc=pmd.pmd_loc;
                                md_attributes=pmd.pmd_attributes})
              env loc :: trem,
            Sig_module(id, md, Trec_not) :: rem,
            final_env
        | Psig_recmodule sdecls ->
            List.iter
              (fun pmd ->
                 check "module" item.psig_loc module_names pmd.pmd_name.txt)
              sdecls;
            let (decls, newenv) =
              transl_recmodule_modtypes item.psig_loc env sdecls in
            let (trem, rem, final_env) = transl_sig newenv srem in
            mksig (Tsig_recmodule decls) env loc :: trem,
            map_rec (fun rs md ->
                let d = {Types.md_type = md.md_type.mty_type;
                         md_attributes = md.md_attributes;
                         md_loc = md.md_loc;
                        } in
                Sig_module(md.md_id, d, rs))
              decls rem,
            final_env
        | Psig_modtype pmtd ->
            let newenv, mtd, sg =
              transl_modtype_decl modtype_names env item.psig_loc pmtd
            in
            let (trem, rem, final_env) = transl_sig newenv srem in
            mksig (Tsig_modtype mtd) env loc :: trem,
            sg :: rem,
            final_env
        | Psig_open sod ->
            let (path, newenv) =
              type_open sod.popen_override env item.psig_loc sod.popen_lid
            in
            let od =
              {
               open_override = sod.popen_override;
               open_path = path;
               open_txt = sod.popen_lid;
               open_attributes = sod.popen_attributes;
              }
            in
            let (trem, rem, final_env) = transl_sig newenv srem in
            mksig (Tsig_open od) env loc :: trem,
            rem, final_env
        | Psig_include sincl ->
            let smty = sincl.pincl_mod in
            let tmty = transl_modtype env smty in
            let mty = tmty.mty_type in
            let sg = Subst.signature Subst.identity
                       (extract_sig env smty.pmty_loc mty) in
            List.iter
              (check_sig_item type_names module_names modtype_names
                              item.psig_loc)
              sg;
            let newenv = Env.add_signature sg env in
            let incl =
              { incl_mod = tmty;
                incl_type = sg;
                incl_attributes = sincl.pincl_attributes }
            in
            let (trem, rem, final_env) = transl_sig newenv srem in
            mksig (Tsig_include incl) env loc :: trem,
            remove_duplicates (get_values rem) (get_exceptions rem) sg @ rem,
            final_env
        | Psig_class cl ->
            List.iter
              (fun {pci_name = name} ->
                 check "type" item.psig_loc type_names name.txt )
              cl;
            let (classes, newenv) = Typeclass.class_descriptions env cl in
            let (trem, rem, final_env) = transl_sig newenv srem in
            mksig (Tsig_class
                     (List.map2
                        (fun pcl tcl ->
                          let (_, _, _, _, _, _, _, _, _, _, _, tcl) = tcl in
                          tcl)
                        cl classes)) env loc
            :: trem,
            List.flatten
              (map_rec
                 (fun rs (i, _, d, i', d', i'', d'', i''', d''', _, _, _) ->
                   [Sig_class(i, d, rs);
                    Sig_class_type(i', d', rs);
                    Sig_type(i'', d'', rs);
                    Sig_type(i''', d''', rs)])
                 classes [rem]),
            final_env
        | Psig_class_type cl ->
            List.iter
              (fun {pci_name = name} ->
                 check "type" item.psig_loc type_names name.txt)
              cl;
            let (classes, newenv) = Typeclass.class_type_declarations env cl in
            let (trem,rem, final_env) = transl_sig newenv srem in
            mksig (Tsig_class_type (List.map2 (fun pcl tcl ->
              let (_, _, _, _, _, _, _, tcl) = tcl in
              tcl
            ) cl classes)) env loc :: trem,
            List.flatten
              (map_rec
                 (fun rs (i, _, d, i', d', i'', d'', _) ->
                   [Sig_class_type(i, d, rs);
                    Sig_type(i', d', rs);
                    Sig_type(i'', d'', rs)])
                 classes [rem]),
            final_env
        | Psig_attribute x ->
            let _back = Typetexp.warning_attribute [x] in
            let (trem,rem, final_env) = transl_sig env srem in
            mksig (Tsig_attribute x) env loc :: trem, rem, final_env
        | Psig_extension ((s, _), _) ->
            raise (Error (s.loc, env, Extension s.txt))
  in
  let previous_saved_types = Cmt_format.get_saved_types () in
  let (trem, rem, final_env) = transl_sig (Env.in_signature env) sg in
  let sg = { sig_items = trem; sig_type =  rem; sig_final_env = final_env } in
  Cmt_format.set_saved_types
    ((Cmt_format.Partial_signature sg) :: previous_saved_types);
  sg

and transl_modtype_decl modtype_names env loc
    {pmtd_name; pmtd_type; pmtd_attributes; pmtd_loc} =
  check "module type" loc modtype_names pmtd_name.txt;
  let tmty = Misc.may_map (transl_modtype env) pmtd_type in
  let decl =
    {
     Types.mtd_type=may_map (fun t -> t.mty_type) tmty;
     mtd_attributes=pmtd_attributes;
     mtd_loc=pmtd_loc;
    }
  in
  let (id, newenv) = Env.enter_modtype pmtd_name.txt decl env in
  let mtd =
    {
     mtd_id=id;
     mtd_name=pmtd_name;
     mtd_type=tmty;
     mtd_attributes=pmtd_attributes;
     mtd_loc=pmtd_loc;
    }
  in
  newenv, mtd, Sig_modtype(id, decl)

and transl_recmodule_modtypes loc env sdecls =
  let make_env curr =
    List.fold_left
      (fun env (id, _, mty) -> Env.add_module ~arg:true id mty env)
      env curr in
  let make_env2 curr =
    List.fold_left
      (fun env (id, _, mty) -> Env.add_module ~arg:true id mty.mty_type env)
      env curr in
  let transition env_c curr =
    List.map2
      (fun pmd (id, id_loc, mty) ->
        (id, id_loc, transl_modtype env_c pmd.pmd_type))
      sdecls curr in
  let ids = List.map (fun x -> Ident.create x.pmd_name.txt) sdecls in
  let approx_env =
    (*
       cf #5965
       We use a dummy module type in order to detect a reference to one
       of the module being defined during the call to approx_modtype.
       It will be detected in Env.lookup_module.
    *)
    List.fold_left
      (fun env id ->
         let dummy = Mty_ident (Path.Pident (Ident.create "#recmod#")) in
         Env.add_module ~arg:true id dummy env
      )
      env ids
  in
  let init =
    List.map2
      (fun id pmd ->
        (id, pmd.pmd_name, approx_modtype approx_env pmd.pmd_type))
      ids sdecls
  in
  let env0 = make_env init in
  let dcl1 = transition env0 init in
  let env1 = make_env2 dcl1 in
  check_recmod_typedecls env1 sdecls dcl1;
  let dcl2 = transition env1 dcl1 in
(*
  List.iter
    (fun (id, mty) ->
      Format.printf "%a: %a@." Printtyp.ident id Printtyp.modtype mty)
    dcl2;
*)
  let env2 = make_env2 dcl2 in
  check_recmod_typedecls env2 sdecls dcl2;
  let dcl2 =
    List.map2
      (fun pmd (id, id_loc, mty) ->
        {md_id=id; md_name=id_loc; md_type=mty;
         md_loc=pmd.pmd_loc;
         md_attributes=pmd.pmd_attributes})
      sdecls dcl2
  in
  (dcl2, env2)

(* Try to convert a module expression to a module path. *)

exception Not_a_path

let rec path_of_module mexp =
  match mexp.mod_desc with
    Tmod_ident (p,_) -> p
  | Tmod_apply(funct, arg, coercion) when !Clflags.applicative_functors ->
      Papply(path_of_module funct, path_of_module arg)
  | Tmod_constraint (mexp, _, _, _) ->
      path_of_module mexp
  | _ -> raise Not_a_path

(* Check that all core type schemes in a structure are closed *)

let rec closed_modtype = function
    Mty_ident p -> true
  | Mty_alias p -> true
  | Mty_signature sg -> List.for_all closed_signature_item sg
  | Mty_functor(id, param, body) -> closed_modtype body

and closed_signature_item = function
    Sig_value(id, desc) -> Ctype.closed_schema desc.val_type
  | Sig_module(id, md, _) -> closed_modtype md.md_type
  | _ -> true

let check_nongen_scheme env str =
  match str.str_desc with
    Tstr_value(rec_flag, pat_exp_list) ->
      List.iter
        (fun {vb_expr=exp} ->
          if not (Ctype.closed_schema exp.exp_type) then
            raise(Error(exp.exp_loc, env, Non_generalizable exp.exp_type)))
        pat_exp_list
  | Tstr_module {mb_expr=md;_} ->
      if not (closed_modtype md.mod_type) then
        raise(Error(md.mod_loc, env, Non_generalizable_module md.mod_type))
  | _ -> ()

let check_nongen_schemes env str =
  List.iter (check_nongen_scheme env) str

(* Helpers for typing recursive modules *)

let anchor_submodule name anchor =
  match anchor with None -> None | Some p -> Some(Pdot(p, name, nopos))
let anchor_recmodule id anchor =
  Some (Pident id)

let enrich_type_decls anchor decls oldenv newenv =
  match anchor with
    None -> newenv
  | Some p ->
      List.fold_left
        (fun e info ->
          let id = info.typ_id in
          let info' =
            Mtype.enrich_typedecl oldenv (Pdot(p, Ident.name id, nopos))
              info.typ_type
          in
            Env.add_type ~check:true id info' e)
        oldenv decls

let enrich_module_type anchor name mty env =
  match anchor with
    None -> mty
  | Some p -> Mtype.enrich_modtype env (Pdot(p, name, nopos)) mty

let check_recmodule_inclusion env bindings =
  (* PR#4450, PR#4470: consider
        module rec X : DECL = MOD  where MOD has inferred type ACTUAL
     The "natural" typing condition
        E, X: ACTUAL |- ACTUAL <: DECL
     leads to circularities through manifest types.
     Instead, we "unroll away" the potential circularities a finite number
     of times.  The (weaker) condition we implement is:
        E, X: DECL,
           X1: ACTUAL,
           X2: ACTUAL{X <- X1}/X1
           ...
           Xn: ACTUAL{X <- X(n-1)}/X(n-1)
        |- ACTUAL{X <- Xn}/Xn <: DECL{X <- Xn}
     so that manifest types rooted at X(n+1) are expanded in terms of X(n),
     avoiding circularities.  The strengthenings ensure that
     Xn.t = X(n-1).t = ... = X2.t = X1.t.
     N can be chosen arbitrarily; larger values of N result in more
     recursive definitions being accepted.  A good choice appears to be
     the number of mutually recursive declarations. *)

  let subst_and_strengthen env s id mty =
    Mtype.strengthen env (Subst.modtype s mty)
                         (Subst.module_path s (Pident id)) in

  let rec check_incl first_time n env s =
    if n > 0 then begin
      (* Generate fresh names Y_i for the rec. bound module idents X_i *)
      let bindings1 =
        List.map
          (fun (id, _, mty_decl, modl, mty_actual, _attrs, _loc) ->
             (id, Ident.rename id, mty_actual))
          bindings in
      (* Enter the Y_i in the environment with their actual types substituted
         by the input substitution s *)
      let env' =
        List.fold_left
          (fun env (id, id', mty_actual) ->
             let mty_actual' =
               if first_time
               then mty_actual
               else subst_and_strengthen env s id mty_actual in
             Env.add_module ~arg:false id' mty_actual' env)
          env bindings1 in
      (* Build the output substitution Y_i <- X_i *)
      let s' =
        List.fold_left
          (fun s (id, id', mty_actual) ->
             Subst.add_module id (Pident id') s)
          Subst.identity bindings1 in
      (* Recurse with env' and s' *)
      check_incl false (n-1) env' s'
    end else begin
      (* Base case: check inclusion of s(mty_actual) in s(mty_decl)
         and insert coercion if needed *)
      let check_inclusion (id, id_loc, mty_decl, modl, mty_actual, attrs, loc) =
        let mty_decl' = Subst.modtype s mty_decl.mty_type
        and mty_actual' = subst_and_strengthen env s id mty_actual in
        let coercion =
          try
            Includemod.modtypes env mty_actual' mty_decl'
          with Includemod.Error msg ->
            raise(Error(modl.mod_loc, env, Not_included msg)) in
        let modl' =
            { mod_desc = Tmod_constraint(modl, mty_decl.mty_type,
                Tmodtype_explicit mty_decl, coercion);
              mod_type = mty_decl.mty_type;
              mod_env = env;
              mod_loc = modl.mod_loc;
              mod_attributes = [];
             } in
        {
         mb_id = id;
         mb_name = id_loc;
         mb_expr = modl';
         mb_attributes = attrs;
         mb_loc = loc;
        }
      in
      List.map check_inclusion bindings
    end
  in check_incl true (List.length bindings) env Subst.identity

(* Helper for unpack *)

let rec package_constraints env loc mty constrs =
  if constrs = [] then mty
  else let sg = extract_sig env loc mty in
  let sg' =
    List.map
      (function
        | Sig_type (id, ({type_params=[]} as td), rs)
          when List.mem_assoc [Ident.name id] constrs ->
            let ty = List.assoc [Ident.name id] constrs in
            Sig_type (id, {td with type_manifest = Some ty}, rs)
        | Sig_module (id, md, rs) ->
            let rec aux = function
              | (m :: ((_ :: _) as l), t) :: rest when m = Ident.name id ->
                  (l, t) :: aux rest
              | _ :: rest -> aux rest
              | [] -> []
            in
            let md =
              {md with
               md_type = package_constraints env loc md.md_type (aux constrs)
              }
            in
            Sig_module (id, md, rs)
        | item -> item
      )
      sg
  in
  Mty_signature sg'

let modtype_of_package env loc p nl tl =
  try match (Env.find_modtype p env).mtd_type with
  | Some mty when nl <> [] ->
      package_constraints env loc mty
        (List.combine (List.map Longident.flatten nl) tl)
  | _ ->
      if nl = [] then Mty_ident p
      else raise(Error(loc, env, Signature_expected))
  with Not_found ->
    let error = Typetexp.Unbound_modtype (Ctype.lid_of_path p) in
    raise(Typetexp.Error(loc, env, error))

let package_subtype env p1 nl1 tl1 p2 nl2 tl2 =
  let mkmty p nl tl =
    let ntl =
      List.filter (fun (n,t) -> Ctype.free_variables t = [])
        (List.combine nl tl) in
    let (nl, tl) = List.split ntl in
    modtype_of_package env Location.none p nl tl
  in
  let mty1 = mkmty p1 nl1 tl1 and mty2 = mkmty p2 nl2 tl2 in
  try Includemod.modtypes env mty1 mty2 = Tcoerce_none
  with Includemod.Error msg -> false
    (* raise(Error(Location.none, env, Not_included msg)) *)

let () = Ctype.package_subtype := package_subtype

let wrap_constraint env arg mty explicit =
  let coercion =
    try
      Includemod.modtypes env arg.mod_type mty
    with Includemod.Error msg ->
      raise(Error(arg.mod_loc, env, Not_included msg)) in
  { mod_desc = Tmod_constraint(arg, mty, explicit, coercion);
    mod_type = mty;
    mod_env = env;
    mod_attributes = [];
    mod_loc = arg.mod_loc }

(* Type a module value expression *)

let rec type_module ?(alias=false) sttn funct_body anchor env smod =
  match smod.pmod_desc with
    Pmod_ident lid ->
      let path = Typetexp.find_module env smod.pmod_loc lid.txt in
      let md = { mod_desc = Tmod_ident (path, lid);
                 mod_type = Mty_alias path;
                 mod_env = env;
                 mod_attributes = smod.pmod_attributes;
                 mod_loc = smod.pmod_loc } in
      let md =
        if alias && not (Env.is_functor_arg path env) then
          (Env.add_required_global (Path.head path); md)
        else match (Env.find_module path env).md_type with
          Mty_alias p1 when not alias ->
            let p1 = Env.normalize_path (Some smod.pmod_loc) env p1 in
            let mty = Includemod.expand_module_alias env [] p1 in
            { md with
              mod_desc = Tmod_constraint (md, mty, Tmodtype_implicit,
                                          Tcoerce_alias (p1, Tcoerce_none));
              mod_type = if sttn then Mtype.strengthen env mty p1 else mty }
        | mty ->
            let mty =
              if sttn then Mtype.strengthen env mty path else mty in
            { md with mod_type = mty }
      in rm md
  | Pmod_structure sstr ->
      let (str, sg, finalenv) =
        type_structure funct_body anchor env sstr smod.pmod_loc in
      rm { mod_desc = Tmod_structure str;
           mod_type = Mty_signature sg;
           mod_env = env;
           mod_attributes = smod.pmod_attributes;
           mod_loc = smod.pmod_loc }
  | Pmod_functor(name, smty, sbody) ->
      let mty = may_map (transl_modtype env) smty in
      let ty_arg = may_map (fun m -> m.mty_type) mty in
      let (id, newenv), funct_body =
        match ty_arg with None -> (Ident.create "*", env), false
        | Some mty -> Env.enter_module ~arg:true name.txt mty env, true in
      let body = type_module sttn funct_body None newenv sbody in
      rm { mod_desc = Tmod_functor(id, name, mty, body);
           mod_type = Mty_functor(id, ty_arg, body.mod_type);
           mod_env = env;
           mod_attributes = smod.pmod_attributes;
           mod_loc = smod.pmod_loc }
  | Pmod_apply(sfunct, sarg) ->
      let arg = type_module true funct_body None env sarg in
      let path = try Some (path_of_module arg) with Not_a_path -> None in
      let funct =
        type_module (sttn && path <> None) funct_body None env sfunct in
      begin match Env.scrape_alias env funct.mod_type with
        Mty_functor(param, mty_param, mty_res) as mty_functor ->
          let generative, mty_param =
            (mty_param = None, Btype.default_mty mty_param) in
          if generative then begin
            if sarg.pmod_desc <> Pmod_structure [] then
              raise (Error (sfunct.pmod_loc, env, Apply_generative));
            if funct_body && Mtype.contains_type env funct.mod_type then
              raise (Error (smod.pmod_loc, env, Not_allowed_in_functor_body));
          end;
          let coercion =
            try
              Includemod.modtypes env arg.mod_type mty_param
            with Includemod.Error msg ->
              raise(Error(sarg.pmod_loc, env, Not_included msg)) in
          let mty_appl =
            match path with
              Some path ->
                Subst.modtype (Subst.add_module param path Subst.identity)
                              mty_res
            | None ->
                if generative then mty_res else
                try
                  Mtype.nondep_supertype
                    (Env.add_module ~arg:true param arg.mod_type env)
                    param mty_res
                with Not_found ->
                  raise(Error(smod.pmod_loc, env,
                              Cannot_eliminate_dependency mty_functor))
          in
          rm { mod_desc = Tmod_apply(funct, arg, coercion);
               mod_type = mty_appl;
               mod_env = env;
               mod_attributes = smod.pmod_attributes;
               mod_loc = smod.pmod_loc }
      | _ ->
          raise(Error(sfunct.pmod_loc, env, Cannot_apply funct.mod_type))
      end
  | Pmod_constraint(sarg, smty) ->
      let arg = type_module ~alias true funct_body anchor env sarg in
      let mty = transl_modtype env smty in
      rm {(wrap_constraint env arg mty.mty_type (Tmodtype_explicit mty)) with
          mod_loc = smod.pmod_loc;
          mod_attributes = smod.pmod_attributes;
         }

  | Pmod_unpack sexp ->
      if !Clflags.principal then Ctype.begin_def ();
      let exp = Typecore.type_exp env sexp in
      if !Clflags.principal then begin
        Ctype.end_def ();
        Ctype.generalize_structure exp.exp_type
      end;
      let mty =
        match Ctype.expand_head env exp.exp_type with
          {desc = Tpackage (p, nl, tl)} ->
            if List.exists (fun t -> Ctype.free_variables t <> []) tl then
              raise (Error (smod.pmod_loc, env,
                            Incomplete_packed_module exp.exp_type));
            if !Clflags.principal &&
              not (Typecore.generalizable (Btype.generic_level-1) exp.exp_type)
            then
              Location.prerr_warning smod.pmod_loc
                (Warnings.Not_principal "this module unpacking");
            modtype_of_package env smod.pmod_loc p nl tl
        | {desc = Tvar _} ->
            raise (Typecore.Error
                     (smod.pmod_loc, env, Typecore.Cannot_infer_signature))
        | _ ->
            raise (Error(smod.pmod_loc, env, Not_a_packed_module exp.exp_type))
      in
      if funct_body && Mtype.contains_type env mty then
        raise (Error (smod.pmod_loc, env, Not_allowed_in_functor_body));
      rm { mod_desc = Tmod_unpack(exp, mty);
           mod_type = mty;
           mod_env = env;
           mod_attributes = smod.pmod_attributes;
           mod_loc = smod.pmod_loc }
  | Pmod_extension (s, _arg) ->
      raise (Error (s.loc, env, Extension s.txt))

and type_structure ?(toplevel = false) funct_body anchor env sstr scope =
  let type_names = ref StringSet.empty
  and module_names = ref StringSet.empty
  and modtype_names = ref StringSet.empty in

  let type_str_item env srem {pstr_loc = loc; pstr_desc = desc} =
    match desc with
    | Pstr_eval (sexpr, attrs) ->
        let expr = Typecore.type_expression env sexpr in
        Tstr_eval (expr, attrs), [], env
    | Pstr_value(rec_flag, sdefs) ->
        let scope =
          match rec_flag with
          | Recursive ->
              Some (Annot.Idef {scope with
                                Location.loc_start = loc.Location.loc_start})
          | Nonrecursive ->
              let start =
                match srem with
                | [] -> loc.Location.loc_end
                | {pstr_loc = loc2} :: _ -> loc2.Location.loc_start
              in
              Some (Annot.Idef {scope with Location.loc_start = start})
        in
        let (defs, newenv) =
          Typecore.type_binding env rec_flag sdefs scope in
        (* Note: Env.find_value does not trigger the value_used event. Values
           will be marked as being used during the signature inclusion test. *)
        Tstr_value(rec_flag, defs),
        List.map (fun id -> Sig_value(id, Env.find_value (Pident id) newenv))
          (let_bound_idents defs),
        newenv
    | Pstr_primitive sdesc ->
        let (desc, newenv) = Typedecl.transl_value_decl env loc sdesc in
        Tstr_primitive desc, [Sig_value(desc.val_id, desc.val_val)], newenv
    | Pstr_type sdecls ->
        List.iter
          (fun decl -> check "type" loc type_names decl.ptype_name.txt)
          sdecls;
        let (decls, newenv) = Typedecl.transl_type_decl env sdecls in
        Tstr_type decls,
        prepend_sig_types decls [],
        enrich_type_decls anchor decls env newenv
    | Pstr_exception sarg ->
        let (arg, decl, newenv) = Typedecl.transl_exception env sarg in
<<<<<<< HEAD
        Tstr_exception arg,
        [Sig_exception(arg.cd_id, decl)],
        newenv
    | Pstr_exn_rebind(name, longid, attrs) ->
        let (path, arg, rebind) =
          Typedecl.transl_exn_rebind env loc name.txt longid.txt
        in
        let (id, newenv) = Env.enter_exception ?rebind name.txt arg env in
        Tstr_exn_rebind(id, name, path, longid, attrs),
        [Sig_exception(id, arg)],
=======
        Tstr_exception arg, [Sig_exception(arg.cd_id, decl)], newenv
    | Pstr_exn_rebind ser ->
        let (er, newenv) = Typedecl.transl_exn_rebind env loc ser in
        Tstr_exn_rebind er,
        [Sig_exception(er.exrb_id, er.exrb_type)],
>>>>>>> e2a63ec9
        newenv
    | Pstr_module {pmb_name = name; pmb_expr = smodl; pmb_attributes = attrs;
                   pmb_loc;
                  } ->
        check "module" loc module_names name.txt;
        let modl =
          type_module ~alias:true true funct_body
            (anchor_submodule name.txt anchor) env smodl in
        let md =
          { md_type = enrich_module_type anchor name.txt modl.mod_type env;
            md_attributes = attrs;
            md_loc = pmb_loc;
          }
        in
        let (id, newenv) = Env.enter_module_declaration name.txt md env in
        Tstr_module {mb_id=id; mb_name=name; mb_expr=modl;
                     mb_attributes=attrs;  mb_loc=pmb_loc;
                    },
        [Sig_module(id,
                    {md_type = modl.mod_type;
                     md_attributes = attrs;
                     md_loc = pmb_loc;
                    }, Trec_not)],
        newenv
    | Pstr_recmodule sbind ->
        let sbind =
          List.map
            (function
              | {pmb_name = name;
                 pmb_expr = {pmod_desc=Pmod_constraint(expr, typ)};
                 pmb_attributes = attrs;
                 pmb_loc = loc;
                } ->
                  name, typ, expr, attrs, loc
              | mb ->
                  raise (Error (mb.pmb_expr.pmod_loc, env,
                                Recursive_module_require_explicit_type))
            )
            sbind
        in
        List.iter
          (fun (name, _, _, _, _) -> check "module" loc module_names name.txt)
          sbind;
        let (decls, newenv) =
          transl_recmodule_modtypes loc env
            (List.map (fun (name, smty, smodl, attrs, loc) ->
                 {pmd_name=name; pmd_type=smty;
                  pmd_attributes=attrs; pmd_loc=loc}) sbind
            ) in
        let bindings1 =
          List.map2
            (fun {md_id=id; md_type=mty} (name, _, smodl, attrs, loc) ->
               let modl =
                 type_module true funct_body (anchor_recmodule id anchor) newenv
                   smodl in
               let mty' =
                 enrich_module_type anchor (Ident.name id) modl.mod_type newenv
               in
               (id, name, mty, modl, mty', attrs, loc))
            decls sbind in
        let newenv = (* allow aliasing recursive modules from outside *)
          List.fold_left
            (fun env md -> Env.add_module md.md_id md.md_type.mty_type env)
            env decls
        in
        let bindings2 =
          check_recmodule_inclusion newenv bindings1 in
        Tstr_recmodule bindings2,
        map_rec (fun rs mb ->
            Sig_module(mb.mb_id, {
                md_type=mb.mb_expr.mod_type;
                md_attributes=mb.mb_attributes;
                md_loc=mb.mb_loc;
              }, rs))
           bindings2 [],
        newenv
    | Pstr_modtype pmtd ->
        (* check that it is non-abstract *)
        let newenv, mtd, sg =
          transl_modtype_decl modtype_names env loc pmtd
        in
        Tstr_modtype mtd, [sg], newenv
    | Pstr_open sod ->
        let (path, newenv) =
          type_open sod.popen_override ~toplevel env loc sod.popen_lid
        in
        let od =
          {
           open_override = sod.popen_override;
           open_path = path;
           open_txt = sod.popen_lid;
           open_attributes = sod.popen_attributes;
          }
        in
        Tstr_open od, [], newenv
    | Pstr_class cl ->
        List.iter
          (fun {pci_name = name} -> check "type" loc type_names name.txt)
          cl;
        let (classes, new_env) = Typeclass.class_declarations env cl in
        Tstr_class
          (List.map (fun (i, _, d, _,_,_,_,_,_, s, m, c) ->
               let vf = if d.cty_new = None then Virtual else Concrete in
               (* (i, s, m, c, vf) *) (c, m, vf))
              classes),
(* TODO: check with Jacques why this is here
      Tstr_class_type
          (List.map (fun (_,_, i, d, _,_,_,_,_,_,c) -> (i, c)) classes) ::
      Tstr_type
          (List.map (fun (_,_,_,_, i, d, _,_,_,_,_) -> (i, d)) classes) ::
      Tstr_type
          (List.map (fun (_,_,_,_,_,_, i, d, _,_,_) -> (i, d)) classes) ::
*)
        List.flatten
          (map_rec
             (fun rs (i, _, d, i', d', i'', d'', i''', d''', _, _, _) ->
                [Sig_class(i, d, rs);
                 Sig_class_type(i', d', rs);
                 Sig_type(i'', d'', rs);
                 Sig_type(i''', d''', rs)])
             classes []),
        new_env
    | Pstr_class_type cl ->
        List.iter
          (fun {pci_name = name} -> check "type" loc type_names name.txt)
          cl;
        let (classes, new_env) = Typeclass.class_type_declarations env cl in
        Tstr_class_type
          (List.map (fun (i, i_loc, d, _, _, _, _, c) ->
               (i, i_loc, c)) classes),
(*  TODO: check with Jacques why this is here
           Tstr_type
             (List.map (fun (_, _, i, d, _, _) -> (i, d)) classes) ::
           Tstr_type
             (List.map (fun (_, _, _, _, i, d) -> (i, d)) classes) :: *)
        List.flatten
          (map_rec
             (fun rs (i, _, d, i', d', i'', d'', _) ->
                [Sig_class_type(i, d, rs);
                 Sig_type(i', d', rs);
                 Sig_type(i'', d'', rs)])
             classes []),
        new_env
    | Pstr_include sincl ->
        let smodl = sincl.pincl_mod in
        let modl = type_module true funct_body None env smodl in
        (* Rename all identifiers bound by this signature to avoid clashes *)
        let sg = Subst.signature Subst.identity
            (extract_sig_open env smodl.pmod_loc modl.mod_type) in
        let sg =
          match modl.mod_desc with
            Tmod_ident (p, _) when not (Env.is_functor_arg p env) ->
              Env.add_required_global (Path.head p);
              let pos = ref 0 in
              List.map
                (function
                  | Sig_module (id, md, rs) ->
                      let n = !pos in incr pos;
                      Sig_module (id, {md with md_type =
                                       Mty_alias (Pdot(p,Ident.name id,n))},
                                  rs)
                  | Sig_value (_, {val_kind=Val_reg}) | Sig_exception _
                  | Sig_class _ as it ->
                      incr pos; it
                  | Sig_value _ | Sig_type _ | Sig_modtype _
                  | Sig_class_type _ as it ->
                      it)
                sg
          | _ -> sg
        in
        List.iter
          (check_sig_item type_names module_names modtype_names loc) sg;
        let new_env = Env.add_signature sg env in
        let incl =
          { incl_mod = modl;
            incl_type = sg;
            incl_attributes = sincl.pincl_attributes }
        in
        Tstr_include incl, sg, new_env
    | Pstr_extension ((s, _), _) ->
        raise (Error (s.loc, env, Extension s.txt))
    | Pstr_attribute x ->
        let _back = Typetexp.warning_attribute [x] in
        Tstr_attribute x, [], env
  in
  let rec type_struct env sstr =
    Ctype.init_def(Ident.current_time());
    match sstr with
    | [] -> ([], [], env)
    | pstr :: srem ->
        let previous_saved_types = Cmt_format.get_saved_types () in
        let desc, sg, new_env = type_str_item env srem pstr in
        let str = { str_desc = desc; str_loc = pstr.pstr_loc; str_env = env } in
        Cmt_format.set_saved_types (Cmt_format.Partial_structure_item str
                                    :: previous_saved_types);
        let (str_rem, sig_rem, final_env) = type_struct new_env srem in
        (str :: str_rem, sg @ sig_rem, final_env)
  in
  if !Clflags.annotations then
    (* moved to genannot *)
    List.iter (function {pstr_loc = l} -> Stypes.record_phrase l) sstr;
  let previous_saved_types = Cmt_format.get_saved_types () in
  let (items, sg, final_env) = type_struct env sstr in
  let str = { str_items = items; str_type = sg; str_final_env = final_env } in
  Cmt_format.set_saved_types
    (Cmt_format.Partial_structure str :: previous_saved_types);
  str, sg, final_env

let type_toplevel_phrase env s =
  Env.reset_required_globals ();
  type_structure ~toplevel:true false None env s Location.none
(*let type_module_alias = type_module ~alias:true true false None*)
let type_module = type_module true false None
let type_structure = type_structure false None

(* Normalize types in a signature *)

let rec normalize_modtype env = function
    Mty_ident p -> ()
  | Mty_alias p -> ()
  | Mty_signature sg -> normalize_signature env sg
  | Mty_functor(id, param, body) -> normalize_modtype env body

and normalize_signature env = List.iter (normalize_signature_item env)

and normalize_signature_item env = function
    Sig_value(id, desc) -> Ctype.normalize_type env desc.val_type
  | Sig_module(id, md, _) -> normalize_modtype env md.md_type
  | _ -> ()

(* Simplify multiple specifications of a value or an exception in a signature.
   (Other signature components, e.g. types, modules, etc, are checked for
   name uniqueness.)  If multiple specifications with the same name,
   keep only the last (rightmost) one. *)

let rec simplify_modtype mty =
  match mty with
    Mty_ident path -> mty
  | Mty_alias path -> mty
  | Mty_functor(id, arg, res) -> Mty_functor(id, arg, simplify_modtype res)
  | Mty_signature sg -> Mty_signature(simplify_signature sg)

and simplify_signature sg =
  let rec simplif val_names exn_names res = function
    [] -> res
  | (Sig_value(id, descr) as component) :: sg ->
      let name = Ident.name id in
      simplif (StringSet.add name val_names) exn_names
              (if StringSet.mem name val_names then res else component :: res)
              sg
  | (Sig_exception(id, decl) as component) :: sg ->
      let name = Ident.name id in
      simplif val_names (StringSet.add name exn_names)
              (if StringSet.mem name exn_names then res else component :: res)
              sg
  | Sig_module(id, md, rs) :: sg ->
      let md = {md with md_type = simplify_modtype md.md_type} in
      simplif val_names exn_names
              (Sig_module(id, md, rs) :: res) sg
  | component :: sg ->
      simplif val_names exn_names (component :: res) sg
  in
    simplif StringSet.empty StringSet.empty [] (List.rev sg)

(* Extract the module type of a module expression *)

let type_module_type_of env smod =
  let tmty =
    match smod.pmod_desc with
    | Pmod_ident lid -> (* turn off strengthening in this case *)
        let path = Typetexp.find_module env smod.pmod_loc lid.txt in
        let md = Env.find_module path env in
        rm { mod_desc = Tmod_ident (path, lid);
             mod_type = md.md_type;
             mod_env = env;
             mod_attributes = smod.pmod_attributes;
             mod_loc = smod.pmod_loc }
    | _ -> type_module env smod in
  let mty = tmty.mod_type in
  (* PR#6307: expand aliases at root and submodules *)
  let mty = Mtype.remove_aliases env mty in
  (* PR#5037: clean up inferred signature to remove duplicate specs *)
  let mty = simplify_modtype mty in
  (* PR#5036: must not contain non-generalized type variables *)
  if not (closed_modtype mty) then
    raise(Error(smod.pmod_loc, env, Non_generalizable_module mty));
  tmty, mty

(* For Typecore *)

let rec get_manifest_types = function
    [] -> []
  | Sig_type (id, {type_params=[]; type_manifest=Some ty}, _) :: rem ->
      (Ident.name id, ty) :: get_manifest_types rem
  | _ :: rem -> get_manifest_types rem

let type_package env m p nl tl =
  (* Same as Pexp_letmodule *)
  (* remember original level *)
  let lv = Ctype.get_current_level () in
  Ctype.begin_def ();
  Ident.set_current_time lv;
  let context = Typetexp.narrow () in
  let modl = type_module env m in
  Ctype.init_def(Ident.current_time());
  Typetexp.widen context;
  let (mp, env) =
    match modl.mod_desc with
      Tmod_ident (mp,_) -> (mp, env)
    | _ ->
      let (id, new_env) = Env.enter_module ~arg:true "%M" modl.mod_type env in
      (Pident id, new_env)
  in
  let rec mkpath mp = function
    | Lident name -> Pdot(mp, name, nopos)
    | Ldot (m, name) -> Pdot(mkpath mp m, name, nopos)
    | _ -> assert false
  in
  let tl' =
    List.map
      (fun name -> Btype.newgenty (Tconstr (mkpath mp name,[],ref Mnil)))
      nl in
  (* go back to original level *)
  Ctype.end_def ();
  if nl = [] then
    (wrap_constraint env modl (Mty_ident p) Tmodtype_implicit, [])
  else let mty = modtype_of_package env modl.mod_loc p nl tl' in
  List.iter2
    (fun n ty ->
      try Ctype.unify env ty (Ctype.newvar ())
      with Ctype.Unify _ ->
        raise (Error(m.pmod_loc, env, Scoping_pack (n,ty))))
    nl tl';
  (wrap_constraint env modl mty Tmodtype_implicit, tl')

(* Fill in the forward declarations *)
let () =
  Typecore.type_module := type_module;
  Typetexp.transl_modtype_longident := transl_modtype_longident;
  Typetexp.transl_modtype := transl_modtype;
  Typecore.type_open := type_open ?toplevel:None;
  Typecore.type_package := type_package;
  type_module_type_of_fwd := type_module_type_of

(* Typecheck an implementation file *)

let type_implementation sourcefile outputprefix modulename initial_env ast =
  Cmt_format.clear ();
  try
  Typecore.reset_delayed_checks ();
  Env.reset_required_globals ();
  let (str, sg, finalenv) =
    type_structure initial_env ast (Location.in_file sourcefile) in
  let simple_sg = simplify_signature sg in
  if !Clflags.print_types then begin
    Printtyp.wrap_printing_env initial_env
      (fun () -> fprintf std_formatter "%a@." Printtyp.signature simple_sg);
    (str, Tcoerce_none)   (* result is ignored by Compile.implementation *)
  end else begin
    let sourceintf =
      Misc.chop_extension_if_any sourcefile ^ !Config.interface_suffix in
    if Sys.file_exists sourceintf then begin
      let intf_file =
        try
          find_in_path_uncap !Config.load_path (modulename ^ ".cmi")
        with Not_found ->
          raise(Error(Location.in_file sourcefile, Env.empty,
                      Interface_not_compiled sourceintf)) in
      let dclsig = Env.read_signature modulename intf_file in
      let coercion = Includemod.compunit sourcefile sg intf_file dclsig in
      Typecore.force_delayed_checks ();
      (* It is important to run these checks after the inclusion test above,
         so that value declarations which are not used internally but exported
         are not reported as being unused. *)
      Cmt_format.save_cmt (outputprefix ^ ".cmt") modulename
        (Cmt_format.Implementation str) (Some sourcefile) initial_env None;
      (str, coercion)
    end else begin
      check_nongen_schemes finalenv str.str_items;
      normalize_signature finalenv simple_sg;
      let coercion =
        Includemod.compunit sourcefile sg
                            "(inferred signature)" simple_sg in
      Typecore.force_delayed_checks ();
      (* See comment above. Here the target signature contains all
         the value being exported. We can still capture unused
         declarations like "let x = true;; let x = 1;;", because in this
         case, the inferred signature contains only the last declaration. *)
      if not !Clflags.dont_write_files then begin
        let sg =
          Env.save_signature simple_sg modulename (outputprefix ^ ".cmi") in
        Cmt_format.save_cmt  (outputprefix ^ ".cmt") modulename
          (Cmt_format.Implementation str)
          (Some sourcefile) initial_env (Some sg);
      end;
      (str, coercion)
    end
    end
  with e ->
    Cmt_format.save_cmt  (outputprefix ^ ".cmt") modulename
      (Cmt_format.Partial_implementation
         (Array.of_list (Cmt_format.get_saved_types ())))
      (Some sourcefile) initial_env None;
    raise e


let save_signature modname tsg outputprefix source_file initial_env cmi =
  Cmt_format.save_cmt  (outputprefix ^ ".cmti") modname
    (Cmt_format.Interface tsg) (Some source_file) initial_env (Some cmi)

(* "Packaging" of several compilation units into one unit
   having them as sub-modules.  *)

let rec package_signatures subst = function
    [] -> []
  | (name, sg) :: rem ->
      let sg' = Subst.signature subst sg in
      let oldid = Ident.create_persistent name
      and newid = Ident.create name in
      Sig_module(newid, {md_type=Mty_signature sg';
                         md_attributes=[];
                         md_loc=Location.none;
                        },
                 Trec_not) ::
      package_signatures (Subst.add_module oldid (Pident newid) subst) rem

let package_units objfiles cmifile modulename =
  (* Read the signatures of the units *)
  let units =
    List.map
      (fun f ->
         let pref = chop_extensions f in
         let modname = String.capitalize(Filename.basename pref) in
         let sg = Env.read_signature modname (pref ^ ".cmi") in
         if Filename.check_suffix f ".cmi" &&
            not(Mtype.no_code_needed_sig Env.initial sg)
         then raise(Error(Location.none, Env.empty,
                          Implementation_is_required f));
         (modname, Env.read_signature modname (pref ^ ".cmi")))
      objfiles in
  (* Compute signature of packaged unit *)
  Ident.reinit();
  let sg = package_signatures Subst.identity units in
  (* See if explicit interface is provided *)
  let prefix = chop_extension_if_any cmifile in
  let mlifile = prefix ^ !Config.interface_suffix in
  if Sys.file_exists mlifile then begin
    if not (Sys.file_exists cmifile) then begin
      raise(Error(Location.in_file mlifile, Env.empty,
                  Interface_not_compiled mlifile))
    end;
    let dclsig = Env.read_signature modulename cmifile in
    Cmt_format.save_cmt  (prefix ^ ".cmt") modulename
      (Cmt_format.Packed (sg, objfiles)) None Env.initial None ;
    Includemod.compunit "(obtained by packing)" sg mlifile dclsig
  end else begin
    (* Determine imports *)
    let unit_names = List.map fst units in
    let imports =
      List.filter
        (fun (name, crc) -> not (List.mem name unit_names))
        (Env.imported_units()) in
    (* Write packaged signature *)
    if not !Clflags.dont_write_files then begin
      let sg =
        Env.save_signature_with_imports sg modulename
          (prefix ^ ".cmi") imports in
      Cmt_format.save_cmt (prefix ^ ".cmt")  modulename
        (Cmt_format.Packed (sg, objfiles)) None Env.initial (Some sg)
    end;
    Tcoerce_none
  end

(* Error report *)

open Printtyp

let report_error ppf = function
    Cannot_apply mty ->
      fprintf ppf
        "@[This module is not a functor; it has type@ %a@]" modtype mty
  | Not_included errs ->
      fprintf ppf
        "@[<v>Signature mismatch:@ %a@]" Includemod.report_error errs
  | Cannot_eliminate_dependency mty ->
      fprintf ppf
        "@[This functor has type@ %a@ \
           The parameter cannot be eliminated in the result type.@  \
           Please bind the argument to a module identifier.@]" modtype mty
  | Signature_expected -> fprintf ppf "This module type is not a signature"
  | Structure_expected mty ->
      fprintf ppf
        "@[This module is not a structure; it has type@ %a" modtype mty
  | With_no_component lid ->
      fprintf ppf
        "@[The signature constrained by `with' has no component named %a@]"
        longident lid
  | With_mismatch(lid, explanation) ->
      fprintf ppf
        "@[<v>\
           @[In this `with' constraint, the new definition of %a@ \
             does not match its original definition@ \
             in the constrained signature:@]@ \
           %a@]"
        longident lid Includemod.report_error explanation
  | Repeated_name(kind, name) ->
      fprintf ppf
        "@[Multiple definition of the %s name %s.@ \
           Names must be unique in a given structure or signature.@]" kind name
  | Non_generalizable typ ->
      fprintf ppf
        "@[The type of this expression,@ %a,@ \
           contains type variables that cannot be generalized@]" type_scheme typ
  | Non_generalizable_class (id, desc) ->
      fprintf ppf
        "@[The type of this class,@ %a,@ \
           contains type variables that cannot be generalized@]"
        (class_declaration id) desc
  | Non_generalizable_module mty ->
      fprintf ppf
        "@[The type of this module,@ %a,@ \
           contains type variables that cannot be generalized@]" modtype mty
  | Implementation_is_required intf_name ->
      fprintf ppf
        "@[The interface %a@ declares values, not just types.@ \
           An implementation must be provided.@]"
        Location.print_filename intf_name
  | Interface_not_compiled intf_name ->
      fprintf ppf
        "@[Could not find the .cmi file for interface@ %a.@]"
        Location.print_filename intf_name
  | Not_allowed_in_functor_body ->
      fprintf ppf
        "@[This expression creates fresh types.@ %s@]"
        "It is not allowed inside applicative functors."
  | With_need_typeconstr ->
      fprintf ppf
        "Only type constructors with identical parameters can be substituted."
  | Not_a_packed_module ty ->
      fprintf ppf
        "This expression is not a packed module. It has type@ %a"
        type_expr ty
  | Incomplete_packed_module ty ->
      fprintf ppf
        "The type of this packed module contains variables:@ %a"
        type_expr ty
  | Scoping_pack (lid, ty) ->
      fprintf ppf
        "The type %a in this module cannot be exported.@ " longident lid;
      fprintf ppf
        "Its type contains local dependencies:@ %a" type_expr ty
  | Extension s ->
      fprintf ppf "Uninterpreted extension '%s'." s
  | Recursive_module_require_explicit_type ->
      fprintf ppf "Recursive modules require an explicit module type."
  | Apply_generative ->
      fprintf ppf "This is a generative functor. It can only be applied to ()"

let report_error env ppf err =
  Printtyp.wrap_printing_env env (fun () -> report_error ppf err)

let () =
  Location.register_error_of_exn
    (function
      | Error (loc, env, err) ->
        Some (Location.error_of_printer loc (report_error env) err)
      | _ ->
        None
    )<|MERGE_RESOLUTION|>--- conflicted
+++ resolved
@@ -1178,24 +1178,13 @@
         enrich_type_decls anchor decls env newenv
     | Pstr_exception sarg ->
         let (arg, decl, newenv) = Typedecl.transl_exception env sarg in
-<<<<<<< HEAD
         Tstr_exception arg,
         [Sig_exception(arg.cd_id, decl)],
         newenv
-    | Pstr_exn_rebind(name, longid, attrs) ->
-        let (path, arg, rebind) =
-          Typedecl.transl_exn_rebind env loc name.txt longid.txt
-        in
-        let (id, newenv) = Env.enter_exception ?rebind name.txt arg env in
-        Tstr_exn_rebind(id, name, path, longid, attrs),
-        [Sig_exception(id, arg)],
-=======
-        Tstr_exception arg, [Sig_exception(arg.cd_id, decl)], newenv
     | Pstr_exn_rebind ser ->
         let (er, newenv) = Typedecl.transl_exn_rebind env loc ser in
         Tstr_exn_rebind er,
         [Sig_exception(er.exrb_id, er.exrb_type)],
->>>>>>> e2a63ec9
         newenv
     | Pstr_module {pmb_name = name; pmb_expr = smodl; pmb_attributes = attrs;
                    pmb_loc;
