--- conflicted
+++ resolved
@@ -442,6 +442,7 @@
     types: StringSet.t ref;
     modules: StringSet.t ref;
     modtypes: StringSet.t ref;
+    typexts: StringSet.t ref;
   }
 
 let new_names () =
@@ -449,6 +450,7 @@
     types = ref StringSet.empty;
     modules = ref StringSet.empty;
     modtypes = ref StringSet.empty;
+    typexts = ref StringSet.empty;
   }
 
 
@@ -456,11 +458,14 @@
 let check_type names loc s = check "type" loc names.types s
 let check_module names loc s = check "module" loc names.modules s
 let check_modtype names loc s = check "module type" loc names.modtypes s
+let check_typext names loc s = check "extension constructor" loc names.typexts s
+
 
 let check_sig_item names loc = function
   | Sig_type(id, _, _) -> check_type names loc (Ident.name id)
   | Sig_module(id, _, _) -> check_module names loc (Ident.name id)
   | Sig_modtype(id, _) -> check_modtype names loc (Ident.name id)
+  | Sig_typext(id, _, _) -> check_typext names loc (Ident.name id)
   | _ -> ()
 
 (* Simplify multiple specifications of a value or an extension in a signature.
@@ -470,29 +475,17 @@
 
 let simplify_signature sg =
   let rec aux = function
-    | [] -> [], StringSet.empty, StringSet.empty
+    | [] -> [], StringSet.empty
     | (Sig_value(id, descr) as component) :: sg ->
-        let (sg, val_names, ext_names) as k = aux sg in
+        let (sg, val_names) as k = aux sg in
         let name = Ident.name id in
         if StringSet.mem name val_names then k
-        else (component :: sg, StringSet.add name val_names, ext_names)
-    | (Sig_typext(id, ext, es) as component) :: sg ->
-        let (sg, val_names, ext_names) as k = aux sg in
-        let name = Ident.name id in
-        if StringSet.mem name ext_names then
-          (* #6510 *)
-          match es, sg with
-          | Text_first, Sig_typext(id2, ext2, Text_next) :: rest ->
-              (Sig_typext(id2, ext2, Text_first) :: rest,
-               val_names, ext_names)
-          | _ -> k
-        else
-          (component :: sg, val_names, StringSet.add name ext_names)
+        else (component :: sg, StringSet.add name val_names)
     | component :: sg ->
-        let (sg, val_names, ext_names) = aux sg in
-        (component :: sg, val_names, ext_names)
-  in
-  let (sg, _, _) = aux sg in
+        let (sg, val_names) = aux sg in
+        (component :: sg, val_names)
+  in
+  let (sg, _) = aux sg in
   sg
 
 (* Check and translate a module type expression *)
@@ -521,13 +514,6 @@
   sg
 
 (* let signature sg = List.map (fun item -> item.sig_type) sg *)
-
-let prepend_sig_types decls rem =
-  map_rec'' (fun rs td -> Sig_type(td.typ_id, td.typ_type, rs)) decls rem
-
-let prepend_sig_types' decls rem =
-  map_rec (fun rs (id, td) -> Sig_type(id, td, rs)) decls rem
-
 
 let rec transl_modtype env smty =
   let loc = smty.pmty_loc in
@@ -597,10 +583,13 @@
             let (decls, newenv) = Typedecl.transl_type_decl env sdecls in
             let (trem, rem, final_env) = transl_sig newenv srem in
             mksig (Tsig_type decls) env loc :: trem,
-            prepend_sig_types decls rem,
+            map_rec'' (fun rs td ->
+                Sig_type(td.typ_id, td.typ_type, rs)) decls rem,
             final_env
-<<<<<<< HEAD
         | Psig_typext styext ->
+            List.iter
+              (fun pext -> check_name check_typext names pext.pext_name)
+              styext.ptyext_constructors;
             let (tyext, newenv) =
               Typedecl.transl_type_extension false env item.psig_loc styext
             in
@@ -611,26 +600,11 @@
                 Sig_typext(ext.ext_id, ext.ext_type, es)) constructors rem,
               final_env
         | Psig_exception sext ->
+            check_name check_typext names sext.pext_name;
             let (ext, newenv) = Typedecl.transl_exception env sext in
             let (trem, rem, final_env) = transl_sig newenv srem in
             mksig (Tsig_exception ext) env loc :: trem,
             Sig_typext(ext.ext_id, ext.ext_type, Text_exception) :: rem,
-=======
-        | Psig_exception sarg ->
-            let ((tdecls, tenv), arg, decl, newenv) =
-              Typedecl.transl_exception env sarg
-            in
-            let (trem, rem, final_env) = transl_sig newenv srem in
-            let id = arg.cd_id in
-            let trem = mksig (Tsig_exception arg) tenv loc :: trem in
-            let trem =
-              if tdecls = [] then trem else
-                mksig (Tsig_type tdecls) env loc :: trem
-            in
-            trem,
-            (if List.exists (Ident.equal id) (get_exceptions rem) then rem
-             else prepend_sig_types tdecls (Sig_exception(id, decl) :: rem)),
->>>>>>> ee4fe5f5
             final_env
         | Psig_module pmd ->
             check_name check_module names pmd.pmd_name;
@@ -1238,10 +1212,13 @@
           sdecls;
         let (decls, newenv) = Typedecl.transl_type_decl env sdecls in
         Tstr_type decls,
-        prepend_sig_types decls [],
+        map_rec'' (fun rs info -> Sig_type(info.typ_id, info.typ_type, rs))
+          decls [],
         enrich_type_decls anchor decls env newenv
-<<<<<<< HEAD
     | Pstr_typext styext ->
+        List.iter
+          (fun pext -> check_name check_typext names pext.pext_name)
+          styext.ptyext_constructors;
         let (tyext, newenv) =
           Typedecl.transl_type_extension true env loc styext
         in
@@ -1251,26 +1228,10 @@
            tyext.tyext_constructors [],
          newenv)
     | Pstr_exception sext ->
+        check_name check_typext names sext.pext_name;
         let (ext, newenv) = Typedecl.transl_exception env sext in
         Tstr_exception ext,
         [Sig_typext(ext.ext_id, ext.ext_type, Text_exception)],
-=======
-    | Pstr_exception sarg ->
-        let ((tdecls, tenv), arg, decl, newenv) =
-          Typedecl.transl_exception env sarg
-        in
-        (* Note: we should keep tdecls in the typedtree *)
-        Tstr_exception arg,
-        prepend_sig_types tdecls [Sig_exception(arg.cd_id, decl)],
-        newenv
-    | Pstr_exn_rebind(name, longid, attrs) ->
-        let ((tdecls, env), path, arg) =
-          Typedecl.transl_exn_rebind env loc name.txt longid.txt
-        in
-        let (id, newenv) = Env.enter_exception name.txt arg env in
-        Tstr_exn_rebind(id, name, path, longid, attrs),
-        prepend_sig_types' tdecls [Sig_exception(id, arg)],
->>>>>>> ee4fe5f5
         newenv
     | Pstr_module {pmb_name = name; pmb_expr = smodl; pmb_attributes = attrs;
                    pmb_loc;
