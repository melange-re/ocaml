--- conflicted
+++ resolved
@@ -306,14 +306,9 @@
   | Pmty_signature ssg ->
       Mty_signature(approx_sig env ssg)
   | Pmty_functor(param, sarg, sres) ->
-<<<<<<< HEAD
       let arg = may_map (approx_modtype env) sarg in
       let (id, newenv) =
-        Env.enter_module param.txt (Btype.default_mty arg) env in
-=======
-      let arg = approx_modtype env sarg in
-      let (id, newenv) = Env.enter_module ~arg:true param.txt arg env in
->>>>>>> 199dfda4
+        Env.enter_module ~arg:true param.txt (Btype.default_mty arg) env in
       let res = approx_modtype newenv sres in
       Mty_functor(id, arg, res)
   | Pmty_with(sbody, constraints) ->
@@ -493,16 +488,10 @@
       mkmty (Tmty_signature sg) (Mty_signature sg.sig_type) env loc
         smty.pmty_attributes
   | Pmty_functor(param, sarg, sres) ->
-<<<<<<< HEAD
       let arg = Misc.may_map (transl_modtype env) sarg in
       let ty_arg = Misc.may_map (fun m -> m.mty_type) arg in
       let (id, newenv) =
-        Env.enter_module param.txt (Btype.default_mty ty_arg) env in
-=======
-      let arg = transl_modtype env sarg in
-      let (id, newenv) =
-        Env.enter_module ~arg:true param.txt arg.mty_type env in
->>>>>>> 199dfda4
+        Env.enter_module ~arg:true param.txt (Btype.default_mty ty_arg) env in
       let res = transl_modtype newenv sres in
       mkmty (Tmty_functor (id, param, arg, res))
       (Mty_functor(id, ty_arg, res.mty_type)) env loc
@@ -999,18 +988,12 @@
            mod_attributes = smod.pmod_attributes;
            mod_loc = smod.pmod_loc }
   | Pmod_functor(name, smty, sbody) ->
-<<<<<<< HEAD
       let mty = may_map (transl_modtype env) smty in
       let ty_arg = may_map (fun m -> m.mty_type) mty in
       let (id, newenv), funct_body =
         match ty_arg with None -> (Ident.create "*", env), false
-        | Some mty -> Env.enter_module name.txt mty env, true in
+        | Some mty -> Env.enter_module ~arg:true name.txt mty env, true in
       let body = type_module sttn funct_body None newenv sbody in
-=======
-      let mty = transl_modtype env smty in
-      let (id, newenv) = Env.enter_module ~arg:true name.txt mty.mty_type env in
-      let body = type_module sttn true None newenv sbody in
->>>>>>> 199dfda4
       rm { mod_desc = Tmod_functor(id, name, mty, body);
            mod_type = Mty_functor(id, ty_arg, body.mod_type);
            mod_env = env;
