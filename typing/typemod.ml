(***********************************************************************)
(*                                                                     *)
(*                                OCaml                                *)
(*                                                                     *)
(*            Xavier Leroy, projet Cristal, INRIA Rocquencourt         *)
(*                                                                     *)
(*  Copyright 1996 Institut National de Recherche en Informatique et   *)
(*  en Automatique.  All rights reserved.  This file is distributed    *)
(*  under the terms of the Q Public License version 1.0.               *)
(*                                                                     *)
(***********************************************************************)

(* $Id$ *)

(* Type-checking of the module language *)

open Misc
open Longident
open Path
open Asttypes
open Parsetree
open Types
open Typedtree
open Format

type error =
    Cannot_apply of module_type
  | Not_included of Includemod.error list
  | Cannot_eliminate_dependency of module_type
  | Signature_expected
  | Structure_expected of module_type
  | With_no_component of Longident.t
  | With_mismatch of Longident.t * Includemod.error list
  | Repeated_name of string * string
  | Non_generalizable of type_expr
  | Non_generalizable_class of Ident.t * class_declaration
  | Non_generalizable_module of module_type
  | Implementation_is_required of string
  | Interface_not_compiled of string
  | Not_allowed_in_functor_body
  | With_need_typeconstr
  | Not_a_packed_module of type_expr
  | Incomplete_packed_module of type_expr
  | Scoping_pack of string * type_expr

exception Error of Location.t * error

(* Extract a signature from a module type *)

let extract_sig env loc mty =
  match Mtype.scrape env mty with
    Tmty_signature sg -> sg
  | _ -> raise(Error(loc, Signature_expected))

let extract_sig_open env loc mty =
  match Mtype.scrape env mty with
    Tmty_signature sg -> sg
  | _ -> raise(Error(loc, Structure_expected mty))

(* Compute the environment after opening a module *)

let type_open env loc lid =
  let (path, mty) = Typetexp.find_module env loc lid in
  let sg = extract_sig_open env loc mty in
  Env.open_signature path sg env

(* Record a module type *)
let rm node =
  Stypes.record (Stypes.Ti_mod node);
  node

(* Forward declaration, to be filled in by type_module_type_of *)
let type_module_type_of_fwd 
  : (Env.t -> Parsetree.module_expr -> module_type) ref
  = ref (fun env m -> assert false)

(* Merge one "with" constraint in a signature *)

let rec add_rec_types env = function
    Tsig_type(id, decl, Trec_next) :: rem ->
      add_rec_types (Env.add_type id decl env) rem
  | _ -> env

let check_type_decl env id row_id newdecl decl rs rem =
  let env = Env.add_type id newdecl env in
  let env =
    match row_id with None -> env | Some id -> Env.add_type id newdecl env in
  let env = if rs = Trec_not then env else add_rec_types env rem in
  Includemod.type_declarations env id newdecl decl

let rec make_params n = function
    [] -> []
  | _ :: l -> ("a" ^ string_of_int n) :: make_params (n+1) l

let wrap_param s = {ptyp_desc=Ptyp_var s; ptyp_loc=Location.none}

let make_next_first rs rem =
  if rs = Trec_first then
    match rem with
      Tsig_type (id, decl, Trec_next) :: rem ->
        Tsig_type (id, decl, Trec_first) :: rem
    | Tsig_module (id, mty, Trec_next) :: rem ->
        Tsig_module (id, mty, Trec_first) :: rem
    | _ -> rem
  else rem

let merge_constraint initial_env loc sg lid constr =
  let real_id = ref None in
  let rec merge env sg namelist row_id =
    match (sg, namelist, constr) with
      ([], _, _) ->
        raise(Error(loc, With_no_component lid))
    | (Tsig_type(id, decl, rs) :: rem, [s],
       Pwith_type ({ptype_kind = Ptype_abstract} as sdecl))
      when Ident.name id = s && Typedecl.is_fixed_type sdecl ->
        let decl_row =
          { type_params =
              List.map (fun _ -> Btype.newgenvar()) sdecl.ptype_params;
            type_arity = List.length sdecl.ptype_params;
            type_kind = Type_abstract;
            type_private = Private;
            type_manifest = None;
            type_variance =
              List.map (fun (c,n) -> (not n, not c, not c))
              sdecl.ptype_variance;
<<<<<<< HEAD
	    type_newtype_level = None}
=======
            type_loc = Location.none;
           }
>>>>>>> 674af5ff
        and id_row = Ident.create (s^"#row") in
        let initial_env = Env.add_type id_row decl_row initial_env in
        let newdecl = Typedecl.transl_with_constraint
                        initial_env id (Some(Pident id_row)) decl sdecl in
        check_type_decl env id row_id newdecl decl rs rem;
        let decl_row = {decl_row with type_params = newdecl.type_params} in
        let rs' = if rs = Trec_first then Trec_not else rs in
        Tsig_type(id_row, decl_row, rs') :: Tsig_type(id, newdecl, rs) :: rem
    | (Tsig_type(id, decl, rs) :: rem, [s], Pwith_type sdecl)
      when Ident.name id = s ->
        let newdecl =
          Typedecl.transl_with_constraint initial_env id None decl sdecl in
        check_type_decl env id row_id newdecl decl rs rem;
        Tsig_type(id, newdecl, rs) :: rem
    | (Tsig_type(id, decl, rs) :: rem, [s], (Pwith_type _ | Pwith_typesubst _))
      when Ident.name id = s ^ "#row" ->
        merge env rem namelist (Some id)
    | (Tsig_type(id, decl, rs) :: rem, [s], Pwith_typesubst sdecl)
      when Ident.name id = s ->
        (* Check as for a normal with constraint, but discard definition *)
        let newdecl =
          Typedecl.transl_with_constraint initial_env id None decl sdecl in
        check_type_decl env id row_id newdecl decl rs rem;
        real_id := Some id;
        make_next_first rs rem
    | (Tsig_module(id, mty, rs) :: rem, [s], Pwith_module lid)
      when Ident.name id = s ->
        let (path, mty') = Typetexp.find_module initial_env loc lid in
        let newmty = Mtype.strengthen env mty' path in
        ignore(Includemod.modtypes env newmty mty);
        Tsig_module(id, newmty, rs) :: rem
    | (Tsig_module(id, mty, rs) :: rem, [s], Pwith_modsubst lid)
      when Ident.name id = s ->
        let (path, mty') = Typetexp.find_module initial_env loc lid in
        let newmty = Mtype.strengthen env mty' path in
        ignore(Includemod.modtypes env newmty mty);
        real_id := Some id;
        make_next_first rs rem
    | (Tsig_module(id, mty, rs) :: rem, s :: namelist, _)
      when Ident.name id = s ->
        let newsg = merge env (extract_sig env loc mty) namelist None in
        Tsig_module(id, Tmty_signature newsg, rs) :: rem
    | (item :: rem, _, _) ->
        item :: merge (Env.add_item item env) rem namelist row_id in
  try
    let names = Longident.flatten lid in
    let sg = merge initial_env sg names None in
    match names, constr with
      [s], Pwith_typesubst sdecl ->
        let id =
          match !real_id with None -> assert false | Some id -> id in
        let lid =
          try match sdecl.ptype_manifest with
          | Some {ptyp_desc = Ptyp_constr (lid, stl)} ->
              let params =
                List.map
                  (function {ptyp_desc=Ptyp_var s} -> s | _ -> raise Exit)
                  stl in
              if List.map (fun x -> Some x) params <> sdecl.ptype_params
	      then raise Exit;
              lid
          | _ -> raise Exit
          with Exit -> raise (Error (sdecl.ptype_loc, With_need_typeconstr))
        in
        let (path, _) =
          try Env.lookup_type lid initial_env with Not_found -> assert false
        in
        let sub = Subst.add_type id path Subst.identity in
        Subst.signature sub sg
    | [s], Pwith_modsubst lid ->
        let id =
          match !real_id with None -> assert false | Some id -> id in
        let (path, _) = Typetexp.find_module initial_env loc lid in
        let sub = Subst.add_module id path Subst.identity in
        Subst.signature sub sg
    | _ ->
        sg
  with Includemod.Error explanation ->
    raise(Error(loc, With_mismatch(lid, explanation)))

(* Add recursion flags on declarations arising from a mutually recursive
   block. *)

let map_rec fn decls rem =
  match decls with
  | [] -> rem
  | d1 :: dl -> fn Trec_first d1 :: map_end (fn Trec_next) dl rem

let rec map_rec' fn decls rem =
  match decls with
  | (id,_ as d1) :: dl when Btype.is_row_name (Ident.name id) ->
      fn Trec_not d1 :: map_rec' fn dl rem
  | _ -> map_rec fn decls rem

(* Auxiliary for translating recursively-defined module types.
   Return a module type that approximates the shape of the given module
   type AST.  Retain only module, type, and module type
   components of signatures.  For types, retain only their arity,
   making them abstract otherwise. *)

let rec approx_modtype env smty =
  match smty.pmty_desc with
    Pmty_ident lid ->
      let (path, info) = Typetexp.find_modtype env smty.pmty_loc lid in
      Tmty_ident path
  | Pmty_signature ssg ->
      Tmty_signature(approx_sig env ssg)
  | Pmty_functor(param, sarg, sres) ->
      let arg = approx_modtype env sarg in
      let (id, newenv) = Env.enter_module param arg env in
      let res = approx_modtype newenv sres in
      Tmty_functor(id, arg, res)
  | Pmty_with(sbody, constraints) ->
      approx_modtype env sbody
  | Pmty_typeof smod ->
      !type_module_type_of_fwd env smod

and approx_sig env ssg =
  match ssg with
    [] -> []
  | item :: srem ->
      match item.psig_desc with
      | Psig_type sdecls ->
          let decls = Typedecl.approx_type_decl env sdecls in
          let rem = approx_sig env srem in
          map_rec' (fun rs (id, info) -> Tsig_type(id, info, rs)) decls rem
      | Psig_module(name, smty) ->
          let mty = approx_modtype env smty in
          let (id, newenv) = Env.enter_module name mty env in
          Tsig_module(id, mty, Trec_not) :: approx_sig newenv srem
      | Psig_recmodule sdecls ->
          let decls =
            List.map
              (fun (name, smty) ->
                (Ident.create name, approx_modtype env smty))
              sdecls in
          let newenv =
            List.fold_left (fun env (id, mty) -> Env.add_module id mty env)
            env decls in
          map_rec (fun rs (id, mty) -> Tsig_module(id, mty, rs)) decls
                  (approx_sig newenv srem)
      | Psig_modtype(name, sinfo) ->
          let info = approx_modtype_info env sinfo in
          let (id, newenv) = Env.enter_modtype name info env in
          Tsig_modtype(id, info) :: approx_sig newenv srem
      | Psig_open lid ->
          approx_sig (type_open env item.psig_loc lid) srem
      | Psig_include smty ->
          let mty = approx_modtype env smty in
          let sg = Subst.signature Subst.identity
                     (extract_sig env smty.pmty_loc mty) in
          let newenv = Env.add_signature sg env in
          sg @ approx_sig newenv srem
      | Psig_class sdecls | Psig_class_type sdecls ->
          let decls = Typeclass.approx_class_declarations env sdecls in
          let rem = approx_sig env srem in
          List.flatten
            (map_rec
              (fun rs (i1, d1, i2, d2, i3, d3) ->
                [Tsig_cltype(i1, d1, rs);
                 Tsig_type(i2, d2, rs);
                 Tsig_type(i3, d3, rs)])
              decls [rem])
      | _ ->
          approx_sig env srem

and approx_modtype_info env sinfo =
  match sinfo with
    Pmodtype_abstract ->
      Tmodtype_abstract
  | Pmodtype_manifest smty ->
      Tmodtype_manifest(approx_modtype env smty)

(* Additional validity checks on type definitions arising from
   recursive modules *)

let check_recmod_typedecls env sdecls decls =
  let recmod_ids = List.map fst decls in
  List.iter2
    (fun (_, smty) (id, mty) ->
      List.iter
        (fun path ->
          Typedecl.check_recmod_typedecl env smty.pmty_loc recmod_ids
                                         path (Env.find_type path env))
        (Mtype.type_paths env (Pident id) mty))
    sdecls decls

(* Auxiliaries for checking uniqueness of names in signatures and structures *)

module StringSet = Set.Make(struct type t = string let compare = compare end)

let check cl loc set_ref name =
  if StringSet.mem name !set_ref
  then raise(Error(loc, Repeated_name(cl, name)))
  else set_ref := StringSet.add name !set_ref

let check_sig_item type_names module_names modtype_names loc = function
    Tsig_type(id, _, _) ->
      check "type" loc type_names (Ident.name id)
  | Tsig_module(id, _, _) ->
      check "module" loc module_names (Ident.name id)
  | Tsig_modtype(id, _) ->
      check "module type" loc modtype_names (Ident.name id)
  | _ -> ()

let rec remove_values ids = function
    [] -> []
  | Tsig_value (id, _) :: rem
    when List.exists (Ident.equal id) ids -> remove_values ids rem
  | f :: rem -> f :: remove_values ids rem

let rec get_values = function
    [] -> []
  | Tsig_value (id, _) :: rem -> id :: get_values rem
  | f :: rem -> get_values rem

(* Check and translate a module type expression *)

let transl_modtype_longident loc env lid =
  let (path, info) = Typetexp.find_modtype env loc lid in
  path

let rec transl_modtype env smty =
  match smty.pmty_desc with
    Pmty_ident lid ->
      Tmty_ident (transl_modtype_longident smty.pmty_loc env lid)
  | Pmty_signature ssg ->
      Tmty_signature(transl_signature env ssg)
  | Pmty_functor(param, sarg, sres) ->
      let arg = transl_modtype env sarg in
      let (id, newenv) = Env.enter_module param arg env in
      let res = transl_modtype newenv sres in
      Tmty_functor(id, arg, res)
  | Pmty_with(sbody, constraints) ->
      let body = transl_modtype env sbody in
      let init_sg = extract_sig env sbody.pmty_loc body in
      let final_sg =
        List.fold_left
          (fun sg (lid, sdecl) ->
            merge_constraint env smty.pmty_loc sg lid sdecl)
          init_sg constraints in
      Mtype.freshen (Tmty_signature final_sg)
  | Pmty_typeof smod ->
      !type_module_type_of_fwd env smod

and transl_signature env sg =
  let type_names = ref StringSet.empty
  and module_names = ref StringSet.empty
  and modtype_names = ref StringSet.empty in
  let rec transl_sig env sg =
    Ctype.init_def(Ident.current_time());
    match sg with
      [] -> []
    | item :: srem ->
        match item.psig_desc with
        | Psig_value(name, sdesc) ->
            let desc = Typedecl.transl_value_decl env sdesc in
            let (id, newenv) = Env.enter_value name desc env in
            let rem = transl_sig newenv srem in
            if List.exists (Ident.equal id) (get_values rem) then rem
            else Tsig_value(id, desc) :: rem
        | Psig_type sdecls ->
            List.iter
              (fun (name, decl) -> check "type" item.psig_loc type_names name)
              sdecls;
            let (decls, newenv) = Typedecl.transl_type_decl env sdecls in
            let rem = transl_sig newenv srem in
            map_rec' (fun rs (id, info) -> Tsig_type(id, info, rs)) decls rem
        | Psig_exception(name, sarg) ->
            let arg = Typedecl.transl_exception env sarg in
            let (id, newenv) = Env.enter_exception name arg env in
            let rem = transl_sig newenv srem in
            Tsig_exception(id, arg) :: rem
        | Psig_module(name, smty) ->
            check "module" item.psig_loc module_names name;
            let mty = transl_modtype env smty in
            let (id, newenv) = Env.enter_module name mty env in
            let rem = transl_sig newenv srem in
            Tsig_module(id, mty, Trec_not) :: rem
        | Psig_recmodule sdecls ->
            List.iter
              (fun (name, smty) ->
                 check "module" item.psig_loc module_names name)
              sdecls;
            let (decls, newenv) =
              transl_recmodule_modtypes item.psig_loc env sdecls in
            let rem = transl_sig newenv srem in
            map_rec (fun rs (id, mty) -> Tsig_module(id, mty, rs)) decls rem
        | Psig_modtype(name, sinfo) ->
            check "module type" item.psig_loc modtype_names name;
            let info = transl_modtype_info env sinfo in
            let (id, newenv) = Env.enter_modtype name info env in
            let rem = transl_sig newenv srem in
            Tsig_modtype(id, info) :: rem
        | Psig_open lid ->
            transl_sig (type_open env item.psig_loc lid) srem
        | Psig_include smty ->
            let mty = transl_modtype env smty in
            let sg = Subst.signature Subst.identity
                       (extract_sig env smty.pmty_loc mty) in
            List.iter
              (check_sig_item type_names module_names modtype_names
                              item.psig_loc)
              sg;
            let newenv = Env.add_signature sg env in
            let rem = transl_sig newenv srem in
            remove_values (get_values rem) sg @ rem
        | Psig_class cl ->
            List.iter
              (fun {pci_name = name} ->
                 check "type" item.psig_loc type_names name)
              cl;
            let (classes, newenv) = Typeclass.class_descriptions env cl in
            let rem = transl_sig newenv srem in
            List.flatten
              (map_rec
                 (fun rs (i, d, i', d', i'', d'', i''', d''', _, _, _) ->
                    [Tsig_class(i, d, rs);
                     Tsig_cltype(i', d', rs);
                     Tsig_type(i'', d'', rs);
                     Tsig_type(i''', d''', rs)])
                 classes [rem])
        | Psig_class_type cl ->
            List.iter
              (fun {pci_name = name} ->
                 check "type" item.psig_loc type_names name)
              cl;
            let (classes, newenv) = Typeclass.class_type_declarations env cl in
            let rem = transl_sig newenv srem in
            List.flatten
              (map_rec
                 (fun rs (i, d, i', d', i'', d'') ->
                    [Tsig_cltype(i, d, rs);
                     Tsig_type(i', d', rs);
                     Tsig_type(i'', d'', rs)])
                 classes [rem])
    in transl_sig env sg

and transl_modtype_info env sinfo =
  match sinfo with
    Pmodtype_abstract ->
      Tmodtype_abstract
  | Pmodtype_manifest smty ->
      Tmodtype_manifest(transl_modtype env smty)

and transl_recmodule_modtypes loc env sdecls =
  let make_env curr =
    List.fold_left
      (fun env (id, mty) -> Env.add_module id mty env)
      env curr in
  let transition env_c curr =
    List.map2
      (fun (_, smty) (id, mty) -> (id, transl_modtype env_c smty))
      sdecls curr in
  let init =
    List.map
      (fun (name, smty) ->
        (Ident.create name, approx_modtype env smty))
      sdecls in
  let env0 = make_env init in
  let dcl1 = transition env0 init in
  let env1 = make_env dcl1 in
  check_recmod_typedecls env1 sdecls dcl1;
  let dcl2 = transition env1 dcl1 in
(*
  List.iter
    (fun (id, mty) ->
      Format.printf "%a: %a@." Printtyp.ident id Printtyp.modtype mty)
    dcl2;
*)
  let env2 = make_env dcl2 in
  check_recmod_typedecls env2 sdecls dcl2;
  (dcl2, env2)

(* Try to convert a module expression to a module path. *)

exception Not_a_path

let rec path_of_module mexp =
  match mexp.mod_desc with
    Tmod_ident p -> p
  | Tmod_apply(funct, arg, coercion) when !Clflags.applicative_functors ->
      Papply(path_of_module funct, path_of_module arg)
  | _ -> raise Not_a_path

(* Check that all core type schemes in a structure are closed *)

let rec closed_modtype = function
    Tmty_ident p -> true
  | Tmty_signature sg -> List.for_all closed_signature_item sg
  | Tmty_functor(id, param, body) -> closed_modtype body

and closed_signature_item = function
    Tsig_value(id, desc) -> Ctype.closed_schema desc.val_type
  | Tsig_module(id, mty, _) -> closed_modtype mty
  | _ -> true

let check_nongen_scheme env = function
    Tstr_value(rec_flag, pat_exp_list) ->
      List.iter
        (fun (pat, exp) ->
          if not (Ctype.closed_schema exp.exp_type) then
            raise(Error(exp.exp_loc, Non_generalizable exp.exp_type)))
        pat_exp_list
  | Tstr_module(id, md) ->
      if not (closed_modtype md.mod_type) then
        raise(Error(md.mod_loc, Non_generalizable_module md.mod_type))
  | _ -> ()

let check_nongen_schemes env str =
  List.iter (check_nongen_scheme env) str

(* Extract the list of "value" identifiers bound by a signature.
   "Value" identifiers are identifiers for signature components that
   correspond to a run-time value: values, exceptions, modules, classes.
   Note: manifest primitives do not correspond to a run-time value! *)

let rec bound_value_identifiers = function
    [] -> []
  | Tsig_value(id, {val_kind = Val_reg}) :: rem ->
      id :: bound_value_identifiers rem
  | Tsig_exception(id, decl) :: rem -> id :: bound_value_identifiers rem
  | Tsig_module(id, mty, _) :: rem -> id :: bound_value_identifiers rem
  | Tsig_class(id, decl, _) :: rem -> id :: bound_value_identifiers rem
  | _ :: rem -> bound_value_identifiers rem

(* Helpers for typing recursive modules *)

let anchor_submodule name anchor =
  match anchor with None -> None | Some p -> Some(Pdot(p, name, nopos))
let anchor_recmodule id anchor =
  Some (Pident id)

let enrich_type_decls anchor decls oldenv newenv =
  match anchor with
    None -> newenv
  | Some p ->
      List.fold_left
        (fun e (id, info) ->
          let info' =
            Mtype.enrich_typedecl oldenv (Pdot(p, Ident.name id, nopos)) info
          in
            Env.add_type id info' e)
        oldenv decls

let enrich_module_type anchor name mty env =
  match anchor with
    None -> mty
  | Some p -> Mtype.enrich_modtype env (Pdot(p, name, nopos)) mty

let check_recmodule_inclusion env bindings =
  (* PR#4450, PR#4470: consider
        module rec X : DECL = MOD  where MOD has inferred type ACTUAL
     The "natural" typing condition
        E, X: ACTUAL |- ACTUAL <: DECL
     leads to circularities through manifest types.
     Instead, we "unroll away" the potential circularities a finite number
     of times.  The (weaker) condition we implement is:
        E, X: DECL,
           X1: ACTUAL,
           X2: ACTUAL{X <- X1}/X1
           ...
           Xn: ACTUAL{X <- X(n-1)}/X(n-1)
        |- ACTUAL{X <- Xn}/Xn <: DECL{X <- Xn}
     so that manifest types rooted at X(n+1) are expanded in terms of X(n),
     avoiding circularities.  The strengthenings ensure that
     Xn.t = X(n-1).t = ... = X2.t = X1.t.
     N can be chosen arbitrarily; larger values of N result in more
     recursive definitions being accepted.  A good choice appears to be
     the number of mutually recursive declarations. *)

  let subst_and_strengthen env s id mty =
    Mtype.strengthen env (Subst.modtype s mty)
                         (Subst.module_path s (Pident id)) in

  let rec check_incl first_time n env s =
    if n > 0 then begin
      (* Generate fresh names Y_i for the rec. bound module idents X_i *)
      let bindings1 =
        List.map
          (fun (id, mty_decl, modl, mty_actual) ->
             (id, Ident.rename id, mty_actual))
          bindings in
      (* Enter the Y_i in the environment with their actual types substituted
         by the input substitution s *)
      let env' =
        List.fold_left
          (fun env (id, id', mty_actual) ->
             let mty_actual' =
               if first_time
               then mty_actual
               else subst_and_strengthen env s id mty_actual in
             Env.add_module id' mty_actual' env)
          env bindings1 in
      (* Build the output substitution Y_i <- X_i *)
      let s' =
        List.fold_left
          (fun s (id, id', mty_actual) ->
             Subst.add_module id (Pident id') s)
          Subst.identity bindings1 in
      (* Recurse with env' and s' *)
      check_incl false (n-1) env' s'
    end else begin
      (* Base case: check inclusion of s(mty_actual) in s(mty_decl)
         and insert coercion if needed *)
      let check_inclusion (id, mty_decl, modl, mty_actual) =
        let mty_decl' = Subst.modtype s mty_decl
        and mty_actual' = subst_and_strengthen env s id mty_actual in
        let coercion =
          try
            Includemod.modtypes env mty_actual' mty_decl'
          with Includemod.Error msg ->
            raise(Error(modl.mod_loc, Not_included msg)) in
        let modl' =
          { mod_desc = Tmod_constraint(modl, mty_decl, coercion);
            mod_type = mty_decl;
            mod_env = env;
            mod_loc = modl.mod_loc } in
        (id, modl') in
      List.map check_inclusion bindings
    end
  in check_incl true (List.length bindings) env Subst.identity

(* Helper for unpack *)

let modtype_of_package env loc p nl tl =
  try match Env.find_modtype p env with
  | Tmodtype_manifest mty when nl <> [] ->
      let sg = extract_sig env loc mty in
      let ntl = List.combine nl tl in
      let sg' =
        List.map
          (function
              Tsig_type (id, ({type_params=[]} as td), rs) 
              when List.mem (Ident.name id) nl ->
                let ty = List.assoc (Ident.name id) ntl in
                Tsig_type (id, {td with type_manifest = Some ty}, rs)
            | item -> item)
          sg in
      Tmty_signature sg'
  | _ ->
      if nl = [] then Tmty_ident p
      else raise(Error(loc, Signature_expected))
  with Not_found ->
    raise(Typetexp.Error(loc, Typetexp.Unbound_modtype (Ctype.lid_of_path p)))

let wrap_constraint env arg mty =
  let coercion =
    try
      Includemod.modtypes env arg.mod_type mty
    with Includemod.Error msg ->
      raise(Error(arg.mod_loc, Not_included msg)) in
  { mod_desc = Tmod_constraint(arg, mty, coercion);
    mod_type = mty;
    mod_env = env;
    mod_loc = arg.mod_loc }

(* Type a module value expression *)

let rec type_module sttn funct_body anchor env smod =
  match smod.pmod_desc with
    Pmod_ident lid ->
      let (path, mty) = Typetexp.find_module env smod.pmod_loc lid in
      rm { mod_desc = Tmod_ident path;
           mod_type = if sttn then Mtype.strengthen env mty path else mty;
           mod_env = env;
           mod_loc = smod.pmod_loc }
  | Pmod_structure sstr ->
      let (str, sg, finalenv) =
        type_structure funct_body anchor env sstr smod.pmod_loc in
      rm { mod_desc = Tmod_structure str;
           mod_type = Tmty_signature sg;
           mod_env = env;
           mod_loc = smod.pmod_loc }
  | Pmod_functor(name, smty, sbody) ->
      let mty = transl_modtype env smty in
      let (id, newenv) = Env.enter_module name mty env in
      let body = type_module sttn true None newenv sbody in
      rm { mod_desc = Tmod_functor(id, mty, body);
           mod_type = Tmty_functor(id, mty, body.mod_type);
           mod_env = env;
           mod_loc = smod.pmod_loc }
  | Pmod_apply(sfunct, sarg) ->
      let arg = type_module true funct_body None env sarg in
      let path = try Some (path_of_module arg) with Not_a_path -> None in
      let funct =
        type_module (sttn && path <> None) funct_body None env sfunct in
      begin match Mtype.scrape env funct.mod_type with
        Tmty_functor(param, mty_param, mty_res) as mty_functor ->
          let coercion =
            try
              Includemod.modtypes env arg.mod_type mty_param
            with Includemod.Error msg ->
              raise(Error(sarg.pmod_loc, Not_included msg)) in
          let mty_appl =
            match path with
              Some path ->
                Subst.modtype (Subst.add_module param path Subst.identity)
                              mty_res
            | None ->
                try
                  Mtype.nondep_supertype
                    (Env.add_module param arg.mod_type env) param mty_res
                with Not_found ->
                  raise(Error(smod.pmod_loc,
                              Cannot_eliminate_dependency mty_functor))
          in
          rm { mod_desc = Tmod_apply(funct, arg, coercion);
               mod_type = mty_appl;
               mod_env = env;
               mod_loc = smod.pmod_loc }
      | _ ->
          raise(Error(sfunct.pmod_loc, Cannot_apply funct.mod_type))
      end
  | Pmod_constraint(sarg, smty) ->
      let arg = type_module true funct_body anchor env sarg in
      let mty = transl_modtype env smty in
      rm {(wrap_constraint env arg mty) with mod_loc = smod.pmod_loc}

  | Pmod_unpack sexp ->
      if funct_body then
        raise (Error (smod.pmod_loc, Not_allowed_in_functor_body));
      if !Clflags.principal then Ctype.begin_def ();
      let exp = Typecore.type_exp env sexp in
      if !Clflags.principal then begin
        Ctype.end_def ();
        Ctype.generalize_structure exp.exp_type
      end;
      let mty =
        match Ctype.expand_head env exp.exp_type with
          {desc = Tpackage (p, nl, tl)} ->
            if List.exists (fun t -> Ctype.free_variables t <> []) tl then
              raise (Error (smod.pmod_loc,
                            Incomplete_packed_module exp.exp_type));
            if !Clflags.principal &&
              not (Typecore.generalizable (Btype.generic_level-1) exp.exp_type)
            then
              Location.prerr_warning smod.pmod_loc
                (Warnings.Not_principal "this module unpacking");
            modtype_of_package env smod.pmod_loc p nl tl
        | {desc = Tvar _} ->
            raise (Typecore.Error
                     (smod.pmod_loc, Typecore.Cannot_infer_signature))
        | _ ->
            raise (Error (smod.pmod_loc, Not_a_packed_module exp.exp_type))
      in
      rm { mod_desc = Tmod_unpack(exp, mty);
           mod_type = mty;
           mod_env = env;
           mod_loc = smod.pmod_loc }

and type_structure funct_body anchor env sstr scope =
  let type_names = ref StringSet.empty
  and module_names = ref StringSet.empty
  and modtype_names = ref StringSet.empty in
  let rec type_struct env sstr =
    Ctype.init_def(Ident.current_time());
    match sstr with
      [] ->
        ([], [], env)
    | {pstr_desc = Pstr_eval sexpr} :: srem ->
        let expr = Typecore.type_expression env sexpr in
        let (str_rem, sig_rem, final_env) = type_struct env srem in
        (Tstr_eval expr :: str_rem, sig_rem, final_env)
    | {pstr_desc = Pstr_value(rec_flag, sdefs); pstr_loc = loc} :: srem ->
        let scope =
          match rec_flag with
          | Recursive -> Some (Annot.Idef {scope with
                                 Location.loc_start = loc.Location.loc_start})
          | Nonrecursive ->
              let start = match srem with
                | [] -> loc.Location.loc_end
                | {pstr_loc = loc2} :: _ -> loc2.Location.loc_start
              in Some (Annot.Idef {scope with Location.loc_start = start})
          | Default -> None
        in
        let (defs, newenv) =
          Typecore.type_binding env rec_flag sdefs scope in
        let (str_rem, sig_rem, final_env) = type_struct newenv srem in
        let bound_idents = let_bound_idents defs in
        let make_sig_value id =
          Tsig_value(id, Env.find_value (Pident id) newenv) in
        (Tstr_value(rec_flag, defs) :: str_rem,
         map_end make_sig_value bound_idents sig_rem,
         final_env)
    | {pstr_desc = Pstr_primitive(name, sdesc)} :: srem ->
        let desc = Typedecl.transl_value_decl env sdesc in
        let (id, newenv) = Env.enter_value name desc env in
        let (str_rem, sig_rem, final_env) = type_struct newenv srem in
        (Tstr_primitive(id, desc) :: str_rem,
         Tsig_value(id, desc) :: sig_rem,
         final_env)
    | {pstr_desc = Pstr_type sdecls; pstr_loc = loc} :: srem ->
        List.iter
          (fun (name, decl) -> check "type" loc type_names name)
          sdecls;
        let (decls, newenv) = Typedecl.transl_type_decl env sdecls in
        let newenv' =
          enrich_type_decls anchor decls env newenv in
        let (str_rem, sig_rem, final_env) = type_struct newenv' srem in
        (Tstr_type decls :: str_rem,
         map_rec' (fun rs (id, info) -> Tsig_type(id, info, rs)) decls sig_rem,
         final_env)
    | {pstr_desc = Pstr_exception(name, sarg)} :: srem ->
        let arg = Typedecl.transl_exception env sarg in
        let (id, newenv) = Env.enter_exception name arg env in
        let (str_rem, sig_rem, final_env) = type_struct newenv srem in
        (Tstr_exception(id, arg) :: str_rem,
         Tsig_exception(id, arg) :: sig_rem,
         final_env)
    | {pstr_desc = Pstr_exn_rebind(name, longid); pstr_loc = loc} :: srem ->
        let (path, arg) = Typedecl.transl_exn_rebind env loc longid in
        let (id, newenv) = Env.enter_exception name arg env in
        let (str_rem, sig_rem, final_env) = type_struct newenv srem in
        (Tstr_exn_rebind(id, path) :: str_rem,
         Tsig_exception(id, arg) :: sig_rem,
         final_env)
    | {pstr_desc = Pstr_module(name, smodl); pstr_loc = loc} :: srem ->
        check "module" loc module_names name;
        let modl =
          type_module true funct_body (anchor_submodule name anchor) env
            smodl in
        let mty = enrich_module_type anchor name modl.mod_type env in
        let (id, newenv) = Env.enter_module name mty env in
        let (str_rem, sig_rem, final_env) = type_struct newenv srem in
        (Tstr_module(id, modl) :: str_rem,
         Tsig_module(id, modl.mod_type, Trec_not) :: sig_rem,
         final_env)
    | {pstr_desc = Pstr_recmodule sbind; pstr_loc = loc} :: srem ->
        List.iter
          (fun (name, _, _) -> check "module" loc module_names name)
          sbind;
        let (decls, newenv) =
          transl_recmodule_modtypes loc env
            (List.map (fun (name, smty, smodl) -> (name, smty)) sbind) in
        let bindings1 =
          List.map2
            (fun (id, mty) (name, smty, smodl) ->
              let modl =
                type_module true funct_body (anchor_recmodule id anchor) newenv
                  smodl in
              let mty' =
                enrich_module_type anchor (Ident.name id) modl.mod_type newenv
              in
              (id, mty, modl, mty'))
           decls sbind in
        let bindings2 =
          check_recmodule_inclusion newenv bindings1 in
        let (str_rem, sig_rem, final_env) = type_struct newenv srem in
        (Tstr_recmodule bindings2 :: str_rem,
         map_rec (fun rs (id, modl) -> Tsig_module(id, modl.mod_type, rs))
                 bindings2 sig_rem,
         final_env)
    | {pstr_desc = Pstr_modtype(name, smty); pstr_loc = loc} :: srem ->
        check "module type" loc modtype_names name;
        let mty = transl_modtype env smty in
        let (id, newenv) = Env.enter_modtype name (Tmodtype_manifest mty) env in
        let (str_rem, sig_rem, final_env) = type_struct newenv srem in
        (Tstr_modtype(id, mty) :: str_rem,
         Tsig_modtype(id, Tmodtype_manifest mty) :: sig_rem,
         final_env)
    | {pstr_desc = Pstr_open lid; pstr_loc = loc} :: srem ->
        type_struct (type_open env loc lid) srem
    | {pstr_desc = Pstr_class cl; pstr_loc = loc} :: srem ->
         List.iter
           (fun {pci_name = name} -> check "type" loc type_names name)
           cl;
        let (classes, new_env) = Typeclass.class_declarations env cl in
        let (str_rem, sig_rem, final_env) = type_struct new_env srem in
        (Tstr_class
           (List.map (fun (i, d, _,_,_,_,_,_, s, m, c) ->
              let vf = if d.cty_new = None then Virtual else Concrete in
              (i, s, m, c, vf)) classes) ::
         Tstr_cltype
           (List.map (fun (_,_, i, d, _,_,_,_,_,_,_) -> (i, d)) classes) ::
         Tstr_type
           (List.map (fun (_,_,_,_, i, d, _,_,_,_,_) -> (i, d)) classes) ::
         Tstr_type
           (List.map (fun (_,_,_,_,_,_, i, d, _,_,_) -> (i, d)) classes) ::
         str_rem,
         List.flatten
           (map_rec
              (fun rs (i, d, i', d', i'', d'', i''', d''', _, _, _) ->
                 [Tsig_class(i, d, rs);
                  Tsig_cltype(i', d', rs);
                  Tsig_type(i'', d'', rs);
                  Tsig_type(i''', d''', rs)])
              classes [sig_rem]),
         final_env)
    | {pstr_desc = Pstr_class_type cl; pstr_loc = loc} :: srem ->
        List.iter
          (fun {pci_name = name} -> check "type" loc type_names name)
          cl;
        let (classes, new_env) = Typeclass.class_type_declarations env cl in
        let (str_rem, sig_rem, final_env) = type_struct new_env srem in
        (Tstr_cltype
           (List.map (fun (i, d, _, _, _, _) -> (i, d)) classes) ::
         Tstr_type
           (List.map (fun (_, _, i, d, _, _) -> (i, d)) classes) ::
         Tstr_type
           (List.map (fun (_, _, _, _, i, d) -> (i, d)) classes) ::
         str_rem,
         List.flatten
           (map_rec
              (fun rs (i, d, i', d', i'', d'') ->
                 [Tsig_cltype(i, d, rs);
                  Tsig_type(i', d', rs);
                  Tsig_type(i'', d'', rs)])
              classes [sig_rem]),
         final_env)
    | {pstr_desc = Pstr_include smodl; pstr_loc = loc} :: srem ->
        let modl = type_module true funct_body None env smodl in
        (* Rename all identifiers bound by this signature to avoid clashes *)
        let sg = Subst.signature Subst.identity
                   (extract_sig_open env smodl.pmod_loc modl.mod_type) in
        List.iter
          (check_sig_item type_names module_names modtype_names loc) sg;
        let new_env = Env.add_signature sg env in
        let (str_rem, sig_rem, final_env) = type_struct new_env srem in
        (Tstr_include (modl, bound_value_identifiers sg) :: str_rem,
         sg @ sig_rem,
         final_env)
  in
  if !Clflags.annotations
  then List.iter (function {pstr_loc = l} -> Stypes.record_phrase l) sstr;
  type_struct env sstr

let type_module = type_module true false None
let type_structure = type_structure false None

(* Normalize types in a signature *)

let rec normalize_modtype env = function
    Tmty_ident p -> ()
  | Tmty_signature sg -> normalize_signature env sg
  | Tmty_functor(id, param, body) -> normalize_modtype env body

and normalize_signature env = List.iter (normalize_signature_item env)

and normalize_signature_item env = function
    Tsig_value(id, desc) -> Ctype.normalize_type env desc.val_type
  | Tsig_module(id, mty, _) -> normalize_modtype env mty
  | _ -> ()

(* Simplify multiple specifications of a value or an exception in a signature.
   (Other signature components, e.g. types, modules, etc, are checked for
   name uniqueness.)  If multiple specifications with the same name,
   keep only the last (rightmost) one. *)

let rec simplify_modtype mty =
  match mty with
    Tmty_ident path -> mty
  | Tmty_functor(id, arg, res) -> Tmty_functor(id, arg, simplify_modtype res)
  | Tmty_signature sg -> Tmty_signature(simplify_signature sg)

and simplify_signature sg =
  let rec simplif val_names exn_names res = function
    [] -> res
  | (Tsig_value(id, descr) as component) :: sg ->
      let name = Ident.name id in
      simplif (StringSet.add name val_names) exn_names
              (if StringSet.mem name val_names then res else component :: res)
              sg
  | (Tsig_exception(id, decl) as component) :: sg ->
      let name = Ident.name id in
      simplif val_names (StringSet.add name exn_names)
              (if StringSet.mem name exn_names then res else component :: res)
              sg
  | Tsig_module(id, mty, rs) :: sg ->
      simplif val_names exn_names
              (Tsig_module(id, simplify_modtype mty, rs) :: res) sg
  | component :: sg ->
      simplif val_names exn_names (component :: res) sg
  in
    simplif StringSet.empty StringSet.empty [] (List.rev sg)

(* Extract the module type of a module expression *)

let type_module_type_of env smod =
  let mty =
    match smod.pmod_desc with
    | Pmod_ident lid -> (* turn off strengthening in this case *)
        let (path, mty) = Typetexp.find_module env smod.pmod_loc lid in mty
    | _ -> (type_module env smod).mod_type in
  (* PR#5037: clean up inferred signature to remove duplicate specs *)
  let mty = simplify_modtype mty in
  (* PR#5036: must not contain non-generalized type variables *)
  if not (closed_modtype mty) then
    raise(Error(smod.pmod_loc, Non_generalizable_module mty));
  mty

(* For Typecore *)

let rec get_manifest_types = function
    [] -> []
  | Tsig_type (id, {type_params=[]; type_manifest=Some ty}, _) :: rem ->
      (Ident.name id, ty) :: get_manifest_types rem
  | _ :: rem -> get_manifest_types rem

let type_package env m p nl tl =
  (* Same as Pexp_letmodule *)
  (* remember original level *)
  let lv = Ctype.get_current_level () in
  Ctype.begin_def ();
  Ident.set_current_time lv;
  let context = Typetexp.narrow () in
  let modl = type_module env m in
  Ctype.init_def(Ident.current_time());
  Typetexp.widen context;
  let (mp, env) =
    match modl.mod_desc with
      Tmod_ident mp -> (mp, env)
    | _ ->
      let (id, new_env) = Env.enter_module "%M" modl.mod_type env in
      (Pident id, new_env)
  in
  let tl' =
    List.map (fun name -> Ctype.newconstr (Pdot(mp, name, nopos)) []) nl in
  (* go back to original level *)
  Ctype.end_def ();
  if nl = [] then (wrap_constraint env modl (Tmty_ident p), []) else
  let mty = modtype_of_package env modl.mod_loc p nl tl' in
  List.iter2
    (fun n ty ->
      try Ctype.unify env ty (Ctype.newvar ())
      with Ctype.Unify _ -> raise (Error(m.pmod_loc, Scoping_pack (n,ty))))
    nl tl';
  (wrap_constraint env modl mty, tl')

(* Fill in the forward declarations *)
let () =
  Typecore.type_module := type_module;
  Typetexp.transl_modtype_longident := transl_modtype_longident;
  Typetexp.transl_modtype := transl_modtype;
  Typecore.type_open := type_open;
  Typecore.type_package := type_package;
  type_module_type_of_fwd := type_module_type_of

(* Typecheck an implementation file *)

let type_implementation sourcefile outputprefix modulename initial_env ast =
  Typecore.reset_delayed_checks ();
  let (str, sg, finalenv) = type_structure initial_env ast Location.none in
  let simple_sg = simplify_signature sg in
  Typecore.force_delayed_checks ();
  if !Clflags.print_types then begin
    fprintf std_formatter "%a@." Printtyp.signature simple_sg;
    (str, Tcoerce_none)   (* result is ignored by Compile.implementation *)
  end else begin
    let sourceintf =
      Misc.chop_extension_if_any sourcefile ^ !Config.interface_suffix in
    if Sys.file_exists sourceintf then begin
      let intf_file =
        try
          find_in_path_uncap !Config.load_path (modulename ^ ".cmi")
        with Not_found ->
          raise(Error(Location.none, Interface_not_compiled sourceintf)) in
      let dclsig = Env.read_signature modulename intf_file in
      let coercion = Includemod.compunit sourcefile sg intf_file dclsig in
      (str, coercion)
    end else begin
      check_nongen_schemes finalenv str;
      normalize_signature finalenv simple_sg;
      let coercion =
        Includemod.compunit sourcefile sg
                            "(inferred signature)" simple_sg in
      if not !Clflags.dont_write_files then
        Env.save_signature simple_sg modulename (outputprefix ^ ".cmi");
      (str, coercion)
    end
  end

(* "Packaging" of several compilation units into one unit
   having them as sub-modules.  *)

let rec package_signatures subst = function
    [] -> []
  | (name, sg) :: rem ->
      let sg' = Subst.signature subst sg in
      let oldid = Ident.create_persistent name
      and newid = Ident.create name in
      Tsig_module(newid, Tmty_signature sg', Trec_not) ::
      package_signatures (Subst.add_module oldid (Pident newid) subst) rem

let package_units objfiles cmifile modulename =
  (* Read the signatures of the units *)
  let units =
    List.map
      (fun f ->
         let pref = chop_extensions f in
         let modname = String.capitalize(Filename.basename pref) in
         let sg = Env.read_signature modname (pref ^ ".cmi") in
         if Filename.check_suffix f ".cmi" &&
            not(Mtype.no_code_needed_sig Env.initial sg)
         then raise(Error(Location.none, Implementation_is_required f));
         (modname, Env.read_signature modname (pref ^ ".cmi")))
      objfiles in
  (* Compute signature of packaged unit *)
  Ident.reinit();
  let sg = package_signatures Subst.identity units in
  (* See if explicit interface is provided *)
  let mlifile =
    chop_extension_if_any cmifile ^ !Config.interface_suffix in
  if Sys.file_exists mlifile then begin
    if not (Sys.file_exists cmifile) then begin
      raise(Error(Location.in_file mlifile, Interface_not_compiled mlifile))
    end;
    let dclsig = Env.read_signature modulename cmifile in
    Includemod.compunit "(obtained by packing)" sg mlifile dclsig
  end else begin
    (* Determine imports *)
    let unit_names = List.map fst units in
    let imports =
      List.filter
        (fun (name, crc) -> not (List.mem name unit_names))
        (Env.imported_units()) in
    (* Write packaged signature *)
    Env.save_signature_with_imports sg modulename cmifile imports;
    Tcoerce_none
  end

(* Error report *)

open Printtyp

let report_error ppf = function
    Cannot_apply mty ->
      fprintf ppf
        "@[This module is not a functor; it has type@ %a@]" modtype mty
  | Not_included errs ->
      fprintf ppf
        "@[<v>Signature mismatch:@ %a@]" Includemod.report_error errs
  | Cannot_eliminate_dependency mty ->
      fprintf ppf
        "@[This functor has type@ %a@ \
           The parameter cannot be eliminated in the result type.@  \
           Please bind the argument to a module identifier.@]" modtype mty
  | Signature_expected -> fprintf ppf "This module type is not a signature"
  | Structure_expected mty ->
      fprintf ppf
        "@[This module is not a structure; it has type@ %a" modtype mty
  | With_no_component lid ->
      fprintf ppf
        "@[The signature constrained by `with' has no component named %a@]"
        longident lid
  | With_mismatch(lid, explanation) ->
      fprintf ppf
        "@[<v>\
           @[In this `with' constraint, the new definition of %a@ \
             does not match its original definition@ \
             in the constrained signature:@]@ \
           %a@]"
        longident lid Includemod.report_error explanation
  | Repeated_name(kind, name) ->
      fprintf ppf
        "@[Multiple definition of the %s name %s.@ \
           Names must be unique in a given structure or signature.@]" kind name
  | Non_generalizable typ ->
      fprintf ppf
        "@[The type of this expression,@ %a,@ \
           contains type variables that cannot be generalized@]" type_scheme typ
  | Non_generalizable_class (id, desc) ->
      fprintf ppf
        "@[The type of this class,@ %a,@ \
           contains type variables that cannot be generalized@]"
        (class_declaration id) desc
  | Non_generalizable_module mty ->
      fprintf ppf
        "@[The type of this module,@ %a,@ \
           contains type variables that cannot be generalized@]" modtype mty
  | Implementation_is_required intf_name ->
      fprintf ppf
        "@[The interface %s@ declares values, not just types.@ \
           An implementation must be provided.@]" intf_name
  | Interface_not_compiled intf_name ->
      fprintf ppf
        "@[Could not find the .cmi file for interface@ %s.@]" intf_name
  | Not_allowed_in_functor_body ->
      fprintf ppf
        "This kind of expression is not allowed within the body of a functor."
  | With_need_typeconstr ->
      fprintf ppf
        "Only type constructors with identical parameters can be substituted."
  | Not_a_packed_module ty ->
      fprintf ppf
        "This expression is not a packed module. It has type@ %a"
        type_expr ty
  | Incomplete_packed_module ty ->
      fprintf ppf
        "The type of this packed module contains variables:@ %a"
        type_expr ty
  | Scoping_pack (id, ty) ->
      fprintf ppf
        "The type %s in this module cannot be exported.@ " id;
      fprintf ppf
        "Its type contains local dependencies:@ %a" type_expr ty<|MERGE_RESOLUTION|>--- conflicted
+++ resolved
@@ -123,12 +123,8 @@
             type_variance =
               List.map (fun (c,n) -> (not n, not c, not c))
               sdecl.ptype_variance;
-<<<<<<< HEAD
-	    type_newtype_level = None}
-=======
             type_loc = Location.none;
-           }
->>>>>>> 674af5ff
+	    type_newtype_level = None }
         and id_row = Ident.create (s^"#row") in
         let initial_env = Env.add_type id_row decl_row initial_env in
         let newdecl = Typedecl.transl_with_constraint
@@ -385,7 +381,7 @@
     | item :: srem ->
         match item.psig_desc with
         | Psig_value(name, sdesc) ->
-            let desc = Typedecl.transl_value_decl env sdesc in
+            let desc = Typedecl.transl_value_decl env item.psig_loc sdesc in
             let (id, newenv) = Env.enter_value name desc env in
             let rem = transl_sig newenv srem in
             if List.exists (Ident.equal id) (get_values rem) then rem
@@ -814,8 +810,8 @@
         (Tstr_value(rec_flag, defs) :: str_rem,
          map_end make_sig_value bound_idents sig_rem,
          final_env)
-    | {pstr_desc = Pstr_primitive(name, sdesc)} :: srem ->
-        let desc = Typedecl.transl_value_decl env sdesc in
+    | {pstr_desc = Pstr_primitive(name, sdesc); pstr_loc = loc} :: srem ->
+        let desc = Typedecl.transl_value_decl env loc sdesc in
         let (id, newenv) = Env.enter_value name desc env in
         let (str_rem, sig_rem, final_env) = type_struct newenv srem in
         (Tstr_primitive(id, desc) :: str_rem,
